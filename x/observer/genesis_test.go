package observer_test

import (
	"testing"

	"github.com/stretchr/testify/require"
	keepertest "github.com/zeta-chain/zetacore/testutil/keeper"
	"github.com/zeta-chain/zetacore/testutil/nullify"
	"github.com/zeta-chain/zetacore/testutil/sample"
	"github.com/zeta-chain/zetacore/x/observer"
	"github.com/zeta-chain/zetacore/x/observer/types"
)

func TestGenesis(t *testing.T) {
	params := types.DefaultParams()
	tss := sample.Tss()
	genesisState := types.GenesisState{
		Params:    &params,
		Tss:       &tss,
		BlameList: sample.BlameRecordsList(t, 10),
		Ballots: []*types.Ballot{
			sample.Ballot(t, "0"),
			sample.Ballot(t, "1"),
			sample.Ballot(t, "2"),
		},
		Observers: sample.ObserverSet(3),
		NodeAccountList: []*types.NodeAccount{
			sample.NodeAccount(),
			sample.NodeAccount(),
			sample.NodeAccount(),
		},
		CrosschainFlags:   types.DefaultCrosschainFlags(),
		Keygen:            sample.Keygen(t),
<<<<<<< HEAD
		LastObserverCount: sample.LastObserverCount(1000),
		ChainParamsList:   sample.ChainParamsList(),
=======
		LastObserverCount: sample.LastObserverCount(10),
		CoreParamsList:    sample.CoreParamsList(),
>>>>>>> 20e0d93f
		TssFundMigrators:  []types.TssFundMigratorInfo{sample.TssFundsMigrator(1), sample.TssFundsMigrator(2)},
		ChainNonces: []types.ChainNonces{
			sample.ChainNonces(t, "0"),
			sample.ChainNonces(t, "1"),
			sample.ChainNonces(t, "2"),
		},
		PendingNonces: sample.PendingNoncesList(t, "sample", 20),
		NonceToCctx:   sample.NonceToCctxList(t, "sample", 20),
	}

	// Init and export
	k, ctx := keepertest.ObserverKeeper(t)
	observer.InitGenesis(ctx, *k, genesisState)
	got := observer.ExportGenesis(ctx, *k)
	require.NotNil(t, got)

	// Compare genesis after init and export
	nullify.Fill(&genesisState)
	nullify.Fill(got)
	require.Equal(t, genesisState, *got)
}<|MERGE_RESOLUTION|>--- conflicted
+++ resolved
@@ -31,13 +31,8 @@
 		},
 		CrosschainFlags:   types.DefaultCrosschainFlags(),
 		Keygen:            sample.Keygen(t),
-<<<<<<< HEAD
-		LastObserverCount: sample.LastObserverCount(1000),
 		ChainParamsList:   sample.ChainParamsList(),
-=======
 		LastObserverCount: sample.LastObserverCount(10),
-		CoreParamsList:    sample.CoreParamsList(),
->>>>>>> 20e0d93f
 		TssFundMigrators:  []types.TssFundMigratorInfo{sample.TssFundsMigrator(1), sample.TssFundsMigrator(2)},
 		ChainNonces: []types.ChainNonces{
 			sample.ChainNonces(t, "0"),
