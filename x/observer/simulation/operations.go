package simulation

import (
	"fmt"
	"math/rand"

	"github.com/cosmos/cosmos-sdk/codec"
	simtestutil "github.com/cosmos/cosmos-sdk/testutil/sims"
	sdk "github.com/cosmos/cosmos-sdk/types"
	simtypes "github.com/cosmos/cosmos-sdk/types/simulation"
	"github.com/cosmos/cosmos-sdk/x/simulation"

	"github.com/zeta-chain/node/pkg/chains"
	"github.com/zeta-chain/node/x/observer/keeper"
	"github.com/zeta-chain/node/x/observer/types"
)

// Simulation operation weights constants
// Operation weights are used by the simulation program to simulate the weight of different operations.
// This decides what percentage of a certain type of operation is part of a block.
// Based on the weights assigned in the cosmos sdk modules , 100 seems to the max weight used , and therefore guarantees that at least one operation of that type is present in a block.
// Operation weights are used by the `SimulateFromSeed`
// function to pick a random operation based on the weights.The functions with higher weights are more likely to be picked.

// Therefore, this decides the percentage of a certain operation that is part of a block.

// Based on the weights assigned in the cosmos sdk modules,
// 100 seems to the max weight used,and we should use relative weights
// to signify the number of each operation in a block.
const (
	OpWeightMsgTypeMsgEnableCCTX                  = "op_weight_msg_enable_crosschain_flags"         // #nosec G101 not a hardcoded credential
	OpWeightMsgTypeMsgDisableCCTX                 = "op_weight_msg_disable_crosschain_flags"        // #nosec G101 not a hardcoded credential
	OpWeightMsgTypeMsgVoteTSS                     = "op_weight_msg_vote_tss"                        // #nosec G101 not a hardcoded credential
	OpWeightMsgTypeMsgUpdateKeygen                = "op_weight_msg_update_keygen"                   // #nosec G101 not a hardcoded credential
	OpWeightMsgTypeMsgUpdateObserver              = "op_weight_msg_update_observer"                 // #nosec G101 not a hardcoded credential
	OpWeightMsgTypeMsgUpdateChainParams           = "op_weight_msg_update_chain_params"             // #nosec G101 not a hardcoded credential
	OpWeightMsgTypeMsgRemoveChainParams           = "op_weight_msg_remove_chain_params"             // #nosec G101 not a hardcoded credential
	OpWeightMsgTypeMsgResetChainNonces            = "op_weight_msg_reset_chain_nonces"              // #nosec G101 not a hardcoded credential
	OpWeightMsgTypeMsgUpdateGasPriceIncreaseFlags = "op_weight_msg_update_gas_price_increase_flags" // #nosec G101 not a hardcoded credential
	OpWeightMsgTypeMsgAddObserver                 = "op_weight_msg_add_observer"                    // #nosec G101 not a hardcoded credential

	// DefaultWeightMsgTypeMsgEnableCCTX We use a high weight for this operation
	// to ensure that it is present in the block more number of times than any operation that changes the validator set
	// Arrived at this number based on the weights used in the cosmos sdk staking module and through some trial and error
	DefaultWeightMsgTypeMsgEnableCCTX                  = 100
	DefaultWeightMsgTypeMsgDisableCCTX                 = 10
	DefaultWeightMsgTypeMsgVoteTSS                     = 10
	DefaultWeightMsgTypeMsgUpdateKeygen                = 10
	DefaultWeightMsgTypeMsgUpdateObserver              = 10
	DefaultWeightMsgTypeMsgUpdateChainParams           = 10
	DefaultWeightMsgTypeMsgRemoveChainParams           = 10
	DefaultWeightMsgTypeMsgResetChainNonces            = 5
	DefaultWeightMsgTypeMsgUpdateGasPriceIncreaseFlags = 10
	DefaultWeightMsgTypeMsgAddObserver                 = 5

	DefaultRetryCount = 10
)

// WeightedOperations for observer module
func WeightedOperations(
	appParams simtypes.AppParams, cdc codec.JSONCodec, k keeper.Keeper,
) simulation.WeightedOperations {
	var (
		weightMsgTypeMsgEnableCCTX                  int
		weightMsgTypeMsgDisableCCTX                 int
		weightMsgTypeMsgVoteTSS                     int
		weightMsgTypeMsgUpdateKeygen                int
		weightMsgTypeMsgUpdateObserver              int
		weightMsgTypeMsgUpdateChainParams           int
		weightMsgTypeMsgRemoveChainParams           int
		weightMsgTypeMsgResetChainNonces            int
		weightMsgTypeMsgUpdateGasPriceIncreaseFlags int
		weightMsgTypeMsgAddObserver                 int
	)

	appParams.GetOrGenerate(OpWeightMsgTypeMsgEnableCCTX, &weightMsgTypeMsgEnableCCTX, nil,
		func(_ *rand.Rand) {
			weightMsgTypeMsgEnableCCTX = DefaultWeightMsgTypeMsgEnableCCTX
		})

	appParams.GetOrGenerate(cdc, OpWeightMsgTypeMsgDisableCCTX, &weightMsgTypeMsgDisableCCTX, nil,
		func(_ *rand.Rand) {
			weightMsgTypeMsgDisableCCTX = DefaultWeightMsgTypeMsgDisableCCTX
		})

	appParams.GetOrGenerate(cdc, OpWeightMsgTypeMsgVoteTSS, &weightMsgTypeMsgVoteTSS, nil,
		func(_ *rand.Rand) {
			weightMsgTypeMsgVoteTSS = DefaultWeightMsgTypeMsgVoteTSS
		})

	appParams.GetOrGenerate(cdc, OpWeightMsgTypeMsgUpdateKeygen, &weightMsgTypeMsgUpdateKeygen, nil,
		func(_ *rand.Rand) {
			weightMsgTypeMsgUpdateKeygen = DefaultWeightMsgTypeMsgUpdateKeygen
		})

	appParams.GetOrGenerate(cdc, OpWeightMsgTypeMsgUpdateObserver, &weightMsgTypeMsgUpdateObserver, nil,
		func(_ *rand.Rand) {
			weightMsgTypeMsgUpdateObserver = DefaultWeightMsgTypeMsgUpdateObserver
		})

	appParams.GetOrGenerate(cdc, OpWeightMsgTypeMsgUpdateChainParams, &weightMsgTypeMsgUpdateChainParams, nil,
		func(_ *rand.Rand) {
			weightMsgTypeMsgUpdateChainParams = DefaultWeightMsgTypeMsgUpdateChainParams
		})

	appParams.GetOrGenerate(cdc, OpWeightMsgTypeMsgRemoveChainParams, &weightMsgTypeMsgRemoveChainParams, nil,
		func(_ *rand.Rand) {
			weightMsgTypeMsgRemoveChainParams = DefaultWeightMsgTypeMsgRemoveChainParams
		})

	appParams.GetOrGenerate(cdc, OpWeightMsgTypeMsgResetChainNonces, &weightMsgTypeMsgResetChainNonces, nil,
		func(_ *rand.Rand) {
			weightMsgTypeMsgResetChainNonces = DefaultWeightMsgTypeMsgResetChainNonces
		})

	appParams.GetOrGenerate(
		cdc,
		OpWeightMsgTypeMsgUpdateGasPriceIncreaseFlags,
		&weightMsgTypeMsgUpdateGasPriceIncreaseFlags,
		nil,
		func(_ *rand.Rand) {
			weightMsgTypeMsgUpdateGasPriceIncreaseFlags = DefaultWeightMsgTypeMsgUpdateGasPriceIncreaseFlags
		},
	)

	appParams.GetOrGenerate(cdc, OpWeightMsgTypeMsgAddObserver, &weightMsgTypeMsgAddObserver, nil,
		func(_ *rand.Rand) {
			weightMsgTypeMsgAddObserver = DefaultWeightMsgTypeMsgAddObserver
		})

	return simulation.WeightedOperations{
		simulation.NewWeightedOperation(
			weightMsgTypeMsgEnableCCTX,
			SimulateEnableCCTX(k),
		),

		simulation.NewWeightedOperation(
			weightMsgTypeMsgDisableCCTX,
			SimulateDisableCCTX(k),
		),

		simulation.NewWeightedOperation(
			weightMsgTypeMsgUpdateKeygen,
			SimulateUpdateKeygen(k),
		),
		//
		simulation.NewWeightedOperation(
			weightMsgTypeMsgUpdateChainParams,
			SimulateUpdateChainParams(k),
		),
		//
		//simulation.NewWeightedOperation(
		//	weightMsgTypeMsgRemoveChainParams,
		//	SimulateMsgRemoveChainParams(k),
		//),

		simulation.NewWeightedOperation(
			weightMsgTypeMsgResetChainNonces,
			SimulateResetChainNonces(k),
		),

		simulation.NewWeightedOperation(
			weightMsgTypeMsgUpdateGasPriceIncreaseFlags,
			SimulateUpdateGasPriceIncreaseFlags(k),
		),

		simulation.NewWeightedOperation(
			weightMsgTypeMsgAddObserver,
			SimulateUpdateObserver(k),
		),

		simulation.NewWeightedOperation(
			weightMsgTypeMsgAddObserver,
			SimulateAddObserverNodeAccount(k),
		),

		simulation.NewWeightedOperation(
			weightMsgTypeMsgAddObserver,
			SimulateAddObserver(k),
		),

		simulation.NewWeightedOperation(
			weightMsgTypeMsgVoteTSS,
			SimulateMsgVoteTSS(k),
		),
	}
}

func GetPolicyAccount(ctx sdk.Context, k types.AuthorityKeeper, accounts []simtypes.Account) (simtypes.Account, error) {
	policies, found := k.GetPolicies(ctx)
	if !found {
		return simtypes.Account{}, fmt.Errorf("policies object not found")
	}
	if len(policies.Items) == 0 {
		return simtypes.Account{}, fmt.Errorf("no policies found")
	}

	admin := policies.Items[0].Address
	address, err := types.GetOperatorAddressFromAccAddress(admin)
	if err != nil {
		return simtypes.Account{}, err
	}
	simAccount, found := simtypes.FindAccount(accounts, address)
	if !found {
		return simtypes.Account{}, fmt.Errorf("admin account not found in list of simulation accounts")
	}
	return simAccount, nil
}

func GetExternalChain(ctx sdk.Context, k keeper.Keeper, r *rand.Rand) (chains.Chain, error) {
	supportedChains := k.GetSupportedChains(ctx)
	if len(supportedChains) == 0 {
		return chains.Chain{}, fmt.Errorf("no supported chains found")
	}
	externalChain := chains.Chain{}
	foundExternalChain := RepeatCheck(func() bool {
		c := supportedChains[r.Intn(len(supportedChains))]
		if !c.IsZetaChain() {
			externalChain = c
			return true
		}
		return false
	})

	if !foundExternalChain {
		return chains.Chain{}, fmt.Errorf("no external chain found")
	}
	return externalChain, nil
}

// GetRandomAccountAndObserver returns a random account and the associated observer address
func GetRandomAccountAndObserver(
	r *rand.Rand,
	ctx sdk.Context,
	k keeper.Keeper,
	accounts []simtypes.Account,
) (simtypes.Account, string, []string, error) {
	observerList := []string{}
	observers, found := k.GetObserverSet(ctx)
	if !found {
		return simtypes.Account{}, "", observerList, fmt.Errorf("observer set not found")
	}

	observerList = observers.ObserverList

	if len(observers.ObserverList) == 0 {
		return simtypes.Account{}, "", observerList, fmt.Errorf("no observers present in observer set found")
	}

	randomObserver := ""
	foundObserver := RepeatCheck(func() bool {
		randomObserver = GetRandomObserver(r, observerList)
		_, foundNodeAccount := k.GetNodeAccount(ctx, randomObserver)
		if !foundNodeAccount {
			return false
		}
		ok := k.IsNonTombstonedObserver(ctx, randomObserver)
		if ok {
			return true
		}
		return false
	})

	if !foundObserver {
		return simtypes.Account{}, "", nil, fmt.Errorf("no observer found")
	}

	simAccount, err := GetSimAccount(randomObserver, accounts)
	if err != nil {
		return simtypes.Account{}, "", observerList, err
	}
	return simAccount, randomObserver, observerList, nil
}

func GetRandomNodeAccount(
	r *rand.Rand,
	ctx sdk.Context,
	k keeper.Keeper,
	accounts []simtypes.Account,
) (simtypes.Account, string, error) {
	nodeAccounts := k.GetAllNodeAccount(ctx)

	if len(nodeAccounts) == 0 {
		return simtypes.Account{}, "", fmt.Errorf("no node accounts present")
	}

	randomNodeAccount := nodeAccounts[r.Intn(len(nodeAccounts))].Operator

<<<<<<< HEAD
		txCtx := simulation.OperationInput{
			R:             r,
			App:           app,
			TxGen:         moduletestutil.MakeTestEncodingConfig().TxConfig,
			Cdc:           nil,
			Msg:           &msg,
			Context:       ctx,
			SimAccount:    simAccount,
			AccountKeeper: k.GetAuthKeeper(),
			Bankkeeper:    k.GetBankKeeper(),
			ModuleName:    types.ModuleName,
=======
	simAccount, err := GetSimAccount(randomNodeAccount, accounts)
	if err != nil {
		return simtypes.Account{}, "", err
	}
	return simAccount, randomNodeAccount, nil
}

func GetRandomObserver(r *rand.Rand, observerList []string) string {
	idx := r.Intn(len(observerList))
	return observerList[idx]
}

// GetSimAccount returns the account associated with the observer address from the list of accounts provided
// GetSimAccount can fail if all the observers are removed from the observer set ,this can happen
//if the other modules create transactions which affect the validator
//and triggers any of the staking hooks defined in the observer modules

func GetSimAccount(observerAddress string, accounts []simtypes.Account) (simtypes.Account, error) {
	operatorAddress, err := types.GetOperatorAddressFromAccAddress(observerAddress)
	if err != nil {
		return simtypes.Account{}, fmt.Errorf("validator not found for observer ")
	}

	simAccount, found := simtypes.FindAccount(accounts, operatorAddress)
	if !found {
		return simtypes.Account{}, fmt.Errorf("operator account not found")
	}
	return simAccount, nil
}

func RepeatCheck(fn func() bool) bool {
	for i := 0; i < DefaultRetryCount; i++ {
		if fn() {
			return true
>>>>>>> 078dbef6
		}
	}
	return false
}

func ObserverVotesSimulationMatrix() (simtypes.TransitionMatrix, []float64, int) {
	observerVotesTransitionMatrix, _ := simulation.CreateTransitionMatrix([][]int{
		{20, 10, 0, 0, 0, 0},
		{55, 50, 20, 10, 0, 0},
		{25, 25, 30, 25, 30, 15},
		{0, 15, 30, 25, 30, 30},
		{0, 0, 20, 30, 30, 30},
		{0, 0, 0, 10, 10, 25},
	})
	// The states are:
	// column 1: All observers vote
	// column 2: 90% vote
	// column 3: 75% vote
	// column 4: 40% vote
	// column 5: 15% vote
	// column 6: noone votes
	// All columns sum to 100 for simplicity, but this is arbitrary and can be changed
	statePercentageArray := []float64{1, .9, .75, .4, .15, 0}
	curNumVotesState := 1
	return observerVotesTransitionMatrix, statePercentageArray, curNumVotesState
}

func BallotVoteSimulationMatrix() (simtypes.TransitionMatrix, []float64, int) {
	ballotTransitionMatrix, _ := simulation.CreateTransitionMatrix([][]int{
		{70, 10},
		{30, 10},
	})
	// The states are:
	// column 1: 100% vote yes
	// column 2: 0% vote yes
	// For all conditions we assume if the vote is not a yes
	// then it is a no .
	yesVoteArray := []float64{1, 0}
	ballotVotesState := 1
	return ballotTransitionMatrix, yesVoteArray, ballotVotesState
}

// GenAndDeliverTxWithRandFees generates a transaction with a random fee and delivers it.
func GenAndDeliverTxWithRandFees(
	txCtx simulation.OperationInput,
) (simtypes.OperationMsg, []simtypes.FutureOperation, error) {
	account := txCtx.AccountKeeper.GetAccount(txCtx.Context, txCtx.SimAccount.Address)
	spendable := txCtx.Bankkeeper.SpendableCoins(txCtx.Context, account.GetAddress())

	var fees sdk.Coins
	var err error

	coins, hasNeg := spendable.SafeSub(txCtx.CoinsSpentInMsg...)
	if hasNeg {
		return simtypes.NoOpMsg(txCtx.ModuleName, txCtx.MsgType, "message doesn't leave room for fees"), nil, err
	}

	fees, err = simtypes.RandomFees(txCtx.R, txCtx.Context, coins)
	if err != nil {
		return simtypes.NoOpMsg(txCtx.ModuleName, txCtx.MsgType, "unable to generate fees"), nil, err
	}
	return GenAndDeliverTx(txCtx, fees)
}

// GenAndDeliverTx generates a transactions and delivers it with the provided fees.
// This function does not return an error if the transaction fails to deliver.
func GenAndDeliverTx(
	txCtx simulation.OperationInput,
	fees sdk.Coins,
) (simtypes.OperationMsg, []simtypes.FutureOperation, error) {
	account := txCtx.AccountKeeper.GetAccount(txCtx.Context, txCtx.SimAccount.Address)
	tx, err := simtestutil.GenSignedMockTx(
		txCtx.R,
		txCtx.TxGen,
		[]sdk.Msg{txCtx.Msg},
		fees,
		simtestutil.DefaultGenTxGas,
		txCtx.Context.ChainID(),
		[]uint64{account.GetAccountNumber()},
		[]uint64{account.GetSequence()},
		txCtx.SimAccount.PrivKey,
	)
	if err != nil {
		return simtypes.NoOpMsg(txCtx.ModuleName, txCtx.MsgType, "unable to generate mock tx"), nil, err
	}

	_, _, err = txCtx.App.SimDeliver(txCtx.TxGen.TxEncoder(), tx)
	if err != nil {
		return simtypes.NoOpMsg(txCtx.ModuleName, txCtx.MsgType, "unable to deliver tx"), nil, nil
	}

	return simtypes.NewOperationMsg(txCtx.Msg, true, "", txCtx.Cdc), nil, nil
}<|MERGE_RESOLUTION|>--- conflicted
+++ resolved
@@ -78,43 +78,42 @@
 			weightMsgTypeMsgEnableCCTX = DefaultWeightMsgTypeMsgEnableCCTX
 		})
 
-	appParams.GetOrGenerate(cdc, OpWeightMsgTypeMsgDisableCCTX, &weightMsgTypeMsgDisableCCTX, nil,
+	appParams.GetOrGenerate(OpWeightMsgTypeMsgDisableCCTX, &weightMsgTypeMsgDisableCCTX, nil,
 		func(_ *rand.Rand) {
 			weightMsgTypeMsgDisableCCTX = DefaultWeightMsgTypeMsgDisableCCTX
 		})
 
-	appParams.GetOrGenerate(cdc, OpWeightMsgTypeMsgVoteTSS, &weightMsgTypeMsgVoteTSS, nil,
+	appParams.GetOrGenerate(OpWeightMsgTypeMsgVoteTSS, &weightMsgTypeMsgVoteTSS, nil,
 		func(_ *rand.Rand) {
 			weightMsgTypeMsgVoteTSS = DefaultWeightMsgTypeMsgVoteTSS
 		})
 
-	appParams.GetOrGenerate(cdc, OpWeightMsgTypeMsgUpdateKeygen, &weightMsgTypeMsgUpdateKeygen, nil,
+	appParams.GetOrGenerate(OpWeightMsgTypeMsgUpdateKeygen, &weightMsgTypeMsgUpdateKeygen, nil,
 		func(_ *rand.Rand) {
 			weightMsgTypeMsgUpdateKeygen = DefaultWeightMsgTypeMsgUpdateKeygen
 		})
 
-	appParams.GetOrGenerate(cdc, OpWeightMsgTypeMsgUpdateObserver, &weightMsgTypeMsgUpdateObserver, nil,
+	appParams.GetOrGenerate(OpWeightMsgTypeMsgUpdateObserver, &weightMsgTypeMsgUpdateObserver, nil,
 		func(_ *rand.Rand) {
 			weightMsgTypeMsgUpdateObserver = DefaultWeightMsgTypeMsgUpdateObserver
 		})
 
-	appParams.GetOrGenerate(cdc, OpWeightMsgTypeMsgUpdateChainParams, &weightMsgTypeMsgUpdateChainParams, nil,
+	appParams.GetOrGenerate(OpWeightMsgTypeMsgUpdateChainParams, &weightMsgTypeMsgUpdateChainParams, nil,
 		func(_ *rand.Rand) {
 			weightMsgTypeMsgUpdateChainParams = DefaultWeightMsgTypeMsgUpdateChainParams
 		})
 
-	appParams.GetOrGenerate(cdc, OpWeightMsgTypeMsgRemoveChainParams, &weightMsgTypeMsgRemoveChainParams, nil,
+	appParams.GetOrGenerate(OpWeightMsgTypeMsgRemoveChainParams, &weightMsgTypeMsgRemoveChainParams, nil,
 		func(_ *rand.Rand) {
 			weightMsgTypeMsgRemoveChainParams = DefaultWeightMsgTypeMsgRemoveChainParams
 		})
 
-	appParams.GetOrGenerate(cdc, OpWeightMsgTypeMsgResetChainNonces, &weightMsgTypeMsgResetChainNonces, nil,
+	appParams.GetOrGenerate(OpWeightMsgTypeMsgResetChainNonces, &weightMsgTypeMsgResetChainNonces, nil,
 		func(_ *rand.Rand) {
 			weightMsgTypeMsgResetChainNonces = DefaultWeightMsgTypeMsgResetChainNonces
 		})
 
 	appParams.GetOrGenerate(
-		cdc,
 		OpWeightMsgTypeMsgUpdateGasPriceIncreaseFlags,
 		&weightMsgTypeMsgUpdateGasPriceIncreaseFlags,
 		nil,
@@ -123,7 +122,7 @@
 		},
 	)
 
-	appParams.GetOrGenerate(cdc, OpWeightMsgTypeMsgAddObserver, &weightMsgTypeMsgAddObserver, nil,
+	appParams.GetOrGenerate(OpWeightMsgTypeMsgAddObserver, &weightMsgTypeMsgAddObserver, nil,
 		func(_ *rand.Rand) {
 			weightMsgTypeMsgAddObserver = DefaultWeightMsgTypeMsgAddObserver
 		})
@@ -286,19 +285,6 @@
 
 	randomNodeAccount := nodeAccounts[r.Intn(len(nodeAccounts))].Operator
 
-<<<<<<< HEAD
-		txCtx := simulation.OperationInput{
-			R:             r,
-			App:           app,
-			TxGen:         moduletestutil.MakeTestEncodingConfig().TxConfig,
-			Cdc:           nil,
-			Msg:           &msg,
-			Context:       ctx,
-			SimAccount:    simAccount,
-			AccountKeeper: k.GetAuthKeeper(),
-			Bankkeeper:    k.GetBankKeeper(),
-			ModuleName:    types.ModuleName,
-=======
 	simAccount, err := GetSimAccount(randomNodeAccount, accounts)
 	if err != nil {
 		return simtypes.Account{}, "", err
@@ -333,7 +319,6 @@
 	for i := 0; i < DefaultRetryCount; i++ {
 		if fn() {
 			return true
->>>>>>> 078dbef6
 		}
 	}
 	return false
@@ -388,12 +373,12 @@
 
 	coins, hasNeg := spendable.SafeSub(txCtx.CoinsSpentInMsg...)
 	if hasNeg {
-		return simtypes.NoOpMsg(txCtx.ModuleName, txCtx.MsgType, "message doesn't leave room for fees"), nil, err
+		return simtypes.NoOpMsg(txCtx.ModuleName, sdk.MsgTypeURL(txCtx.Msg), "message doesn't leave room for fees"), nil, err
 	}
 
 	fees, err = simtypes.RandomFees(txCtx.R, txCtx.Context, coins)
 	if err != nil {
-		return simtypes.NoOpMsg(txCtx.ModuleName, txCtx.MsgType, "unable to generate fees"), nil, err
+		return simtypes.NoOpMsg(txCtx.ModuleName, sdk.MsgTypeURL(txCtx.Msg), "unable to generate fees"), nil, err
 	}
 	return GenAndDeliverTx(txCtx, fees)
 }
@@ -417,13 +402,13 @@
 		txCtx.SimAccount.PrivKey,
 	)
 	if err != nil {
-		return simtypes.NoOpMsg(txCtx.ModuleName, txCtx.MsgType, "unable to generate mock tx"), nil, err
+		return simtypes.NoOpMsg(txCtx.ModuleName, sdk.MsgTypeURL(txCtx.Msg), "unable to generate mock tx"), nil, err
 	}
 
 	_, _, err = txCtx.App.SimDeliver(txCtx.TxGen.TxEncoder(), tx)
 	if err != nil {
-		return simtypes.NoOpMsg(txCtx.ModuleName, txCtx.MsgType, "unable to deliver tx"), nil, nil
-	}
-
-	return simtypes.NewOperationMsg(txCtx.Msg, true, "", txCtx.Cdc), nil, nil
+		return simtypes.NoOpMsg(txCtx.ModuleName, sdk.MsgTypeURL(txCtx.Msg), "unable to deliver tx"), nil, nil
+	}
+
+	return simtypes.NewOperationMsg(txCtx.Msg, true, ""), nil, nil
 }