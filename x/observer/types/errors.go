package types

// DONTCOVER

import (
	errorsmod "cosmossdk.io/errors"
)

var (
	ErrUnableToAddVote = errorsmod.Register(ModuleName, 1100, "Unable to add vote ")
	ErrParamsThreshold = errorsmod.Register(ModuleName, 1101, "Threshold cannot be more than 1")
	ErrSupportedChains = errorsmod.Register(ModuleName, 1102, "Err chain not supported")
	ErrInvalidStatus   = errorsmod.Register(ModuleName, 1103, "Invalid Voting Status")

	ErrObserverNotPresent      = errorsmod.Register(ModuleName, 1105, "Observer for type and observation does not exist")
	ErrNotValidator            = errorsmod.Register(ModuleName, 1106, "User needs to be a validator before applying to become an observer")
	ErrValidatorStatus         = errorsmod.Register(ModuleName, 1107, "Corresponding validator needs to be bonded and not jailerd")
	ErrInvalidAddress          = errorsmod.Register(ModuleName, 1108, "Invalid Address")
	ErrSelfDelegation          = errorsmod.Register(ModuleName, 1109, "Self Delegation for operator not found")
	ErrCheckObserverDelegation = errorsmod.Register(ModuleName, 1110, "Observer delegation not sufficient")
	ErrNotAuthorizedPolicy     = errorsmod.Register(ModuleName, 1111, "Msg Sender is not the authorized policy")
	ErrCoreParamsNotSet        = errorsmod.Register(ModuleName, 1112, "Core params has not been set")
	ErrKeygenNotFound          = errorsmod.Register(ModuleName, 1113, "Err Keygen not found, Keygen block can only be updated,New keygen cannot be set")
	ErrKeygenBlockTooLow       = errorsmod.Register(ModuleName, 1114, "Please set a block number at-least 10 blocks higher than the current block number")
	ErrKeygenCompleted         = errorsmod.Register(ModuleName, 1115, "Keygen already completed")
	ErrNotAuthorized           = errorsmod.Register(ModuleName, 1116, "Err not authorized")
<<<<<<< HEAD
	ErrBlockHeaderNotFound     = errorsmod.Register(ModuleName, 1117, "Block header not found")
=======
	ErrInvalidCoinType         = errorsmod.Register(ModuleName, 1117, "Invalid coin type")
	ErrObserverCountNegative   = errorsmod.Register(ModuleName, 1118, "Observer count cannot be negative")
	ErrInvalidPubKey           = errorsmod.Register(ModuleName, 1119, "Invalid PubKey")
>>>>>>> 1e6a51de
)<|MERGE_RESOLUTION|>--- conflicted
+++ resolved
@@ -24,11 +24,8 @@
 	ErrKeygenBlockTooLow       = errorsmod.Register(ModuleName, 1114, "Please set a block number at-least 10 blocks higher than the current block number")
 	ErrKeygenCompleted         = errorsmod.Register(ModuleName, 1115, "Keygen already completed")
 	ErrNotAuthorized           = errorsmod.Register(ModuleName, 1116, "Err not authorized")
-<<<<<<< HEAD
-	ErrBlockHeaderNotFound     = errorsmod.Register(ModuleName, 1117, "Block header not found")
-=======
 	ErrInvalidCoinType         = errorsmod.Register(ModuleName, 1117, "Invalid coin type")
 	ErrObserverCountNegative   = errorsmod.Register(ModuleName, 1118, "Observer count cannot be negative")
 	ErrInvalidPubKey           = errorsmod.Register(ModuleName, 1119, "Invalid PubKey")
->>>>>>> 1e6a51de
+	ErrBlockHeaderNotFound     = errorsmod.Register(ModuleName, 1120, "Block header not found")
 )