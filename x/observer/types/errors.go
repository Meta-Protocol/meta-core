package types

// DONTCOVER

import (
	errorsmod "cosmossdk.io/errors"
)

var (
	ErrUnableToAddVote = errorsmod.Register(ModuleName, 1100, "unable to add vote ")
	ErrParamsThreshold = errorsmod.Register(ModuleName, 1101, "threshold cannot be more than 1")
	ErrSupportedChains = errorsmod.Register(ModuleName, 1102, "chain not supported")
	ErrInvalidStatus   = errorsmod.Register(ModuleName, 1103, "invalid Voting Status")

	ErrObserverNotPresent      = errorsmod.Register(ModuleName, 1105, "observer for type and observation does not exist")
	ErrNotValidator            = errorsmod.Register(ModuleName, 1106, "user needs to be a validator before applying to become an observer")
	ErrValidatorStatus         = errorsmod.Register(ModuleName, 1107, "corresponding validator needs to be bonded and not jailed")
	ErrInvalidAddress          = errorsmod.Register(ModuleName, 1108, "invalid Address")
	ErrSelfDelegation          = errorsmod.Register(ModuleName, 1109, "self Delegation for operator not found")
	ErrCheckObserverDelegation = errorsmod.Register(ModuleName, 1110, "observer delegation not sufficient")
	ErrNotAuthorizedPolicy     = errorsmod.Register(ModuleName, 1111, "msg Sender is not the authorized policy")
	ErrKeygenNotFound          = errorsmod.Register(ModuleName, 1113, "Keygen not found, Keygen block can only be updated,New keygen cannot be set")
	ErrKeygenBlockTooLow       = errorsmod.Register(ModuleName, 1114, "please set a block number at-least 10 blocks higher than the current block number")
	ErrKeygenCompleted         = errorsmod.Register(ModuleName, 1115, "keygen already completed")
	ErrNotAuthorized           = errorsmod.Register(ModuleName, 1116, "not authorized")

	ErrBlockAlreadyExist               = errorsmod.Register(ModuleName, 1119, "block already exists")
	ErrNoParentHash                    = errorsmod.Register(ModuleName, 1120, "no parent hash")
	ErrInvalidTimestamp                = errorsmod.Register(ModuleName, 1121, "invalid timestamp")
	ErrBlockHeaderVerificationDisabled = errorsmod.Register(ModuleName, 1122, "block header verification is disabled")
	ErrLastObserverCountNotFound       = errorsmod.Register(ModuleName, 1123, "last observer count not found")
	ErrUpdateObserver                  = errorsmod.Register(ModuleName, 1124, "unable to update observer")
	ErrNodeAccountNotFound             = errorsmod.Register(ModuleName, 1125, "node account not found")
<<<<<<< HEAD
	ErrInvalidChainParams              = errorsmod.Register(ModuleName, 1126, "invalid chain params")
	ErrChainParamsNotFound             = errorsmod.Register(ModuleName, 1127, "chain params not found")
	ErrParamsMinObserverDelegation     = errorsmod.Register(ModuleName, 1128, "min observer delegation cannot be nil")
=======
	ErrMinDelegationNotFound           = errorsmod.Register(ModuleName, 1126, "min delegation not found")
	ErrObserverSetNotFound             = errorsmod.Register(ModuleName, 1127, "observer set not found")
>>>>>>> 20e0d93f
)<|MERGE_RESOLUTION|>--- conflicted
+++ resolved
@@ -31,12 +31,9 @@
 	ErrLastObserverCountNotFound       = errorsmod.Register(ModuleName, 1123, "last observer count not found")
 	ErrUpdateObserver                  = errorsmod.Register(ModuleName, 1124, "unable to update observer")
 	ErrNodeAccountNotFound             = errorsmod.Register(ModuleName, 1125, "node account not found")
-<<<<<<< HEAD
 	ErrInvalidChainParams              = errorsmod.Register(ModuleName, 1126, "invalid chain params")
 	ErrChainParamsNotFound             = errorsmod.Register(ModuleName, 1127, "chain params not found")
 	ErrParamsMinObserverDelegation     = errorsmod.Register(ModuleName, 1128, "min observer delegation cannot be nil")
-=======
-	ErrMinDelegationNotFound           = errorsmod.Register(ModuleName, 1126, "min delegation not found")
-	ErrObserverSetNotFound             = errorsmod.Register(ModuleName, 1127, "observer set not found")
->>>>>>> 20e0d93f
+	ErrMinDelegationNotFound           = errorsmod.Register(ModuleName, 1129, "min delegation not found")
+	ErrObserverSetNotFound             = errorsmod.Register(ModuleName, 1130, "observer set not found")
 )