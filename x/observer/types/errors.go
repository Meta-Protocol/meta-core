package types

// DONTCOVER

import (
	errorsmod "cosmossdk.io/errors"
)

var (
	ErrUnableToAddVote = errorsmod.Register(ModuleName, 1100, "Unable to add vote ")
	ErrParamsThreshold = errorsmod.Register(ModuleName, 1101, "Threshold cannot be more than 1")
	ErrSupportedChains = errorsmod.Register(ModuleName, 1102, "Err chain not supported")
	ErrInvalidStatus   = errorsmod.Register(ModuleName, 1103, "Invalid Voting Status")

	ErrObserverNotPresent      = errorsmod.Register(ModuleName, 1105, "Observer for type and observation does not exist")
	ErrNotValidator            = errorsmod.Register(ModuleName, 1106, "User needs to be a validator before applying to become an observer")
	ErrValidatorStatus         = errorsmod.Register(ModuleName, 1107, "Corresponding validator needs to be bonded and not jailerd")
	ErrInvalidAddress          = errorsmod.Register(ModuleName, 1108, "Invalid Address")
	ErrSelfDelegation          = errorsmod.Register(ModuleName, 1109, "Self Delegation for operator not found")
	ErrCheckObserverDelegation = errorsmod.Register(ModuleName, 1110, "Observer delegation not sufficient")
	ErrNotAuthorizedPolicy     = errorsmod.Register(ModuleName, 1111, "Msg Sender is not the authorized policy")
	ErrCoreParamsNotSet        = errorsmod.Register(ModuleName, 1112, "Core params has not been set")
	ErrKeygenNotFound          = errorsmod.Register(ModuleName, 1113, "Err Keygen not found, Keygen block can only be updated,New keygen cannot be set")
	ErrKeygenBlockTooLow       = errorsmod.Register(ModuleName, 1114, "Please set a block number at-least 10 blocks higher than the current block number")
	ErrKeygenCompleted         = errorsmod.Register(ModuleName, 1115, "Keygen already completed")
	ErrNotAuthorized           = errorsmod.Register(ModuleName, 1116, "Err not authorized")
<<<<<<< HEAD
	ErrInvalidCoinType         = errorsmod.Register(ModuleName, 1117, "Invalid coin type")
=======
	ErrObserverCountNegative   = errorsmod.Register(ModuleName, 1117, "Observer count cannot be negative")
	ErrInvalidPubKey           = errorsmod.Register(ModuleName, 1118, "Invalid PubKey")
>>>>>>> a8415d01
)<|MERGE_RESOLUTION|>--- conflicted
+++ resolved
@@ -24,10 +24,7 @@
 	ErrKeygenBlockTooLow       = errorsmod.Register(ModuleName, 1114, "Please set a block number at-least 10 blocks higher than the current block number")
 	ErrKeygenCompleted         = errorsmod.Register(ModuleName, 1115, "Keygen already completed")
 	ErrNotAuthorized           = errorsmod.Register(ModuleName, 1116, "Err not authorized")
-<<<<<<< HEAD
 	ErrInvalidCoinType         = errorsmod.Register(ModuleName, 1117, "Invalid coin type")
-=======
-	ErrObserverCountNegative   = errorsmod.Register(ModuleName, 1117, "Observer count cannot be negative")
-	ErrInvalidPubKey           = errorsmod.Register(ModuleName, 1118, "Invalid PubKey")
->>>>>>> a8415d01
+	ErrObserverCountNegative   = errorsmod.Register(ModuleName, 1118, "Observer count cannot be negative")
+	ErrInvalidPubKey           = errorsmod.Register(ModuleName, 1119, "Invalid PubKey")
 )