package types

import "fmt"

const (
	// ModuleName defines the module name
	ModuleName = "observer"

	// StoreKey defines the primary module store key
	StoreKey = ModuleName

	// RouterKey is the message route for slashing
	RouterKey = ModuleName

	// QuerierRoute defines the module's query routing key
	QuerierRoute = ModuleName

	// MemStoreKey defines the in-memory store key
	MemStoreKey = "mem_observer"

	GroupID1Address = "zeta1afk9zr2hn2jsac63h4hm60vl9z3e5u69gndzf7c99cqge3vzwjzsxn0x73"
)

func KeyPrefix(p string) []byte {
	return []byte(p)
}

func BallotListKeyPrefix(p int64) []byte {
	return []byte(fmt.Sprintf("%d", p))
}

const (
	BlameKey = "Blame-"
	// TODO change identifier for VoterKey to something more descriptive
	VoterKey                      = "Voter-value-"
	AllCoreParams                 = "CoreParams"
	ObserverMapperKey             = "Observer-value-"
	ObserverParamsKey             = "ObserverParams"
	AdminPolicyParamsKey          = "AdminParams"
	BallotMaturityBlocksParamsKey = "BallotMaturityBlocksParams"

	PermissionFlagsKey        = "PermissionFlags-value-"
	LastBlockObserverCountKey = "ObserverCount-value-"
	NodeAccountKey            = "NodeAccount-value-"
	KeygenKey                 = "Keygen-value-"
<<<<<<< HEAD
	BlockHeaderKey            = "BlockHeader-value-"
=======

	BallotListKey = "BallotList-value-"
>>>>>>> 1e6a51de
)<|MERGE_RESOLUTION|>--- conflicted
+++ resolved
@@ -43,10 +43,7 @@
 	LastBlockObserverCountKey = "ObserverCount-value-"
 	NodeAccountKey            = "NodeAccount-value-"
 	KeygenKey                 = "Keygen-value-"
-<<<<<<< HEAD
 	BlockHeaderKey            = "BlockHeader-value-"
-=======
 
 	BallotListKey = "BallotList-value-"
->>>>>>> 1e6a51de
 )