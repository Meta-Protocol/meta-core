--- conflicted
+++ resolved
@@ -22,7 +22,7 @@
 }
 
 const (
-<<<<<<< HEAD
+	BlameKey                  = "Blame-"
 	VoterKey                  = "Voter-value-"
 	AllCoreParams             = "CoreParams"
 	ObserverMapperKey         = "Observer-value-"
@@ -32,12 +32,4 @@
 	LastBlockObserverCountKey = "ObserverCount-value-"
 	NodeAccountKey            = "NodeAccount-value-"
 	KeygenKey                 = "Keygen-value-"
-=======
-	BlameKey             = "Blame-"
-	VoterKey             = "Voter-value-"
-	AllCoreParams        = "CoreParams"
-	ObserverMapperKey    = "Observer-value-"
-	ObserverParamsKey    = "ObserverParams"
-	AdminPolicyParamsKey = "AdminParams"
->>>>>>> 8f3a7e13
 )