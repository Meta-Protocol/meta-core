package types

import (
	cosmoserrors "cosmossdk.io/errors"

	sdk "github.com/cosmos/cosmos-sdk/types"
	sdkerrors "github.com/cosmos/cosmos-sdk/types/errors"
	"github.com/ethereum/go-ethereum/crypto"
	"github.com/zeta-chain/zetacore/common"
)

var _ sdk.Msg = &MsgAddBlockHeader{}

const (
	TypeMsgAddBlockHeader = "add_block_header"
)

func NewMsgAddBlockHeader(creator string, chainID int64, blockHash []byte, height int64, header common.HeaderData) *MsgAddBlockHeader {
	return &MsgAddBlockHeader{
		Creator:   creator,
		ChainId:   chainID,
		BlockHash: blockHash,
		Height:    height,
		Header:    header,
	}
}

func (msg *MsgAddBlockHeader) Route() string {
	return RouterKey
}

func (msg *MsgAddBlockHeader) Type() string {
	return TypeMsgAddBlockHeader
}

func (msg *MsgAddBlockHeader) GetSigners() []sdk.AccAddress {
	creator, err := sdk.AccAddressFromBech32(msg.Creator)
	if err != nil {
		panic(err)
	}
	return []sdk.AccAddress{creator}
}

func (msg *MsgAddBlockHeader) GetSignBytes() []byte {
	bz := ModuleCdc.MustMarshalJSON(msg)
	return sdk.MustSortJSON(bz)
}

func (msg *MsgAddBlockHeader) ValidateBasic() error {
	_, err := sdk.AccAddressFromBech32(msg.Creator)
	if err != nil {
		return cosmoserrors.Wrapf(sdkerrors.ErrInvalidAddress, err.Error())
	}

<<<<<<< HEAD
	if common.IsEthereumChain(msg.ChainId) {
		if len(msg.BlockHash) > 32 {
			return cosmoserrors.Wrapf(sdkerrors.ErrInvalidRequest, "invalid msg.txhash; too long (%d)", len(msg.BlockHash))
=======
	if common.IsEthereum(msg.ChainId) || common.IsBitcoinChain(msg.ChainId) {
		if len(msg.BlockHash) != 32 {
			return cosmoserrors.Wrapf(sdkerrors.ErrInvalidRequest, "invalid block hash length (%d)", len(msg.BlockHash))
>>>>>>> db3e5072
		}
	} else {
		return cosmoserrors.Wrapf(sdkerrors.ErrInvalidRequest, "invalid chain id (%d)", msg.ChainId)
	}

	if err := msg.Header.Validate(msg.BlockHash, msg.ChainId, msg.Height); err != nil {
		return cosmoserrors.Wrapf(sdkerrors.ErrInvalidRequest, "invalid block header (%s)", err)
	}

	if _, err := msg.Header.ParentHash(); err != nil {
		return cosmoserrors.Wrapf(sdkerrors.ErrInvalidRequest, "can't get parent hash (%s)", err)
	}

	return nil
}

func (msg *MsgAddBlockHeader) Digest() string {
	m := *msg
	m.Creator = ""
	hash := crypto.Keccak256Hash([]byte(m.String()))
	return hash.Hex()
}<|MERGE_RESOLUTION|>--- conflicted
+++ resolved
@@ -52,15 +52,9 @@
 		return cosmoserrors.Wrapf(sdkerrors.ErrInvalidAddress, err.Error())
 	}
 
-<<<<<<< HEAD
-	if common.IsEthereumChain(msg.ChainId) {
-		if len(msg.BlockHash) > 32 {
-			return cosmoserrors.Wrapf(sdkerrors.ErrInvalidRequest, "invalid msg.txhash; too long (%d)", len(msg.BlockHash))
-=======
-	if common.IsEthereum(msg.ChainId) || common.IsBitcoinChain(msg.ChainId) {
+	if common.IsEthereumChain(msg.ChainId) || common.IsBitcoinChain(msg.ChainId) {
 		if len(msg.BlockHash) != 32 {
 			return cosmoserrors.Wrapf(sdkerrors.ErrInvalidRequest, "invalid block hash length (%d)", len(msg.BlockHash))
->>>>>>> db3e5072
 		}
 	} else {
 		return cosmoserrors.Wrapf(sdkerrors.ErrInvalidRequest, "invalid chain id (%d)", msg.ChainId)
