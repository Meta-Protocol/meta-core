package types

import (
	context "context"

	sdkmath "cosmossdk.io/math"
	sdk "github.com/cosmos/cosmos-sdk/types"
	slashingtypes "github.com/cosmos/cosmos-sdk/x/slashing/types"
	stakingtypes "github.com/cosmos/cosmos-sdk/x/staking/types"

	"github.com/zeta-chain/node/pkg/chains"
	"github.com/zeta-chain/node/pkg/proofs"
	authoritytypes "github.com/zeta-chain/node/x/authority/types"
)

type StakingKeeper interface {
	GetValidator(ctx context.Context, addr sdk.ValAddress) (validator stakingtypes.Validator, err error)
	GetDelegation(
		ctx context.Context,
		delAddr sdk.AccAddress,
		valAddr sdk.ValAddress,
<<<<<<< HEAD
	) (delegation stakingtypes.Delegation, err error)
	SetValidator(ctx context.Context, validator stakingtypes.Validator) error
=======
	) (delegation stakingtypes.Delegation, found bool)
	SetValidator(ctx sdk.Context, validator stakingtypes.Validator)
	GetAllValidators(ctx sdk.Context) (validators []stakingtypes.Validator)
>>>>>>> 078dbef6
}

type SlashingKeeper interface {
	IsTombstoned(ctx context.Context, addr sdk.ConsAddress) bool
	SetValidatorSigningInfo(ctx context.Context, address sdk.ConsAddress, info slashingtypes.ValidatorSigningInfo) error
}

type StakingHooks interface {
	AfterValidatorRemoved(ctx context.Context, consAddr sdk.ConsAddress, valAddr sdk.ValAddress) error
	AfterValidatorBeginUnbonding(ctx context.Context, consAddr sdk.ConsAddress, valAddr sdk.ValAddress) error
	AfterDelegationModified(ctx context.Context, delAddr sdk.AccAddress, valAddr sdk.ValAddress) error
	BeforeValidatorSlashed(ctx context.Context, valAddr sdk.ValAddress, fraction sdkmath.LegacyDec) error
}

type AuthorityKeeper interface {
	CheckAuthorization(ctx sdk.Context, msg sdk.Msg) error
	GetAdditionalChainList(ctx sdk.Context) (list []chains.Chain)

	// SetPolicies is solely used for the migration of policies from observer to authority
	SetPolicies(ctx sdk.Context, policies authoritytypes.Policies)
	GetPolicies(ctx sdk.Context) (val authoritytypes.Policies, found bool)
}

type LightclientKeeper interface {
	CheckNewBlockHeader(
		ctx sdk.Context,
		chainID int64,
		blockHash []byte,
		height int64,
		header proofs.HeaderData,
	) ([]byte, error)
	AddBlockHeader(
		ctx sdk.Context,
		chainID int64,
		height int64,
		blockHash []byte,
		header proofs.HeaderData,
		parentHash []byte,
	)
}

type BankKeeper interface {
	SpendableCoins(ctx context.Context, addr sdk.AccAddress) sdk.Coins
}

// AccountKeeper defines the expected account keeper used for simulations (noalias)
type AccountKeeper interface {
	GetAccount(ctx context.Context, addr sdk.AccAddress) sdk.AccountI
}<|MERGE_RESOLUTION|>--- conflicted
+++ resolved
@@ -19,14 +19,9 @@
 		ctx context.Context,
 		delAddr sdk.AccAddress,
 		valAddr sdk.ValAddress,
-<<<<<<< HEAD
 	) (delegation stakingtypes.Delegation, err error)
 	SetValidator(ctx context.Context, validator stakingtypes.Validator) error
-=======
-	) (delegation stakingtypes.Delegation, found bool)
-	SetValidator(ctx sdk.Context, validator stakingtypes.Validator)
-	GetAllValidators(ctx sdk.Context) (validators []stakingtypes.Validator)
->>>>>>> 078dbef6
+	GetAllValidators(ctx context.Context) (validators []stakingtypes.Validator, err error)
 }
 
 type SlashingKeeper interface {
