--- conflicted
+++ resolved
@@ -15,18 +15,12 @@
 	ctx := sdk.UnwrapSDKContext(goCtx)
 
 	// check authorization for this chain
-<<<<<<< HEAD
-
 	chain := k.GetSupportedChainFromChainID(ctx, msg.ChainId)
 	if chain == nil {
 		return nil, cosmoserrors.Wrapf(types.ErrSupportedChains, "chain id: %d", msg.ChainId)
 	}
 
-	if ok := k.IsAuthorized(ctx, msg.Creator, chain); !ok {
-=======
-	chain := common.GetChainFromChainID(msg.ChainId)
 	if ok := k.IsAuthorized(ctx, msg.Creator); !ok {
->>>>>>> 20e0d93f
 		return nil, types.ErrNotAuthorizedPolicy
 	}
 
