package keeper_test

import (
	"testing"

	sdkmath "cosmossdk.io/math"
	"github.com/stretchr/testify/require"
	"github.com/zeta-chain/node/x/observer/keeper"

	keepertest "github.com/zeta-chain/node/testutil/keeper"
	"github.com/zeta-chain/node/testutil/sample"
	"github.com/zeta-chain/node/x/observer/types"
)

func TestKeeper_GetBallot(t *testing.T) {
	k, ctx, _, _ := keepertest.ObserverKeeper(t)

	identifier := sample.ZetaIndex(t)
	b := &types.Ballot{
		Index:                "123",
		BallotIdentifier:     identifier,
		VoterList:            nil,
		ObservationType:      0,
		BallotThreshold:      sdkmath.LegacyZeroDec(),
		BallotStatus:         0,
		BallotCreationHeight: 1,
	}
	_, found := k.GetBallot(ctx, identifier)
	require.False(t, found)

	k.SetBallot(ctx, b)

	ballot, found := k.GetBallot(ctx, identifier)
	require.True(t, found)
	require.Equal(t, *b, ballot)

	// overwrite existing ballot
	b = &types.Ballot{
		Index:                "123",
		BallotIdentifier:     identifier,
		VoterList:            nil,
		ObservationType:      1,
		BallotThreshold:      sdkmath.LegacyZeroDec(),
		BallotStatus:         1,
		BallotCreationHeight: 2,
	}
	_, found = k.GetBallot(ctx, identifier)
	require.True(t, found)

	k.SetBallot(ctx, b)

	ballot, found = k.GetBallot(ctx, identifier)
	require.True(t, found)
	require.Equal(t, *b, ballot)
}

func TestKeeper_GetBallotList(t *testing.T) {
<<<<<<< HEAD
	k, ctx, _, _ := keepertest.ObserverKeeper(t)
	identifier := sample.ZetaIndex(t)
	b := &types.Ballot{
		Index:                "",
		BallotIdentifier:     identifier,
		VoterList:            nil,
		ObservationType:      0,
		BallotThreshold:      sdkmath.LegacyZeroDec(),
		BallotStatus:         0,
		BallotCreationHeight: 1,
	}
	_, found := k.GetBallotList(ctx, 1)
	require.False(t, found)
=======
	t.Run("get existing ballot list", func(t *testing.T) {
		k, ctx, _, _ := keepertest.ObserverKeeper(t)
		identifier := sample.ZetaIndex(t)
		b := &types.Ballot{
			Index:                "",
			BallotIdentifier:     identifier,
			VoterList:            nil,
			ObservationType:      0,
			BallotThreshold:      sdk.ZeroDec(),
			BallotStatus:         0,
			BallotCreationHeight: 1,
		}
		_, found := k.GetBallotListForHeight(ctx, 1)
		require.False(t, found)

		k.AddBallotToList(ctx, *b)
		list, found := k.GetBallotListForHeight(ctx, 1)
		require.True(t, found)
		require.Equal(t, 1, len(list.BallotsIndexList))
		require.Equal(t, identifier, list.BallotsIndexList[0])
	})

	t.Run("get non-existing ballot list", func(t *testing.T) {
		k, ctx, _, _ := keepertest.ObserverKeeper(t)
		identifier := sample.ZetaIndex(t)
		b := &types.Ballot{
			Index:                "",
			BallotIdentifier:     identifier,
			VoterList:            nil,
			ObservationType:      0,
			BallotThreshold:      sdk.ZeroDec(),
			BallotStatus:         0,
			BallotCreationHeight: 1,
		}
		_, found := k.GetBallotListForHeight(ctx, 1)
		require.False(t, found)

		k.AddBallotToList(ctx, *b)
		list, found := k.GetBallotListForHeight(ctx, -10)
		require.False(t, found)
		require.Nil(t, list.BallotsIndexList)
	})
>>>>>>> 078dbef6

}

func TestKeeper_GetMaturedBallots(t *testing.T) {
	k, ctx, _, _ := keepertest.ObserverKeeper(t)
	identifier := sample.ZetaIndex(t)
	b := &types.Ballot{
		Index:                "",
		BallotIdentifier:     identifier,
		VoterList:            nil,
		ObservationType:      0,
		BallotThreshold:      sdkmath.LegacyDec{},
		BallotStatus:         0,
		BallotCreationHeight: 1,
	}
	ctx = ctx.WithBlockHeight(2)
	_, found := k.GetMaturedBallots(ctx, 1)
	require.False(t, found)

	k.AddBallotToList(ctx, *b)
	list, found := k.GetMaturedBallots(ctx, 1)
	require.True(t, found)
	require.Equal(t, 1, len(list.BallotsIndexList))
	require.Equal(t, identifier, list.BallotsIndexList[0])
}

func TestKeeper_GetAllBallots(t *testing.T) {
	k, ctx, _, _ := keepertest.ObserverKeeper(t)
	identifier := sample.ZetaIndex(t)
	b := &types.Ballot{
		Index:                "",
		BallotIdentifier:     identifier,
		VoterList:            nil,
		ObservationType:      0,
		BallotThreshold:      sdkmath.LegacyZeroDec(),
		BallotStatus:         0,
		BallotCreationHeight: 1,
	}
	ballots := k.GetAllBallots(ctx)
	require.Empty(t, ballots)

	k.SetBallot(ctx, b)
	ballots = k.GetAllBallots(ctx)
	require.Equal(t, 1, len(ballots))
	require.Equal(t, b, ballots[0])
}

func TestKeeper_DeleteBallot(t *testing.T) {
	t.Run("delete existing ballot", func(t *testing.T) {
		//Arrange
		k, ctx, _, _ := keepertest.ObserverKeeper(t)
		identifier := sample.ZetaIndex(t)
		b := &types.Ballot{
			BallotIdentifier: identifier,
		}
		k.SetBallot(ctx, b)
		_, found := k.GetBallot(ctx, identifier)
		require.True(t, found)

		//Act
		k.DeleteBallot(ctx, identifier)

		//Assert
		_, found = k.GetBallot(ctx, identifier)
		require.False(t, found)
	})

	t.Run("delete non-existing ballot,nothing happens", func(t *testing.T) {
		//Arrange
		k, ctx, _, _ := keepertest.ObserverKeeper(t)
		identifier := sample.ZetaIndex(t)
		numberOfBallots := 10
		for i := 0; i < numberOfBallots; i++ {
			k.SetBallot(ctx, &types.Ballot{
				BallotIdentifier: sample.ZetaIndex(t),
			})
		}

		require.Len(t, k.GetAllBallots(ctx), numberOfBallots)

		//Act
		k.DeleteBallot(ctx, identifier)

		//Assert
		_, found := k.GetBallot(ctx, identifier)
		require.False(t, found)
		require.Len(t, k.GetAllBallots(ctx), numberOfBallots)
	})
}

func TestKeeper_DeleteBallotList(t *testing.T) {
	t.Run("delete existing ballot list", func(t *testing.T) {
		//Arrange
		k, ctx, _, _ := keepertest.ObserverKeeper(t)
		numberOfBallotLists := 10
		for i := 0; i < numberOfBallotLists; i++ {
			k.AddBallotToList(ctx, types.Ballot{
				Index:                sample.ZetaIndex(t),
				BallotCreationHeight: 1,
			})
		}

		_, found := k.GetBallotListForHeight(ctx, 1)
		require.True(t, found)

		//Act
		k.DeleteBallotListForHeight(ctx, 1)

		//Assert
		_, found = k.GetBallotListForHeight(ctx, 1)
		require.False(t, found)
	})

	t.Run("delete non-existing ballot list, nothing happens", func(t *testing.T) {
		//Arrange
		k, ctx, _, _ := keepertest.ObserverKeeper(t)
		numberOfBallotLists := 10
		for i := 0; i < numberOfBallotLists; i++ {
			k.AddBallotToList(ctx, types.Ballot{
				Index:                sample.ZetaIndex(t),
				BallotCreationHeight: 1,
			})
		}

		_, found := k.GetBallotListForHeight(ctx, 1)
		require.True(t, found)

		//Act
		k.DeleteBallotListForHeight(ctx, 2)

		//Assert
		_, found = k.GetBallotListForHeight(ctx, 1)
		require.True(t, found)
	})
}

func TestKeeper_ClearMaturedBallots(t *testing.T) {
	t.Run("clear matured ballots successfully", func(t *testing.T) {
		//Arrange
		k, ctx, _, _ := keepertest.ObserverKeeper(t)
		numberOfBallots := 10
		ballots := make([]types.Ballot, numberOfBallots)
		for i := 0; i < numberOfBallots; i++ {
			b := types.Ballot{
				BallotIdentifier:     sample.ZetaIndex(t),
				BallotCreationHeight: 1,
			}
			k.AddBallotToList(ctx, b)
			k.SetBallot(ctx, &b)
			ballots[i] = b
		}
		_, found := k.GetBallotListForHeight(ctx, 1)
		require.True(t, found)
		require.Equal(t, numberOfBallots, len(k.GetAllBallots(ctx)))

		//Act
		k.ClearMaturedBallotsAndBallotList(ctx, 0)

		//Assert
		for _, b := range ballots {
			_, found = k.GetBallot(ctx, b.BallotIdentifier)
			require.False(t, found)
		}
		_, found = k.GetBallotListForHeight(ctx, 0)
		require.False(t, found)
	})

	t.Run("clear only ballotList if no ballots are found", func(t *testing.T) {
		//Arrange
		k, ctx, _, _ := keepertest.ObserverKeeper(t)
		numberOfBallots := 10
		ballots := make([]types.Ballot, numberOfBallots)
		for i := 0; i < numberOfBallots; i++ {
			b := types.Ballot{
				BallotIdentifier:     sample.ZetaIndex(t),
				BallotCreationHeight: 1,
			}
			k.AddBallotToList(ctx, b)
			ballots[i] = b
		}
		_, found := k.GetBallotListForHeight(ctx, 1)
		require.True(t, found)
		require.Equal(t, 0, len(k.GetAllBallots(ctx)))

		//Act
		k.ClearMaturedBallotsAndBallotList(ctx, 0)

		//Assert
		_, found = k.GetBallotListForHeight(ctx, 1)
		require.False(t, found)
		require.Equal(t, 0, len(k.GetAllBallots(ctx)))
	})

	t.Run("do nothing if ballot list for height is not found", func(t *testing.T) {
		// Note this condition should never happen in production as the ballot list for height should always be set when saving a ballot to state
		//Arrange
		k, ctx, _, _ := keepertest.ObserverKeeper(t)
		numberOfBallots := 10
		ballots := make([]types.Ballot, numberOfBallots)
		for i := 0; i < numberOfBallots; i++ {
			b := types.Ballot{
				BallotIdentifier:     sample.ZetaIndex(t),
				BallotCreationHeight: 1,
			}
			k.SetBallot(ctx, &b)
			ballots[i] = b
		}
		_, found := k.GetBallotListForHeight(ctx, 1)
		require.False(t, found)
		require.Equal(t, numberOfBallots, len(k.GetAllBallots(ctx)))

		//Act
		k.ClearMaturedBallotsAndBallotList(ctx, 0)

		//Assert
		for _, b := range ballots {
			_, found = k.GetBallot(ctx, b.BallotIdentifier)
			require.True(t, found)
		}
	})

}

func TestGetMaturedBallotHeight(t *testing.T) {
	tt := []struct {
		name           string
		currentHeight  int64
		maturityBlocks int64
		expectedHeight int64
	}{
		{
			name:           "maturity blocks is 0",
			currentHeight:  10,
			maturityBlocks: 0,
			expectedHeight: 10,
		},
		{
			name:           "maturity blocks is same as current height",
			currentHeight:  10,
			maturityBlocks: 10,
			expectedHeight: 0,
		},
		{
			name:           "maturity blocks is less than current height",
			currentHeight:  10,
			maturityBlocks: 5,
			expectedHeight: 5,
		},
		{
			name:           "maturity blocks is greater than current height",
			currentHeight:  5,
			maturityBlocks: 10,
			expectedHeight: -5,
		},
	}
	for _, tc := range tt {
		t.Run(tc.name, func(t *testing.T) {
			_, ctx, _, _ := keepertest.ObserverKeeper(t)
			ctx = ctx.WithBlockHeight(tc.currentHeight)
			require.Equal(t, tc.expectedHeight, keeper.GetMaturedBallotHeightFunc(ctx, tc.maturityBlocks))
		})
	}
}

func TestLogBallotDeletion(t *testing.T) {
	t.Run("log ballot deletion", func(t *testing.T) {
		//Arrange
		_, ctx, _, _ := keepertest.ObserverKeeper(t)
		identifier := sample.ZetaIndex(t)
		b := types.Ballot{
			BallotIdentifier: identifier,
			ObservationType:  types.ObservationType_InboundTx,
			VoterList:        []string{"voter1", "voter2"},
			Votes:            []types.VoteType{types.VoteType_SuccessObservation, types.VoteType_SuccessObservation},
		}

		testLogger := sample.NewTestLogger()
		ctx = ctx.WithLogger(testLogger)

		//Act
		keeper.LogBallotDeletionFunc(ctx, b)

		//Assert
		logOutput := testLogger.String()
		require.Contains(t, logOutput, "ballotIdentifier: "+identifier)
		require.Contains(t, logOutput, "Voter : voter1 | Vote : SuccessObservation")
		require.Contains(t, logOutput, "Voter : voter2 | Vote : SuccessObservation")
		require.Contains(t, logOutput, "ballotType: InboundTx")
	})

	t.Run("log error if voter list and votes list length mismatch", func(t *testing.T) {
		//Arrange
		_, ctx, _, _ := keepertest.ObserverKeeper(t)
		identifier := sample.ZetaIndex(t)
		b := types.Ballot{
			BallotIdentifier: identifier,
			ObservationType:  types.ObservationType_InboundTx,
			VoterList:        []string{"voter1", "voter2"},
			Votes:            []types.VoteType{types.VoteType_SuccessObservation},
		}

		testLogger := sample.NewTestLogger()
		ctx = ctx.WithLogger(testLogger)

		//Act
		keeper.LogBallotDeletionFunc(ctx, b)

		//Assert
		logOutput := testLogger.String()
		require.Contains(t, logOutput, "voter list and votes list length mismatch for deleted ballot "+identifier)
	})

	t.Run("does not panic if ballot identifier is empty", func(t *testing.T) {
		//Arrange
		_, ctx, _, _ := keepertest.ObserverKeeper(t)
		b := types.Ballot{
			BallotIdentifier: "",
			ObservationType:  types.ObservationType_InboundTx,
			VoterList:        []string{"voter1", "voter2"},
			Votes:            []types.VoteType{types.VoteType_SuccessObservation, types.VoteType_SuccessObservation},
		}

		testLogger := sample.NewTestLogger()
		ctx = ctx.WithLogger(testLogger)

		//Act
		require.NotPanics(t, func() {
			keeper.LogBallotDeletionFunc(ctx, b)
		})

		//Assert
		logOutput := testLogger.String()
		require.Contains(t, logOutput, "ballotIdentifier: ")
		require.Contains(t, logOutput, "Voter : voter1 | Vote : SuccessObservation")
		require.Contains(t, logOutput, "Voter : voter2 | Vote : SuccessObservation")
		require.Contains(t, logOutput, "ballotType: InboundTx")
	})

	t.Run("does not panic if observation type is empty", func(t *testing.T) {
		//Arrange
		_, ctx, _, _ := keepertest.ObserverKeeper(t)
		identifier := sample.ZetaIndex(t)
		b := types.Ballot{
			BallotIdentifier: identifier,
			ObservationType:  0,
			VoterList:        []string{"voter1", "voter2"},
			Votes:            []types.VoteType{types.VoteType_SuccessObservation, types.VoteType_SuccessObservation},
		}

		testLogger := sample.NewTestLogger()
		ctx = ctx.WithLogger(testLogger)

		//Act
		require.NotPanics(t, func() {
			keeper.LogBallotDeletionFunc(ctx, b)
		})

		//Assert
		logOutput := testLogger.String()
		require.Contains(t, logOutput, "ballotIdentifier: "+identifier)
		require.Contains(t, logOutput, "Voter : voter1 | Vote : SuccessObservation")
		require.Contains(t, logOutput, "Voter : voter2 | Vote : SuccessObservation")
		require.Contains(t, logOutput, "ballotType: ")
	})
}<|MERGE_RESOLUTION|>--- conflicted
+++ resolved
@@ -55,21 +55,6 @@
 }
 
 func TestKeeper_GetBallotList(t *testing.T) {
-<<<<<<< HEAD
-	k, ctx, _, _ := keepertest.ObserverKeeper(t)
-	identifier := sample.ZetaIndex(t)
-	b := &types.Ballot{
-		Index:                "",
-		BallotIdentifier:     identifier,
-		VoterList:            nil,
-		ObservationType:      0,
-		BallotThreshold:      sdkmath.LegacyZeroDec(),
-		BallotStatus:         0,
-		BallotCreationHeight: 1,
-	}
-	_, found := k.GetBallotList(ctx, 1)
-	require.False(t, found)
-=======
 	t.Run("get existing ballot list", func(t *testing.T) {
 		k, ctx, _, _ := keepertest.ObserverKeeper(t)
 		identifier := sample.ZetaIndex(t)
@@ -78,7 +63,7 @@
 			BallotIdentifier:     identifier,
 			VoterList:            nil,
 			ObservationType:      0,
-			BallotThreshold:      sdk.ZeroDec(),
+			BallotThreshold:      sdkmath.LegacyZeroDec(),
 			BallotStatus:         0,
 			BallotCreationHeight: 1,
 		}
@@ -100,7 +85,7 @@
 			BallotIdentifier:     identifier,
 			VoterList:            nil,
 			ObservationType:      0,
-			BallotThreshold:      sdk.ZeroDec(),
+			BallotThreshold:      sdkmath.LegacyZeroDec(),
 			BallotStatus:         0,
 			BallotCreationHeight: 1,
 		}
@@ -112,7 +97,6 @@
 		require.False(t, found)
 		require.Nil(t, list.BallotsIndexList)
 	})
->>>>>>> 078dbef6
 
 }
 
