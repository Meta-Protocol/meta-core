package types

import (
	"encoding/hex"
	"fmt"

	cosmoserrors "cosmossdk.io/errors"
	sdkmath "cosmossdk.io/math"
	sdk "github.com/cosmos/cosmos-sdk/types"
	sdkerrors "github.com/cosmos/cosmos-sdk/types/errors"
	ethcommon "github.com/ethereum/go-ethereum/common"

	observertypes "github.com/zeta-chain/zetacore/x/observer/types"
)

// GetEVMRevertAddress returns the EVM revert address
// If a revert address is specified in the revert options, it returns the address
// Otherwise returns sender address
func (m CrossChainTx) GetEVMRevertAddress() ethcommon.Address {
	addr, valid := m.RevertOptions.GetEVMRevertAddress()
	if valid {
		return addr
	}
	return ethcommon.HexToAddress(m.InboundParams.Sender)
}

// GetEVMAbortAddress returns the EVM abort address
// If an abort address is specified in the revert options, it returns the address
// Otherwise returns sender address
func (m CrossChainTx) GetEVMAbortAddress() ethcommon.Address {
	addr, valid := m.RevertOptions.GetEVMAbortAddress()
	if valid {
		return addr
	}
	return ethcommon.HexToAddress(m.InboundParams.Sender)
}

// GetCurrentOutboundParam returns the current outbound params.
// There can only be one active outbound.
// OutboundParams[0] is the original outbound, if it reverts, then
// OutboundParams[1] is the new outbound.
func (m CrossChainTx) GetCurrentOutboundParam() *OutboundParams {
	if len(m.OutboundParams) == 0 {
		return &OutboundParams{}
	}
	return m.OutboundParams[len(m.OutboundParams)-1]
}

// IsCurrentOutboundRevert returns true if the current outbound is the revert tx.
func (m CrossChainTx) IsCurrentOutboundRevert() bool {
	return len(m.OutboundParams) >= 2
}

// OriginalDestinationChainID returns the original destination of the outbound tx, reverted or not
// If there is no outbound tx, return -1
func (m CrossChainTx) OriginalDestinationChainID() int64 {
	if len(m.OutboundParams) == 0 {
		return -1
	}
	return m.OutboundParams[0].ReceiverChainId
}

// Validate checks if the CCTX is valid.
func (m CrossChainTx) Validate() error {
	if m.InboundParams == nil {
		return fmt.Errorf("inbound tx params cannot be nil")
	}
	if m.OutboundParams == nil {
		return fmt.Errorf("outbound tx params cannot be nil")
	}
	if m.CctxStatus == nil {
		return fmt.Errorf("cctx status cannot be nil")
	}
	if len(m.OutboundParams) > 2 {
		return fmt.Errorf("outbound tx params cannot be more than 2")
	}
	if m.Index != "" {
		err := ValidateCCTXIndex(m.Index)
		if err != nil {
			return err
		}
	}
	err := m.InboundParams.Validate()
	if err != nil {
		return err
	}
	for _, outboundParam := range m.OutboundParams {
		err = outboundParam.Validate()
		if err != nil {
			return err
		}
	}
	return nil
}

// AddRevertOutbound does the following things in one function:
//  1. create a new OutboundTxParams for the revert
//  2. append the new OutboundTxParams to the current OutboundTxParams
//  3. update the TxFinalizationStatus of the current OutboundTxParams to Executed.
func (m *CrossChainTx) AddRevertOutbound(gasLimit uint64) error {
	if m.IsCurrentOutboundRevert() {
		return fmt.Errorf("cannot revert a revert tx")
	}
	if len(m.OutboundParams) == 0 {
		return fmt.Errorf("cannot revert before trying to process an outbound tx")
	}

	// in protocol contract V2, developers can specify a specific address to receive the revert
	// if not specified, the sender address is used
	// note: this option is current only support for EVM type chains
	revertReceiver := m.InboundParams.Sender
	if m.ProtocolContractVersion == ProtocolContractVersion_V2 {
		revertAddress, valid := m.RevertOptions.GetEVMRevertAddress()
		if valid {
			revertReceiver = revertAddress.Hex()
		}
	}

	revertTxParams := &OutboundParams{
		Receiver:        revertReceiver,
		ReceiverChainId: m.InboundParams.SenderChainId,
		Amount:          m.GetCurrentOutboundParam().Amount,
		GasLimit:        gasLimit,
		TssPubkey:       m.GetCurrentOutboundParam().TssPubkey,
	}
	// The original outbound has been finalized, the new outbound is pending
	m.GetCurrentOutboundParam().TxFinalizationStatus = TxFinalizationStatus_Executed
	m.OutboundParams = append(m.OutboundParams, revertTxParams)
	return nil
}

// AddOutbound adds a new outbound tx to the CCTX.
func (m *CrossChainTx) AddOutbound(
	ctx sdk.Context,
	msg MsgVoteOutbound,
	ballotStatus observertypes.BallotStatus,
) error {
	if ballotStatus != observertypes.BallotStatus_BallotFinalized_FailureObservation {
		if !msg.ValueReceived.Equal(m.GetCurrentOutboundParam().Amount) {
			ctx.Logger().Error(fmt.Sprintf("VoteOutbound: Mint mismatch: %s value received vs %s cctx amount",
				msg.ValueReceived,
				m.GetCurrentOutboundParam().Amount))
			return cosmoserrors.Wrap(
				sdkerrors.ErrInvalidRequest,
				fmt.Sprintf(
					"ValueReceived %s does not match sent value %s",
					msg.ValueReceived,
					m.GetCurrentOutboundParam().Amount,
				),
			)
		}
	}
	// Update CCTX values
	m.GetCurrentOutboundParam().Hash = msg.ObservedOutboundHash
	m.GetCurrentOutboundParam().GasUsed = msg.ObservedOutboundGasUsed
	m.GetCurrentOutboundParam().EffectiveGasPrice = msg.ObservedOutboundEffectiveGasPrice
	m.GetCurrentOutboundParam().EffectiveGasLimit = msg.ObservedOutboundEffectiveGasLimit
	m.GetCurrentOutboundParam().ObservedExternalHeight = msg.ObservedOutboundBlockHeight
	return nil
}

// SetAbort sets the CCTX status to Aborted with the given error message.
func (m CrossChainTx) SetAbort(message string) {
	m.CctxStatus.ChangeStatus(CctxStatus_Aborted, message)
}

// SetPendingRevert sets the CCTX status to PendingRevert with the given error message.
func (m CrossChainTx) SetPendingRevert(message string) {
	m.CctxStatus.ChangeStatus(CctxStatus_PendingRevert, message)
}

// SetPendingOutbound sets the CCTX status to PendingOutbound with the given error message.
func (m CrossChainTx) SetPendingOutbound(message string) {
	m.CctxStatus.ChangeStatus(CctxStatus_PendingOutbound, message)
}

// SetOutboundMined sets the CCTX status to OutboundMined with the given error message.
func (m CrossChainTx) SetOutboundMined(message string) {
	m.CctxStatus.ChangeStatus(CctxStatus_OutboundMined, message)
}

// SetReverted sets the CCTX status to Reverted with the given error message.
func (m CrossChainTx) SetReverted(message string) {
	m.CctxStatus.ChangeStatus(CctxStatus_Reverted, message)
}

func (m CrossChainTx) GetCCTXIndexBytes() ([32]byte, error) {
	sendHash := [32]byte{}
	if len(m.Index) < 2 {
		return [32]byte{}, fmt.Errorf("decode CCTX %s index too short", m.Index)
	}
	decodedIndex, err := hex.DecodeString(m.Index[2:]) // remove the leading 0x
	if err != nil || len(decodedIndex) != 32 {
		return [32]byte{}, fmt.Errorf("decode CCTX %s error", m.Index)
	}
	copy(sendHash[:32], decodedIndex[:32])
	return sendHash, nil
}

<<<<<<< HEAD
// GetCctxIndexFromBytes returns the CCTX index from a byte array.
=======
// SetOutboundBallotIndex sets the outbound ballot index for the most recent outbound.
func (m CrossChainTx) SetOutboundBallotIndex(index string) {
	m.GetCurrentOutboundParam().BallotIndex = index
}

>>>>>>> 20933143
func GetCctxIndexFromBytes(sendHash [32]byte) string {
	return fmt.Sprintf("0x%s", hex.EncodeToString(sendHash[:]))
}

// NewCCTX creates a new CCTX from a MsgVoteInbound message and a TSS pubkey.
// It also validates the created cctx
func NewCCTX(ctx sdk.Context, msg MsgVoteInbound, tssPubkey string) (CrossChainTx, error) {
	index := msg.Digest()

	if msg.TxOrigin == "" {
		msg.TxOrigin = msg.Sender
	}
	inboundParams := &InboundParams{
		Sender:                 msg.Sender,
		SenderChainId:          msg.SenderChainId,
		TxOrigin:               msg.TxOrigin,
		Asset:                  msg.Asset,
		Amount:                 msg.Amount,
		ObservedHash:           msg.InboundHash,
		ObservedExternalHeight: msg.InboundBlockHeight,
		FinalizedZetaHeight:    0,
		BallotIndex:            index,
		CoinType:               msg.CoinType,
	}

	outboundParams := &OutboundParams{
		Receiver:               msg.Receiver,
		ReceiverChainId:        msg.ReceiverChain,
		Hash:                   "",
		TssNonce:               0,
		GasLimit:               msg.GasLimit,
		GasPrice:               "",
		GasPriorityFee:         "",
		BallotIndex:            "",
		ObservedExternalHeight: 0,
		Amount:                 sdkmath.ZeroUint(),
		TssPubkey:              tssPubkey,
		CoinType:               msg.CoinType,
	}
	status := &Status{
		Status:              CctxStatus_PendingInbound,
		StatusMessage:       "",
		CreatedTimestamp:    ctx.BlockHeader().Time.Unix(),
		LastUpdateTimestamp: ctx.BlockHeader().Time.Unix(),
		IsAbortRefunded:     false,
	}
	cctx := CrossChainTx{
		Creator:                 msg.Creator,
		Index:                   index,
		ZetaFees:                sdkmath.ZeroUint(),
		RelayedMessage:          msg.Message,
		CctxStatus:              status,
		InboundParams:           inboundParams,
		OutboundParams:          []*OutboundParams{outboundParams},
		ProtocolContractVersion: msg.ProtocolContractVersion,
		RevertOptions:           msg.RevertOptions,
	}

	// TODO: remove this validate call
	// https://github.com/zeta-chain/node/issues/2236
	err := cctx.Validate()
	if err != nil {
		return CrossChainTx{}, err
	}

	return cctx, nil
}<|MERGE_RESOLUTION|>--- conflicted
+++ resolved
@@ -197,15 +197,12 @@
 	return sendHash, nil
 }
 
-<<<<<<< HEAD
-// GetCctxIndexFromBytes returns the CCTX index from a byte array.
-=======
 // SetOutboundBallotIndex sets the outbound ballot index for the most recent outbound.
 func (m CrossChainTx) SetOutboundBallotIndex(index string) {
 	m.GetCurrentOutboundParam().BallotIndex = index
 }
 
->>>>>>> 20933143
+// GetCctxIndexFromBytes returns the CCTX index from a byte array.
 func GetCctxIndexFromBytes(sendHash [32]byte) string {
 	return fmt.Sprintf("0x%s", hex.EncodeToString(sendHash[:]))
 }
