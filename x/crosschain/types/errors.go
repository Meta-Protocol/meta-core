package types

import (
	errorsmod "cosmossdk.io/errors"
)

var (
	ErrUnsupportedChain              = errorsmod.Register(ModuleName, 1102, "chain parse error")
	ErrInvalidChainID                = errorsmod.Register(ModuleName, 1101, "chain id cannot be negative")
	ErrUnableToGetGasPrice           = errorsmod.Register(ModuleName, 1107, "unable to get gas price")
	ErrNotEnoughZetaBurnt            = errorsmod.Register(ModuleName, 1109, "not enough zeta burnt")
	ErrCannotFindReceiverNonce       = errorsmod.Register(ModuleName, 1110, "cannot find receiver chain nonce")
	ErrGasCoinNotFound               = errorsmod.Register(ModuleName, 1113, "gas coin not found for sender chain")
	ErrUnableToParseAddress          = errorsmod.Register(ModuleName, 1115, "cannot parse address and data")
	ErrCannotProcessWithdrawal       = errorsmod.Register(ModuleName, 1116, "cannot process withdrawal event")
	ErrForeignCoinNotFound           = errorsmod.Register(ModuleName, 1118, "foreign coin not found for sender chain")
	ErrCannotFindPendingNonces       = errorsmod.Register(ModuleName, 1121, "cannot find pending nonces")
	ErrCannotFindTSSKeys             = errorsmod.Register(ModuleName, 1122, "cannot find TSS keys")
	ErrNonceMismatch                 = errorsmod.Register(ModuleName, 1123, "nonce mismatch")
	ErrUnableToSendCoinType          = errorsmod.Register(ModuleName, 1127, "unable to send this coin type to a receiver chain")
	ErrInvalidAddress                = errorsmod.Register(ModuleName, 1128, "invalid address")
	ErrDeployContract                = errorsmod.Register(ModuleName, 1129, "unable to deploy contract")
	ErrUnableToUpdateTss             = errorsmod.Register(ModuleName, 1130, "unable to update TSS address")
	ErrNotEnoughGas                  = errorsmod.Register(ModuleName, 1131, "not enough gas")
	ErrNotEnoughFunds                = errorsmod.Register(ModuleName, 1132, "not enough funds")
	ErrProofVerificationFail         = errorsmod.Register(ModuleName, 1133, "proof verification fail")
	ErrCannotFindCctx                = errorsmod.Register(ModuleName, 1134, "cannot find cctx")
	ErrStatusNotPending              = errorsmod.Register(ModuleName, 1135, "Status not pending")
	ErrCannotFindGasParams           = errorsmod.Register(ModuleName, 1136, "cannot find gas params")
	ErrInvalidGasAmount              = errorsmod.Register(ModuleName, 1137, "invalid gas amount")
	ErrNoLiquidityPool               = errorsmod.Register(ModuleName, 1138, "no liquidity pool")
	ErrInvalidCoinType               = errorsmod.Register(ModuleName, 1139, "invalid coin type")
	ErrCannotMigrateTssFunds         = errorsmod.Register(ModuleName, 1140, "cannot migrate TSS funds")
	ErrTxBodyVerificationFail        = errorsmod.Register(ModuleName, 1141, "transaction body verification fail")
	ErrReceiverIsEmpty               = errorsmod.Register(ModuleName, 1142, "receiver is empty")
	ErrUnsupportedStatus             = errorsmod.Register(ModuleName, 1143, "unsupported status")
	ErrObservedTxAlreadyFinalized    = errorsmod.Register(ModuleName, 1144, "observed tx already finalized")
	ErrInsufficientFundsTssMigration = errorsmod.Register(ModuleName, 1145, "insufficient funds for TSS migration")
	ErrInvalidIndexValue             = errorsmod.Register(ModuleName, 1146, "invalid index hash")
	ErrInvalidStatus                 = errorsmod.Register(ModuleName, 1147, "invalid cctx status")
	ErrUnableProcessRefund           = errorsmod.Register(ModuleName, 1148, "unable to process refund")
	ErrUnableToFindZetaAccounting    = errorsmod.Register(ModuleName, 1149, "unable to find zeta accounting")
	ErrInsufficientZetaAmount        = errorsmod.Register(ModuleName, 1150, "insufficient zeta amount")
<<<<<<< HEAD
	ErrInvalidRateLimiterFlags       = errorsmod.Register(ModuleName, 1151, "invalid rate limiter flags")
=======
	ErrMaxTxOutTrackerHashesReached  = errorsmod.Register(ModuleName, 1151, "max tx out tracker hashes reached")
>>>>>>> 583bfaf5
)<|MERGE_RESOLUTION|>--- conflicted
+++ resolved
@@ -41,9 +41,6 @@
 	ErrUnableProcessRefund           = errorsmod.Register(ModuleName, 1148, "unable to process refund")
 	ErrUnableToFindZetaAccounting    = errorsmod.Register(ModuleName, 1149, "unable to find zeta accounting")
 	ErrInsufficientZetaAmount        = errorsmod.Register(ModuleName, 1150, "insufficient zeta amount")
-<<<<<<< HEAD
 	ErrInvalidRateLimiterFlags       = errorsmod.Register(ModuleName, 1151, "invalid rate limiter flags")
-=======
-	ErrMaxTxOutTrackerHashesReached  = errorsmod.Register(ModuleName, 1151, "max tx out tracker hashes reached")
->>>>>>> 583bfaf5
+	ErrMaxTxOutTrackerHashesReached  = errorsmod.Register(ModuleName, 1152, "max tx out tracker hashes reached")
 )