--- conflicted
+++ resolved
@@ -16,7 +16,6 @@
 	observertypes "github.com/zeta-chain/zetacore/x/observer/types"
 )
 
-<<<<<<< HEAD
 func TestCrossChainTx_GetEVMRevertAddress(t *testing.T) {
 	t.Run("use revert address if revert options", func(t *testing.T) {
 		cctx := sample.CrossChainTx(t, "sample")
@@ -50,14 +49,13 @@
 	})
 }
 
-=======
 func TestCrossChainTx_SetOutboundBallot(t *testing.T) {
 	cctx := sample.CrossChainTx(t, "test")
 	ballotIndex := sample.ZetaIndex(t)
 	cctx.SetOutboundBallotIndex(ballotIndex)
 	require.Equal(t, ballotIndex, cctx.GetCurrentOutboundParam().BallotIndex)
 }
->>>>>>> 20933143
+
 func TestCrossChainTx_GetCCTXIndexBytes(t *testing.T) {
 	cctx := sample.CrossChainTx(t, "sample")
 	indexBytes, err := cctx.GetCCTXIndexBytes()
