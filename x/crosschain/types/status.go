package types

import (
	"fmt"
)

func (m *Status) AbortRefunded() {
	m.IsAbortRefunded = true
	m.StatusMessage = "CCTX aborted and Refunded"
}

// UpdateStatusAndErrorMessages transitions the Status and Error messages.
func (m *Status) UpdateStatusAndErrorMessages(newStatus CctxStatus, statusMsg, errorMsg string) {
	m.UpdateStatus(newStatus, statusMsg)

	if errorMsg != "" {
		m.UpdateErrorMessage(errorMsg)
	}
}

// UpdateStatus updates the cctx status and cctx.status.status_message.
func (m *Status) UpdateStatus(newStatus CctxStatus, statusMsg string) {
	if m.ValidateTransition(newStatus) {
		m.StatusMessage = fmt.Sprintf("Status changed from %s to %s", m.Status.String(), newStatus.String())
		m.Status = newStatus
	} else {
		m.StatusMessage = fmt.Sprintf(
			"Failed to transition status from %s to %s",
			m.Status.String(),
			newStatus.String(),
		)

		m.Status = CctxStatus_Aborted
	}

	if statusMsg != "" {
		m.StatusMessage += fmt.Sprintf(": %s", statusMsg)
	}
}

// UpdateErrorMessage updates cctx.status.error_message.
func (m *Status) UpdateErrorMessage(errorMsg string) {
	errMsg := errorMsg

	if errMsg == "" {
		errMsg = "unknown error"
	}

	m.ErrorMessage = errMsg
}

func (m *Status) ValidateTransition(newStatus CctxStatus) bool {
	stateTransitionMap := stateTransitionMap()
	oldStatus := m.Status
	nextStatusList, isOldStatusValid := stateTransitionMap[oldStatus]
	if !isOldStatusValid {
		return false
	}
	for _, status := range nextStatusList {
		if status == newStatus {
			return true
		}
	}
	return false
}

func stateTransitionMap() map[CctxStatus][]CctxStatus {
	stateTransitionMap := make(map[CctxStatus][]CctxStatus)
	stateTransitionMap[CctxStatus_PendingInbound] = []CctxStatus{
		CctxStatus_PendingOutbound,
		CctxStatus_Aborted,
		CctxStatus_OutboundMined, // EVM Deposit
		CctxStatus_PendingRevert, // EVM Deposit contract call reverted; should refund
	}
	stateTransitionMap[CctxStatus_PendingOutbound] = []CctxStatus{
		CctxStatus_Aborted,
		CctxStatus_PendingRevert,
		CctxStatus_OutboundMined,
		CctxStatus_Reverted,
	}

	stateTransitionMap[CctxStatus_PendingRevert] = []CctxStatus{
		CctxStatus_Aborted,
		CctxStatus_OutboundMined,
		CctxStatus_Reverted,
	}
	return stateTransitionMap
}

<<<<<<< HEAD
func (c CctxStatus) IsTerminalStatus() bool {
	return c == CctxStatus_Aborted || c == CctxStatus_Reverted || c == CctxStatus_OutboundMined
}

func (c CctxStatus) IsPendingStatus() bool {
	return c == CctxStatus_PendingInbound || c == CctxStatus_PendingOutbound || c == CctxStatus_PendingRevert
=======
// IsTerminal returns true if the status is terminal.
// The terminal states are
// CctxStatus_Aborted
// CctxStatus_Reverted
// CctxStatus_OutboundMined
func (c CctxStatus) IsTerminal() bool {
	return c == CctxStatus_Aborted || c == CctxStatus_Reverted || c == CctxStatus_OutboundMined
}

// IsPending returns true if the status is pending.
// The pending states are
// CctxStatus_PendingInbound
// CctxStatus_PendingOutbound
// CctxStatus_PendingRevert
func (c CctxStatus) IsPending() bool {
	return !c.IsTerminal()
>>>>>>> be8783b1
}<|MERGE_RESOLUTION|>--- conflicted
+++ resolved
@@ -87,14 +87,6 @@
 	return stateTransitionMap
 }
 
-<<<<<<< HEAD
-func (c CctxStatus) IsTerminalStatus() bool {
-	return c == CctxStatus_Aborted || c == CctxStatus_Reverted || c == CctxStatus_OutboundMined
-}
-
-func (c CctxStatus) IsPendingStatus() bool {
-	return c == CctxStatus_PendingInbound || c == CctxStatus_PendingOutbound || c == CctxStatus_PendingRevert
-=======
 // IsTerminal returns true if the status is terminal.
 // The terminal states are
 // CctxStatus_Aborted
@@ -111,5 +103,4 @@
 // CctxStatus_PendingRevert
 func (c CctxStatus) IsPending() bool {
 	return !c.IsTerminal()
->>>>>>> be8783b1
 }