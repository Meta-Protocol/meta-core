package keeper

import (
	"context"

	"cosmossdk.io/errors"
	sdk "github.com/cosmos/cosmos-sdk/types"

	"github.com/zeta-chain/node/pkg/coin"
	authoritytypes "github.com/zeta-chain/node/x/authority/types"
	"github.com/zeta-chain/node/x/crosschain/types"
)

const (
	// AbortMessage is the message to abort a stuck CCTX
	AbortMessage = "CCTX aborted with admin cmd"
)

// AbortStuckCCTX aborts a stuck CCTX
// Authorized: admin policy group 2
func (k msgServer) AbortStuckCCTX(
	goCtx context.Context,
	msg *types.MsgAbortStuckCCTX,
) (*types.MsgAbortStuckCCTXResponse, error) {
	ctx := sdk.UnwrapSDKContext(goCtx)

	// check if authorized
	err := k.GetAuthorityKeeper().CheckAuthorization(ctx, msg)
	if err != nil {
		return nil, errors.Wrap(authoritytypes.ErrUnauthorized, err.Error())
	}

	// check if the cctx exists
	cctx, found := k.GetCrossChainTx(ctx, msg.CctxIndex)
	if !found {
		return nil, types.ErrCannotFindCctx
	}

	// check if the cctx is pending
	if !cctx.CctxStatus.Status.IsPending() {
		return nil, types.ErrStatusNotPending
	}

	// update the status
	cctx.CctxStatus.UpdateStatusAndErrorMessages(types.CctxStatus_Aborted, AbortMessage, "")

<<<<<<< HEAD
	k.SetCrossChainTx(ctx, cctx)
	// TODO replace with updated code from develop
	if cctx.InboundParams.CoinType == coin.CoinType_Zeta {
		k.AddZetaAbortedAmount(ctx, GetAbortedAmount(cctx))
	}
=======
	// Save out outbound,
	// We do not need to provide the tss-pubkey as NonceToCctx is not updated / New outbound is not added
	k.SaveOutbound(ctx, &cctx, "")
>>>>>>> be8783b1

	return &types.MsgAbortStuckCCTXResponse{}, nil
}<|MERGE_RESOLUTION|>--- conflicted
+++ resolved
@@ -6,7 +6,6 @@
 	"cosmossdk.io/errors"
 	sdk "github.com/cosmos/cosmos-sdk/types"
 
-	"github.com/zeta-chain/node/pkg/coin"
 	authoritytypes "github.com/zeta-chain/node/x/authority/types"
 	"github.com/zeta-chain/node/x/crosschain/types"
 )
@@ -44,17 +43,9 @@
 	// update the status
 	cctx.CctxStatus.UpdateStatusAndErrorMessages(types.CctxStatus_Aborted, AbortMessage, "")
 
-<<<<<<< HEAD
-	k.SetCrossChainTx(ctx, cctx)
-	// TODO replace with updated code from develop
-	if cctx.InboundParams.CoinType == coin.CoinType_Zeta {
-		k.AddZetaAbortedAmount(ctx, GetAbortedAmount(cctx))
-	}
-=======
 	// Save out outbound,
 	// We do not need to provide the tss-pubkey as NonceToCctx is not updated / New outbound is not added
 	k.SaveOutbound(ctx, &cctx, "")
->>>>>>> be8783b1
 
 	return &types.MsgAbortStuckCCTXResponse{}, nil
 }