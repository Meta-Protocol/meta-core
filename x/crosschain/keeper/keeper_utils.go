--- conflicted
+++ resolved
@@ -29,13 +29,21 @@
 	return ballot, true
 }
 
-<<<<<<< HEAD
+func (k Keeper) IsAuthorized(ctx sdk.Context, address string, senderChain zetaObserverTypes.ObserverChain, observationType zetaObserverTypes.ObservationType) (bool, error) {
+	observerMapper, found := k.zetaObserverKeeper.GetObserverMapper(ctx, senderChain, observationType)
+	if !found {
+		return false, errors.Wrap(types.ErrNotAuthorized, fmt.Sprintf("Chain/Observation type not supported Chain : %s , Observation type : %s", senderChain, observationType))
+	}
+	for _, obs := range observerMapper.ObserverList {
+		if obs == address {
+			return true, nil
+		}
+	}
+	return false, errors.Wrap(types.ErrNotAuthorized, fmt.Sprintf("address: %s", address))
+}
+
 func (k Keeper) IsAuthorizedMapper(ctx sdk.Context, address string, chain zetaObserverTypes.Chain, observationType zetaObserverTypes.ObservationType) (bool, error) {
 	observerMapper, found := k.zetaObserverKeeper.GetObserverMapper(ctx, chain, observationType)
-=======
-func (k Keeper) IsAuthorized(ctx sdk.Context, address string, senderChain zetaObserverTypes.ObserverChain, observationType zetaObserverTypes.ObservationType) (bool, error) {
-	observerMapper, found := k.zetaObserverKeeper.GetObserverMapper(ctx, senderChain, observationType)
->>>>>>> 19ef7e40
 	if !found {
 		return false, errors.Wrap(types.ErrNotAuthorized, fmt.Sprintf("Mapper Not present | Chain-Observation  %s-%s", chain.String(), observationType))
 	}
@@ -63,13 +71,6 @@
 	}
 	return
 }
-<<<<<<< HEAD
-func (k Keeper) GetBallot(ctx sdk.Context, index string, chain zetaObserverTypes.Chain, observationType zetaObserverTypes.ObservationType) (ballot zetaObserverTypes.Ballot, err error) {
-	ballot, found := k.zetaObserverKeeper.GetBallot(ctx, index)
-	if !found {
-		observerMapper, _ := k.zetaObserverKeeper.GetObserverMapper(ctx, chain, observationType)
-		threshohold, found := k.zetaObserverKeeper.GetParams(ctx).GetVotingThreshold(chain, observationType)
-=======
 func (k Keeper) GetBallot(ctx sdk.Context, index string, chain zetaObserverTypes.ObserverChain, observationType zetaObserverTypes.ObservationType) (ballot zetaObserverTypes.Ballot, isNew bool, err error) {
 	isNew = false
 	ballot, found := k.zetaObserverKeeper.GetBallot(ctx, index)
@@ -79,7 +80,6 @@
 		}
 		observerMapper, _ := k.zetaObserverKeeper.GetObserverMapper(ctx, chain, observationType)
 		obsParams, found := k.zetaObserverKeeper.GetParams(ctx).GetParamsForChainAndType(chain, observationType)
->>>>>>> 19ef7e40
 		if !found {
 			err = errors.Wrap(zetaObserverTypes.ErrSupportedChains, fmt.Sprintf("Thresholds not set for Chain %s and Observation %s", chain.String(), observationType))
 			return
