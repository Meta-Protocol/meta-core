package keeper

import (
	"context"
	"fmt"

	sdk "github.com/cosmos/cosmos-sdk/types"
	sdkerrors "github.com/cosmos/cosmos-sdk/types/errors"
	"github.com/zeta-chain/zetacore/common"
	"github.com/zeta-chain/zetacore/x/crosschain/types"
	observerkeeper "github.com/zeta-chain/zetacore/x/observer/keeper"
	observertypes "github.com/zeta-chain/zetacore/x/observer/types"
)

// FIXME: use more specific error types & codes

// Casts a vote on an inbound transaction observed on a connected chain. If this
// is the first vote, a new ballot is created. When a threshold of votes is
// reached, the ballot is finalized. When a ballot is finalized, a new CCTX is
// created.
//
// If the receiver chain is ZetaChain, `HandleEVMDeposit` is called. If the
// tokens being deposited are ZETA, `MintZetaToEVMAccount` is called and the
// tokens are minted to the receiver account on ZetaChain. If the tokens being
// deposited are gas tokens or ERC20 of a connected chain, ZRC20's `deposit`
// method is called and the tokens are deposited to the receiver account on
// ZetaChain. If the message is not empty, system contract's `depositAndCall`
// method is also called and an omnichain contract on ZetaChain is executed.
// Omnichain contract address and arguments are passed as part of the message.
// If everything is successful, the CCTX status is changed to `OutboundMined`.
//
// If the receiver chain is a connected chain, the `FinalizeInbound` method is
// called to prepare the CCTX to be processed as an outbound transaction. To
// cover the outbound transaction fee, the required amount of tokens submitted
// with the CCTX are swapped using a Uniswap V2 contract instance on ZetaChain
// for the ZRC20 of the gas token of the receiver chain. The ZRC20 tokens are
// then burned. The nonce is updated. If everything is successful, the CCTX
// status is changed to `PendingOutbound`.
//
// ```mermaid
// stateDiagram-v2
//
//	state evm_deposit_success <<choice>>
//	state finalize_inbound <<choice>>
//	state evm_deposit_error <<choice>>
//	PendingInbound --> evm_deposit_success: Receiver is ZetaChain
//	evm_deposit_success --> OutboundMined: EVM deposit success
//	evm_deposit_success --> evm_deposit_error: EVM deposit error
//	evm_deposit_error --> PendingRevert: Contract error
//	evm_deposit_error --> Aborted: Internal error, invalid chain, gas, nonce
//	PendingInbound --> finalize_inbound: Receiver is connected chain
//	finalize_inbound --> Aborted: Finalize inbound error
//	finalize_inbound --> PendingOutbound: Finalize inbound success
//
// ```
//
// Only observer validators are authorized to broadcast this message.
func (k msgServer) VoteOnObservedInboundTx(goCtx context.Context, msg *types.MsgVoteOnObservedInboundTx) (*types.MsgVoteOnObservedInboundTxResponse, error) {
	ctx := sdk.UnwrapSDKContext(goCtx)
<<<<<<< HEAD
	observationType := observertypes.ObservationType_InBoundTx
	if !k.zetaObserverKeeper.IsInboundAllowed(ctx) {
=======
	observationType := observerTypes.ObservationType_InBoundTx
	if !k.zetaObserverKeeper.IsInboundEnabled(ctx) {
>>>>>>> 4173f36f
		return nil, types.ErrNotEnoughPermissions
	}
	// GetChainFromChainID makes sure we are getting only supported chains , if a chain support has been turned on using gov proposal, this function returns nil
	observationChain := k.zetaObserverKeeper.GetParams(ctx).GetChainFromChainID(msg.SenderChainId)
	if observationChain == nil {
		return nil, sdkerrors.Wrap(types.ErrUnsupportedChain, fmt.Sprintf("ChainID %d, Observation %s", msg.SenderChainId, observationType.String()))
	}
	receiverChain := k.zetaObserverKeeper.GetParams(ctx).GetChainFromChainID(msg.ReceiverChain)
	if receiverChain == nil {
		return nil, sdkerrors.Wrap(types.ErrUnsupportedChain, fmt.Sprintf("ChainID %d, Observation %s", msg.ReceiverChain, observationType.String()))
	}
	// IsAuthorized does various checks against the list of observer mappers
	ok, err := k.zetaObserverKeeper.IsAuthorized(ctx, msg.Creator, observationChain)
	if !ok {
		return nil, err
	}

	index := msg.Digest()
	// Add votes and Set Ballot
	// GetBallot checks against the supported chains list before querying for Ballot
	ballot, isNew, err := k.zetaObserverKeeper.FindBallot(ctx, index, observationChain, observationType)
	if err != nil {
		return nil, err
	}
	if isNew {
		observerkeeper.EmitEventBallotCreated(ctx, ballot, msg.InTxHash, observationChain.String())
	}
	// AddVoteToBallot adds a vote and sets the ballot
	ballot, err = k.zetaObserverKeeper.AddVoteToBallot(ctx, ballot, msg.Creator, observertypes.VoteType_SuccessObservation)
	if err != nil {
		return nil, err
	}

	_, isFinalized := k.zetaObserverKeeper.CheckIfFinalizingVote(ctx, ballot)
	if !isFinalized {
		// Return nil here to add vote to ballot and commit state
		return &types.MsgVoteOnObservedInboundTxResponse{}, nil
	}

	// Validation if we want to send ZETA to external chain, but there is no ZETA token.
	coreParams, found := k.zetaObserverKeeper.GetCoreParamsByChainID(ctx, receiverChain.ChainId)
	if !found {
		return nil, types.ErrNotFoundCoreParams
	}
	if receiverChain.IsExternalChain() && coreParams.ZetaTokenContractAddress == "" && msg.CoinType == common.CoinType_Zeta {
		return nil, types.ErrUnableToSendCoinType
	}

	// ******************************************************************************
	// below only happens when ballot is finalized: exactly when threshold vote is in
	// ******************************************************************************

	// Inbound Ballot has been finalized , Create CCTX
	cctx := k.CreateNewCCTX(ctx, msg, index, types.CctxStatus_PendingInbound, observationChain, receiverChain)
	defer func() {
		EmitEventInboundFinalized(ctx, &cctx)
		cctx.InboundTxParams.InboundTxFinalizedZetaHeight = uint64(ctx.BlockHeight())
		k.SetCctxAndNonceToCctxAndInTxHashToCctx(ctx, cctx)
	}()
	// FinalizeInbound updates CCTX Prices and Nonce
	// Aborts is any of the updates fail
	if receiverChain.IsZetaChain() {
		tmpCtx, commit := ctx.CacheContext()
		isContractReverted, err := k.HandleEVMDeposit(tmpCtx, &cctx, *msg, observationChain)
		if err != nil && !isContractReverted { // exceptional case; internal error; should abort CCTX
			cctx.CctxStatus.ChangeStatus(types.CctxStatus_Aborted, err.Error())
			return &types.MsgVoteOnObservedInboundTxResponse{}, nil
		} else if err != nil && isContractReverted { // contract call reverted; should refund
			revertMessage := err.Error()
			chain := k.zetaObserverKeeper.GetParams(ctx).GetChainFromChainID(cctx.InboundTxParams.SenderChainId)
			if chain == nil {
				cctx.CctxStatus.ChangeStatus(types.CctxStatus_Aborted, "invalid sender chain")
				return &types.MsgVoteOnObservedInboundTxResponse{}, nil
			}
			medianGasPrice, isFound := k.GetMedianGasPriceInUint(ctx, chain.ChainId)
			if !isFound {
				cctx.CctxStatus.ChangeStatus(types.CctxStatus_Aborted, "cannot find gas price")
				return &types.MsgVoteOnObservedInboundTxResponse{}, nil
			}
			// create new OutboundTxParams for the revert
			cctx.OutboundTxParams = append(cctx.OutboundTxParams, &types.OutboundTxParams{
				Receiver:           cctx.InboundTxParams.Sender,
				ReceiverChainId:    cctx.InboundTxParams.SenderChainId,
				Amount:             cctx.InboundTxParams.Amount,
				CoinType:           cctx.InboundTxParams.CoinType,
				OutboundTxGasLimit: 0, // for fungible refund, use default gasLimit
				OutboundTxGasPrice: medianGasPrice.MulUint64(2).String(),
			})
			if err = k.UpdateNonce(ctx, chain.ChainId, &cctx); err != nil {
				cctx.CctxStatus.ChangeStatus(types.CctxStatus_Aborted, err.Error())
				return &types.MsgVoteOnObservedInboundTxResponse{}, nil
			}
			// do not commit() here;
			cctx.CctxStatus.ChangeStatus(types.CctxStatus_PendingRevert, revertMessage)
			return &types.MsgVoteOnObservedInboundTxResponse{}, nil
		} else { // successful HandleEVMDeposit;
			commit()
			cctx.CctxStatus.ChangeStatus(types.CctxStatus_OutboundMined, "Remote omnichain contract call completed")
			return &types.MsgVoteOnObservedInboundTxResponse{}, nil
		}
	} else { // Cross Chain SWAP
		tmpCtx, commit := ctx.CacheContext()
		err = func() error {
			err := k.PayGasInZetaAndUpdateCctx(tmpCtx, receiverChain.ChainId, &cctx, false)
			if err != nil {
				return err
			}
			err = k.UpdateNonce(tmpCtx, receiverChain.ChainId, &cctx)
			if err != nil {
				return err
			}
			return nil
		}()
		if err != nil {
			// do not commit anything here as the CCTX should be aborted
			cctx.CctxStatus.ChangeStatus(types.CctxStatus_Aborted, err.Error())
			return &types.MsgVoteOnObservedInboundTxResponse{}, nil
		}
		commit()
		cctx.CctxStatus.ChangeStatus(types.CctxStatus_PendingOutbound, "")
		return &types.MsgVoteOnObservedInboundTxResponse{}, nil
	}
}<|MERGE_RESOLUTION|>--- conflicted
+++ resolved
@@ -57,13 +57,8 @@
 // Only observer validators are authorized to broadcast this message.
 func (k msgServer) VoteOnObservedInboundTx(goCtx context.Context, msg *types.MsgVoteOnObservedInboundTx) (*types.MsgVoteOnObservedInboundTxResponse, error) {
 	ctx := sdk.UnwrapSDKContext(goCtx)
-<<<<<<< HEAD
 	observationType := observertypes.ObservationType_InBoundTx
-	if !k.zetaObserverKeeper.IsInboundAllowed(ctx) {
-=======
-	observationType := observerTypes.ObservationType_InBoundTx
 	if !k.zetaObserverKeeper.IsInboundEnabled(ctx) {
->>>>>>> 4173f36f
 		return nil, types.ErrNotEnoughPermissions
 	}
 	// GetChainFromChainID makes sure we are getting only supported chains , if a chain support has been turned on using gov proposal, this function returns nil
