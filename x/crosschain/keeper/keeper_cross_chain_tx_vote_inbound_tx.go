package keeper

import (
	"context"
	"fmt"

	sdk "github.com/cosmos/cosmos-sdk/types"
	sdkerrors "github.com/cosmos/cosmos-sdk/types/errors"
	"github.com/zeta-chain/zetacore/common"
	"github.com/zeta-chain/zetacore/x/crosschain/types"
	observerKeeper "github.com/zeta-chain/zetacore/x/observer/keeper"
	observerTypes "github.com/zeta-chain/zetacore/x/observer/types"
)

// FIXME: use more specific error types & codes

// Casts a vote on an inbound transaction observed on a connected chain. If this
// is the first vote, a new ballot is created. When a threshold of votes is
// reached, the ballot is finalized. When a ballot is finalized, a new CCTX is
// created.
//
// If the receiver chain is a ZetaChain, the EVM deposit is handled and the
// status of CCTX is changed to "outbound mined". If EVM deposit handling fails,
// the status of CCTX is chagned to 'aborted'.
//
// If the receiver chain is a connected chain, the inbound CCTX is finalized
// (prices and nonce are updated) and status changes to "pending outbound". If
// the finalization fails, the status of CCTX is changed to 'aborted'.
//
// Only observer validators are authorized to broadcast this message.
func (k msgServer) VoteOnObservedInboundTx(goCtx context.Context, msg *types.MsgVoteOnObservedInboundTx) (*types.MsgVoteOnObservedInboundTxResponse, error) {
	ctx := sdk.UnwrapSDKContext(goCtx)
	observationType := observerTypes.ObservationType_InBoundTx
	if !k.IsInboundAllowed(ctx) {
		return nil, types.ErrNotEnoughPermissions
	}
	// GetChainFromChainID makes sure we are getting only supported chains , if a chain support has been turned on using gov proposal, this function returns nil
	observationChain := k.zetaObserverKeeper.GetParams(ctx).GetChainFromChainID(msg.SenderChainId)
	if observationChain == nil {
		return nil, sdkerrors.Wrap(types.ErrUnsupportedChain, fmt.Sprintf("ChainID %d, Observation %s", msg.SenderChainId, observationType.String()))
	}
	receiverChain := k.zetaObserverKeeper.GetParams(ctx).GetChainFromChainID(msg.ReceiverChain)
	if receiverChain == nil {
		return nil, sdkerrors.Wrap(types.ErrUnsupportedChain, fmt.Sprintf("ChainID %d, Observation %s", msg.ReceiverChain, observationType.String()))
	}
	// IsAuthorized does various checks against the list of observer mappers
	ok, err := k.zetaObserverKeeper.IsAuthorized(ctx, msg.Creator, observationChain)
	if !ok {
		return nil, err
	}

	index := msg.Digest()
	// Add votes and Set Ballot
	// GetBallot checks against the supported chains list before querying for Ballot
	ballot, isNew, err := k.zetaObserverKeeper.FindBallot(ctx, index, observationChain, observationType)
	if err != nil {
		return nil, err
	}
	if isNew {
<<<<<<< HEAD
		zetaObserverTypes.EmitEventBallotCreated(ctx, ballot, msg.InTxHash, observationChain.String())
	}
	// AddVoteToBallot adds a vote and sets the ballot
	ballot, err = k.zetaObserverKeeper.AddVoteToBallot(ctx, ballot, msg.Creator, zetaObserverTypes.VoteType_SuccessObservation)
=======
		observerKeeper.EmitEventBallotCreated(ctx, ballot, msg.InTxHash, observationChain.ChainName.String(), sdk.MsgTypeURL(&types.MsgVoteOnObservedInboundTx{}))
	}
	// AddVoteToBallot adds a vote and sets the ballot
	ballot, err = k.AddVoteToBallot(ctx, ballot, msg.Creator, observerTypes.VoteType_SuccessObservation)
>>>>>>> 8d8efe82
	if err != nil {
		return nil, err
	}

	ballot, isFinalized := k.zetaObserverKeeper.CheckIfFinalizingVote(ctx, ballot)
	if !isFinalized {
		// Return nil here to add vote to ballot and commit state
		return &types.MsgVoteOnObservedInboundTxResponse{}, nil
	}

	// Validation if we want to send ZETA to external chain, but there is no ZETA token.
	coreParams, found := k.zetaObserverKeeper.GetCoreParamsByChainID(ctx, receiverChain.ChainId)
	if !found {
		return nil, types.ErrNotFoundCoreParams
	}
	if receiverChain.IsExternalChain() && coreParams.ZetaTokenContractAddress == "" && msg.CoinType == common.CoinType_Zeta {
		return nil, types.ErrUnableToSendCoinType
	}

	// ******************************************************************************
	// below only happens when ballot is finalized: exactly when threshold vote is in
	// ******************************************************************************

	// Inbound Ballot has been finalized , Create CCTX
	cctx := k.CreateNewCCTX(ctx, msg, index, types.CctxStatus_PendingInbound, observationChain, receiverChain)
	defer func() {
		EmitEventInboundFinalized(ctx, &cctx)
		k.SetCrossChainTx(ctx, cctx)
	}()
	// FinalizeInbound updates CCTX Prices and Nonce
	// Aborts is any of the updates fail
	if receiverChain.IsZetaChain() {
		tmpCtx, commit := ctx.CacheContext()
		isContractReverted, err := k.HandleEVMDeposit(tmpCtx, &cctx, *msg, observationChain)
		if err != nil && !isContractReverted { // exceptional case; internal error; should abort CCTX
			cctx.CctxStatus.ChangeStatus(&ctx, types.CctxStatus_Aborted, err.Error(), cctx.LogIdentifierForCCTX())
			return &types.MsgVoteOnObservedInboundTxResponse{}, nil
		} else if err != nil && isContractReverted { // contract call reverted; should refund
			revertMessage := err.Error()
			chain := k.zetaObserverKeeper.GetParams(ctx).GetChainFromChainID(cctx.InboundTxParams.SenderChainId)
			if chain == nil {
				cctx.CctxStatus.ChangeStatus(&ctx, types.CctxStatus_Aborted, "invalid sender chain", cctx.LogIdentifierForCCTX())
				return &types.MsgVoteOnObservedInboundTxResponse{}, nil
			}
			medianGasPrice, isFound := k.GetMedianGasPriceInUint(ctx, chain.ChainId)
			if !isFound {
				cctx.CctxStatus.ChangeStatus(&ctx, types.CctxStatus_Aborted, "cannot find gas price", cctx.LogIdentifierForCCTX())
				return &types.MsgVoteOnObservedInboundTxResponse{}, nil
			}
			// create new OutboundTxParams for the revert
			cctx.OutboundTxParams = append(cctx.OutboundTxParams, &types.OutboundTxParams{
				Receiver:           cctx.InboundTxParams.Sender,
				ReceiverChainId:    cctx.InboundTxParams.SenderChainId,
				Amount:             cctx.InboundTxParams.Amount,
				CoinType:           cctx.InboundTxParams.CoinType,
				OutboundTxGasLimit: 0, // for fungible refund, use default gasLimit
				OutboundTxGasPrice: medianGasPrice.MulUint64(2).String(),
			})
			if err = k.UpdateNonce(ctx, chain.ChainId, &cctx); err != nil {
				cctx.CctxStatus.ChangeStatus(&ctx, types.CctxStatus_Aborted, err.Error(), cctx.LogIdentifierForCCTX())
				return &types.MsgVoteOnObservedInboundTxResponse{}, nil
			}
			// do not commit() here;
			cctx.CctxStatus.ChangeStatus(&ctx, types.CctxStatus_PendingRevert, revertMessage, cctx.LogIdentifierForCCTX())
			return &types.MsgVoteOnObservedInboundTxResponse{}, nil
		} else { // successful HandleEVMDeposit;
			commit()
			cctx.CctxStatus.ChangeStatus(&ctx, types.CctxStatus_OutboundMined, "Remote omnichain contract call completed", cctx.LogIdentifierForCCTX())
			return &types.MsgVoteOnObservedInboundTxResponse{}, nil
		}
	} else { // Cross Chain SWAP
		err = k.FinalizeInbound(ctx, &cctx, *receiverChain, len(ballot.VoterList))
		if err != nil {
			cctx.CctxStatus.ChangeStatus(&ctx, types.CctxStatus_Aborted, err.Error(), cctx.LogIdentifierForCCTX())
			return &types.MsgVoteOnObservedInboundTxResponse{}, nil
		}
		cctx.CctxStatus.ChangeStatus(&ctx, types.CctxStatus_PendingOutbound, "", cctx.LogIdentifierForCCTX())
		return &types.MsgVoteOnObservedInboundTxResponse{}, nil
	}
}

// TODO: is LastBlockHeight needed?
func (k msgServer) FinalizeInbound(ctx sdk.Context, cctx *types.CrossChainTx, receiveChain common.Chain, numberofobservers int) error {
	cctx.InboundTxParams.InboundTxFinalizedZetaHeight = uint64(ctx.BlockHeader().Height)
	//k.UpdateLastBlockHeight(ctx, cctx)

	err := k.UpdatePrices(ctx, receiveChain.ChainId, cctx)
	if err != nil {
		return err
	}
	err = k.UpdateNonce(ctx, receiveChain.ChainId, cctx)
	if err != nil {
		return err
	}
	return nil
}

//func (k msgServer) UpdateLastBlockHeight(ctx sdk.Context, msg *types.CrossChainTx) {
//	lastblock, isFound := k.GetLastBlockHeight(ctx, msg.InboundTxParams.SenderChain)
//	if !isFound {
//		lastblock = types.LastBlockHeight{
//			Creator:           msg.Creator,
//			Index:             msg.InboundTxParams.SenderChain, // ?
//			Chain:             msg.InboundTxParams.SenderChain,
//			LastSendHeight:    msg.InboundTxParams.InboundTxObservedExternalHeight,
//			LastReceiveHeight: 0,
//		}
//	} else {
//		lastblock.LastSendHeight = msg.InboundTxParams.InboundTxObservedExternalHeight
//	}
//	k.SetLastBlockHeight(ctx, lastblock)
//}<|MERGE_RESOLUTION|>--- conflicted
+++ resolved
@@ -57,17 +57,10 @@
 		return nil, err
 	}
 	if isNew {
-<<<<<<< HEAD
-		zetaObserverTypes.EmitEventBallotCreated(ctx, ballot, msg.InTxHash, observationChain.String())
-	}
-	// AddVoteToBallot adds a vote and sets the ballot
-	ballot, err = k.zetaObserverKeeper.AddVoteToBallot(ctx, ballot, msg.Creator, zetaObserverTypes.VoteType_SuccessObservation)
-=======
 		observerKeeper.EmitEventBallotCreated(ctx, ballot, msg.InTxHash, observationChain.ChainName.String(), sdk.MsgTypeURL(&types.MsgVoteOnObservedInboundTx{}))
 	}
 	// AddVoteToBallot adds a vote and sets the ballot
-	ballot, err = k.AddVoteToBallot(ctx, ballot, msg.Creator, observerTypes.VoteType_SuccessObservation)
->>>>>>> 8d8efe82
+	ballot, err = k.zetaObserverKeeper.AddVoteToBallot(ctx, ballot, msg.Creator, observerTypes.VoteType_SuccessObservation)
 	if err != nil {
 		return nil, err
 	}
