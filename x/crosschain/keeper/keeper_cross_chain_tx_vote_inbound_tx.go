package keeper

import (
	"context"
	"fmt"
	"math/big"

	sdk "github.com/cosmos/cosmos-sdk/types"
	sdkerrors "github.com/cosmos/cosmos-sdk/types/errors"
	"github.com/zeta-chain/zetacore/common"
	"github.com/zeta-chain/zetacore/x/crosschain/types"
	zetaObserverTypes "github.com/zeta-chain/zetacore/x/observer/types"
)

// FIXME: use more specific error types & codes
func (k msgServer) VoteOnObservedInboundTx(goCtx context.Context, msg *types.MsgVoteOnObservedInboundTx) (*types.MsgVoteOnObservedInboundTxResponse, error) {
	ctx := sdk.UnwrapSDKContext(goCtx)
	observationType := zetaObserverTypes.ObservationType_InBoundTx
	observationChain, found := k.zetaObserverKeeper.GetChainFromChainID(ctx, msg.SenderChain)
	if !found {
		return nil, sdkerrors.Wrap(types.ErrUnsupportedChain, fmt.Sprintf("ChainID %d, Observation %s", msg.SenderChain, observationType.String()))
	}
	receiverChain, found := k.zetaObserverKeeper.GetChainFromChainID(ctx, msg.ReceiverChain)
	if !found {
		return nil, sdkerrors.Wrap(types.ErrUnsupportedChain, fmt.Sprintf("ChainID %d, Observation %s", msg.ReceiverChain, observationType.String()))
	}
	// IsAuthorized does various checks against the list of observer mappers
	ok, err := k.IsAuthorized(ctx, msg.Creator, observationChain, observationType)
	if !ok {
		return nil, err
	}

	index := msg.Digest()
	// Add votes and Set Ballot
	// GetBallot checks against the supported chains list before querying for Ballot
	ballot, isNew, err := k.GetBallot(ctx, index, observationChain, observationType)
	if err != nil {
		return nil, err
	}
	if isNew {
		EmitEventBallotCreated(ctx, ballot, msg.InTxHash, observationChain.String())
	}
	// AddVoteToBallot adds a vote and sets the ballot
	ballot, err = k.AddVoteToBallot(ctx, ballot, msg.Creator, zetaObserverTypes.VoteType_SuccessObservation)
	if err != nil {
		return nil, err
	}
	// CheckIfBallotIsFinalized checks status and sets the ballot if finalized

	ballot, isFinalized := k.CheckIfBallotIsFinalized(ctx, ballot)
	if !isFinalized {
		return &types.MsgVoteOnObservedInboundTxResponse{}, nil
	}

	// ******************************************************************************
	// below only happens when ballot is finalized: exactly when threshold vote is in
	// ******************************************************************************

	// Inbound Ballot has been finalized , Create CCTX
	// New CCTX can only set either to Aborted or PendingOutbound
	cctx := k.CreateNewCCTX(ctx, msg, index, types.CctxStatus_PendingInbound, observationChain, receiverChain)
	// FinalizeInbound updates CCTX Prices and Nonce
	// Aborts is any of the updates fail
<<<<<<< HEAD
	//TODO : move to a separate function
	toChain, err := common.ParseChain(msg.ReceiverChain)
	if err != nil {
		return nil, err
	}
	if toChain == common.ZETAChain {
		cctx.InBoundTxParams.InBoundTxFinalizedZetaHeight = uint64(ctx.BlockHeader().Height)
		if msg.CoinType != common.CoinType_Zeta {
			foreignCoinList := k.fungibleKeeper.GetAllForeignCoins(ctx)
			found := false
			//TODO :  Foreign coins to use type-foreign chain , It's not a good idea to iterate here,as this handler might be called frequently
			var coin fungibletypes.ForeignCoins
			for _, foreignCoin := range foreignCoinList {
				fmt.Printf("%s %s %s %s\n", cctx.InBoundTxParams.Asset, msg.SenderChain, foreignCoin.Erc20ContractAddress, foreignCoin.ForeignChain)
				if (msg.CoinType == common.CoinType_Gas || foreignCoin.Erc20ContractAddress == cctx.InBoundTxParams.Asset) && foreignCoin.ForeignChain == msg.SenderChain {
					found = true
					coin = foreignCoin
					break
				}
			}
			// TODO Break it into subfunctions, and only call Changestatus to aborted , when the subfunction returns an error
			if !found {
				errMsg := fmt.Sprintf("cannot get gas coin on chain %s", msg.SenderChain)
				cctx.CctxStatus.ChangeStatus(&ctx, types.CctxStatus_Aborted, errMsg, cctx.LogIdentifierForCCTX())
				k.SetCrossChainTx(ctx, cctx)
				return &types.MsgVoteOnObservedInboundTxResponse{}, nil
			}
			to := ethcommon.HexToAddress(msg.Receiver)
			amount, ok := big.NewInt(0).SetString(msg.ZetaBurnt, 10)
			if !ok {
				errMsg := fmt.Sprintf("cannot parse zetaBurnt: %s", msg.ZetaBurnt)
				cctx.CctxStatus.ChangeStatus(&ctx, types.CctxStatus_Aborted, errMsg, cctx.LogIdentifierForCCTX())
				k.SetCrossChainTx(ctx, cctx)
				return &types.MsgVoteOnObservedInboundTxResponse{}, nil
			}
			var tx *evmtypes.MsgEthereumTxResponse
			if len(msg.Message) == 0 { // no message; transfer
				tx, err = k.fungibleKeeper.DepositZRC20(ctx, ethcommon.HexToAddress(coin.Zrc20ContractAddress), to, amount)
				if err != nil {
					errMsg := fmt.Sprintf("cannot DepositZRC20, %s", err.Error())
					cctx.CctxStatus.ChangeStatus(&ctx, types.CctxStatus_Aborted, errMsg, cctx.LogIdentifierForCCTX())
					k.SetCrossChainTx(ctx, cctx)
					return &types.MsgVoteOnObservedInboundTxResponse{}, nil
				}
			} else { // non-empty message = [contractaddress, calldata]
				contract, data, err := parseContractAndData(msg.Message)
				if err != nil {
					errMsg := fmt.Sprintf("cannot parse contract and data, %s", err.Error())
					cctx.CctxStatus.ChangeStatus(&ctx, types.CctxStatus_Aborted, errMsg, cctx.LogIdentifierForCCTX())
					k.SetCrossChainTx(ctx, cctx)
					return &types.MsgVoteOnObservedInboundTxResponse{}, nil
				}
				if len(data) > 0 {
					tx, err = k.fungibleKeeper.DepositZRC20AndCallContract(ctx, ethcommon.HexToAddress(coin.Zrc20ContractAddress), amount, contract, data)
				} else { // data = empty
					tx, err = k.fungibleKeeper.DepositZRC20(ctx, ethcommon.HexToAddress(coin.Zrc20ContractAddress), contract, amount)
				}
				if err != nil { // prepare to revert
					errMsg := fmt.Sprintf("cannot DepositZRC20: %s", err.Error())
					cctx.CctxStatus.ChangeStatus(&ctx, types.CctxStatus_Aborted, errMsg, cctx.LogIdentifierForCCTX())
					k.SetCrossChainTx(ctx, cctx)
					return &types.MsgVoteOnObservedInboundTxResponse{}, nil
				}
				if !tx.Failed() {
					logs := evmtypes.LogsToEthereum(tx.Logs)
					ctx = ctx.WithValue("inCctxIndex", cctx.Index)
					txOrigin := msg.TxOrigin
					if txOrigin == "" {
						txOrigin = msg.Sender
					}
					err = k.ProcessWithdrawalLogs(ctx, logs, contract, txOrigin)
					if err != nil {
						errMsg := fmt.Sprintf("cannot process withdrawal event: %s", err.Error())
						cctx.CctxStatus.ChangeStatus(&ctx, types.CctxStatus_Aborted, errMsg, cctx.LogIdentifierForCCTX())
						k.SetCrossChainTx(ctx, cctx)
						return &types.MsgVoteOnObservedInboundTxResponse{}, nil
					}
					ctx.EventManager().EmitEvent(
						sdk.NewEvent(sdk.EventTypeMessage,
							sdk.NewAttribute(sdk.AttributeKeyModule, "zetacore"),
							sdk.NewAttribute("action", "depositZRC4AndCallContract"),
							sdk.NewAttribute("contract", contract.String()),
							sdk.NewAttribute("data", hex.EncodeToString(data)),
							sdk.NewAttribute("cctxIndex", cctx.Index),
						),
					)
				}
			}
			fmt.Printf("=======  tx: %s\n", tx.Hash)
			fmt.Printf("vmerror: %s\n", tx.VmError)
			fmt.Printf("=======  tx: %s\n", tx.Hash)

			cctx.OutBoundTxParams.OutBoundTxHash = tx.Hash
			cctx.CctxStatus.Status = types.CctxStatus_OutboundMined
			k.SetCrossChainTx(ctx, cctx)
		} else {
			toBytes := ethcommon.HexToAddress(msg.Receiver).Bytes()
			to := sdk.AccAddress(toBytes)
			amount, ok := big.NewInt(0).SetString(msg.ZetaBurnt, 10)
			if !ok {
				errMsg := fmt.Sprintf("cannot parse zetaBurnt: %s", msg.ZetaBurnt)
				cctx.CctxStatus.ChangeStatus(&ctx, types.CctxStatus_Aborted, errMsg, cctx.LogIdentifierForCCTX())
				k.SetCrossChainTx(ctx, cctx)
				return &types.MsgVoteOnObservedInboundTxResponse{}, nil
			}
			err := k.fungibleKeeper.MintZetaToEVMAccount(ctx, to, amount)
			if err != nil {
				errMsg := fmt.Sprintf("cannot MintZetaToEVMAccount: %s", err.Error())
				cctx.CctxStatus.ChangeStatus(&ctx, types.CctxStatus_Aborted, errMsg, cctx.LogIdentifierForCCTX())
				k.SetCrossChainTx(ctx, cctx)
				return &types.MsgVoteOnObservedInboundTxResponse{}, nil
			}
			cctx.CctxStatus.Status = types.CctxStatus_OutboundMined
=======
	switch receiverChain.ChainName {
	case common.ChainName_ZetaChain:
		err = k.HandleEVMDeposit(ctx, &cctx, *msg, observationChain)
		if err != nil {
			cctx.CctxStatus.ChangeStatus(&ctx, types.CctxStatus_Aborted, err.Error(), cctx.LogIdentifierForCCTX())
>>>>>>> 4b9e74e4
			k.SetCrossChainTx(ctx, cctx)
			return &types.MsgVoteOnObservedInboundTxResponse{}, nil
		}
		cctx.CctxStatus.ChangeStatus(&ctx, types.CctxStatus_OutboundMined, "First half of EVM transfer Completed", cctx.LogIdentifierForCCTX())
	default: // Cross Chain SWAP
		err = k.FinalizeInbound(ctx, &cctx, *receiverChain, len(ballot.VoterList))
		if err != nil {
			cctx.CctxStatus.ChangeStatus(&ctx, types.CctxStatus_Aborted, err.Error(), cctx.LogIdentifierForCCTX())
			k.SetCrossChainTx(ctx, cctx)
			return &types.MsgVoteOnObservedInboundTxResponse{}, nil
		}

		cctx.CctxStatus.ChangeStatus(&ctx, types.CctxStatus_PendingOutbound, "Status Changed to Pending Outbound", cctx.LogIdentifierForCCTX())
	}
	EmitEventInboundFinalized(ctx, &cctx)
	k.SetCrossChainTx(ctx, cctx)
	return &types.MsgVoteOnObservedInboundTxResponse{}, nil
}

func (k msgServer) FinalizeInbound(ctx sdk.Context, cctx *types.CrossChainTx, receiveChain common.Chain, numberofobservers int) error {
	cctx.InBoundTxParams.InBoundTxFinalizedZetaHeight = uint64(ctx.BlockHeader().Height)
	k.UpdateLastBlockHeight(ctx, cctx)
	bftTime := ctx.BlockHeader().Time // we use BFTTime of the current block as random number
	cctx.OutBoundTxParams.Broadcaster = uint64(bftTime.Nanosecond() % numberofobservers)

	err := k.UpdatePrices(ctx, receiveChain.ChainId, cctx)
	if err != nil {
		return err
	}
	err = k.UpdateNonce(ctx, receiveChain.ChainName.String(), cctx)
	if err != nil {
		return err
	}
	return nil
}

func (k msgServer) UpdateLastBlockHeight(ctx sdk.Context, msg *types.CrossChainTx) {
	lastblock, isFound := k.GetLastBlockHeight(ctx, msg.InBoundTxParams.SenderChain)
	if !isFound {
		lastblock = types.LastBlockHeight{
			Creator:           msg.Creator,
			Index:             msg.InBoundTxParams.SenderChain, // ?
			Chain:             msg.InBoundTxParams.SenderChain,
			LastSendHeight:    msg.InBoundTxParams.InBoundTxObservedExternalHeight,
			LastReceiveHeight: 0,
		}
	} else {
		lastblock.LastSendHeight = msg.InBoundTxParams.InBoundTxObservedExternalHeight
	}
	k.SetLastBlockHeight(ctx, lastblock)
}<|MERGE_RESOLUTION|>--- conflicted
+++ resolved
@@ -3,7 +3,6 @@
 import (
 	"context"
 	"fmt"
-	"math/big"
 
 	sdk "github.com/cosmos/cosmos-sdk/types"
 	sdkerrors "github.com/cosmos/cosmos-sdk/types/errors"
@@ -61,127 +60,11 @@
 	cctx := k.CreateNewCCTX(ctx, msg, index, types.CctxStatus_PendingInbound, observationChain, receiverChain)
 	// FinalizeInbound updates CCTX Prices and Nonce
 	// Aborts is any of the updates fail
-<<<<<<< HEAD
-	//TODO : move to a separate function
-	toChain, err := common.ParseChain(msg.ReceiverChain)
-	if err != nil {
-		return nil, err
-	}
-	if toChain == common.ZETAChain {
-		cctx.InBoundTxParams.InBoundTxFinalizedZetaHeight = uint64(ctx.BlockHeader().Height)
-		if msg.CoinType != common.CoinType_Zeta {
-			foreignCoinList := k.fungibleKeeper.GetAllForeignCoins(ctx)
-			found := false
-			//TODO :  Foreign coins to use type-foreign chain , It's not a good idea to iterate here,as this handler might be called frequently
-			var coin fungibletypes.ForeignCoins
-			for _, foreignCoin := range foreignCoinList {
-				fmt.Printf("%s %s %s %s\n", cctx.InBoundTxParams.Asset, msg.SenderChain, foreignCoin.Erc20ContractAddress, foreignCoin.ForeignChain)
-				if (msg.CoinType == common.CoinType_Gas || foreignCoin.Erc20ContractAddress == cctx.InBoundTxParams.Asset) && foreignCoin.ForeignChain == msg.SenderChain {
-					found = true
-					coin = foreignCoin
-					break
-				}
-			}
-			// TODO Break it into subfunctions, and only call Changestatus to aborted , when the subfunction returns an error
-			if !found {
-				errMsg := fmt.Sprintf("cannot get gas coin on chain %s", msg.SenderChain)
-				cctx.CctxStatus.ChangeStatus(&ctx, types.CctxStatus_Aborted, errMsg, cctx.LogIdentifierForCCTX())
-				k.SetCrossChainTx(ctx, cctx)
-				return &types.MsgVoteOnObservedInboundTxResponse{}, nil
-			}
-			to := ethcommon.HexToAddress(msg.Receiver)
-			amount, ok := big.NewInt(0).SetString(msg.ZetaBurnt, 10)
-			if !ok {
-				errMsg := fmt.Sprintf("cannot parse zetaBurnt: %s", msg.ZetaBurnt)
-				cctx.CctxStatus.ChangeStatus(&ctx, types.CctxStatus_Aborted, errMsg, cctx.LogIdentifierForCCTX())
-				k.SetCrossChainTx(ctx, cctx)
-				return &types.MsgVoteOnObservedInboundTxResponse{}, nil
-			}
-			var tx *evmtypes.MsgEthereumTxResponse
-			if len(msg.Message) == 0 { // no message; transfer
-				tx, err = k.fungibleKeeper.DepositZRC20(ctx, ethcommon.HexToAddress(coin.Zrc20ContractAddress), to, amount)
-				if err != nil {
-					errMsg := fmt.Sprintf("cannot DepositZRC20, %s", err.Error())
-					cctx.CctxStatus.ChangeStatus(&ctx, types.CctxStatus_Aborted, errMsg, cctx.LogIdentifierForCCTX())
-					k.SetCrossChainTx(ctx, cctx)
-					return &types.MsgVoteOnObservedInboundTxResponse{}, nil
-				}
-			} else { // non-empty message = [contractaddress, calldata]
-				contract, data, err := parseContractAndData(msg.Message)
-				if err != nil {
-					errMsg := fmt.Sprintf("cannot parse contract and data, %s", err.Error())
-					cctx.CctxStatus.ChangeStatus(&ctx, types.CctxStatus_Aborted, errMsg, cctx.LogIdentifierForCCTX())
-					k.SetCrossChainTx(ctx, cctx)
-					return &types.MsgVoteOnObservedInboundTxResponse{}, nil
-				}
-				if len(data) > 0 {
-					tx, err = k.fungibleKeeper.DepositZRC20AndCallContract(ctx, ethcommon.HexToAddress(coin.Zrc20ContractAddress), amount, contract, data)
-				} else { // data = empty
-					tx, err = k.fungibleKeeper.DepositZRC20(ctx, ethcommon.HexToAddress(coin.Zrc20ContractAddress), contract, amount)
-				}
-				if err != nil { // prepare to revert
-					errMsg := fmt.Sprintf("cannot DepositZRC20: %s", err.Error())
-					cctx.CctxStatus.ChangeStatus(&ctx, types.CctxStatus_Aborted, errMsg, cctx.LogIdentifierForCCTX())
-					k.SetCrossChainTx(ctx, cctx)
-					return &types.MsgVoteOnObservedInboundTxResponse{}, nil
-				}
-				if !tx.Failed() {
-					logs := evmtypes.LogsToEthereum(tx.Logs)
-					ctx = ctx.WithValue("inCctxIndex", cctx.Index)
-					txOrigin := msg.TxOrigin
-					if txOrigin == "" {
-						txOrigin = msg.Sender
-					}
-					err = k.ProcessWithdrawalLogs(ctx, logs, contract, txOrigin)
-					if err != nil {
-						errMsg := fmt.Sprintf("cannot process withdrawal event: %s", err.Error())
-						cctx.CctxStatus.ChangeStatus(&ctx, types.CctxStatus_Aborted, errMsg, cctx.LogIdentifierForCCTX())
-						k.SetCrossChainTx(ctx, cctx)
-						return &types.MsgVoteOnObservedInboundTxResponse{}, nil
-					}
-					ctx.EventManager().EmitEvent(
-						sdk.NewEvent(sdk.EventTypeMessage,
-							sdk.NewAttribute(sdk.AttributeKeyModule, "zetacore"),
-							sdk.NewAttribute("action", "depositZRC4AndCallContract"),
-							sdk.NewAttribute("contract", contract.String()),
-							sdk.NewAttribute("data", hex.EncodeToString(data)),
-							sdk.NewAttribute("cctxIndex", cctx.Index),
-						),
-					)
-				}
-			}
-			fmt.Printf("=======  tx: %s\n", tx.Hash)
-			fmt.Printf("vmerror: %s\n", tx.VmError)
-			fmt.Printf("=======  tx: %s\n", tx.Hash)
-
-			cctx.OutBoundTxParams.OutBoundTxHash = tx.Hash
-			cctx.CctxStatus.Status = types.CctxStatus_OutboundMined
-			k.SetCrossChainTx(ctx, cctx)
-		} else {
-			toBytes := ethcommon.HexToAddress(msg.Receiver).Bytes()
-			to := sdk.AccAddress(toBytes)
-			amount, ok := big.NewInt(0).SetString(msg.ZetaBurnt, 10)
-			if !ok {
-				errMsg := fmt.Sprintf("cannot parse zetaBurnt: %s", msg.ZetaBurnt)
-				cctx.CctxStatus.ChangeStatus(&ctx, types.CctxStatus_Aborted, errMsg, cctx.LogIdentifierForCCTX())
-				k.SetCrossChainTx(ctx, cctx)
-				return &types.MsgVoteOnObservedInboundTxResponse{}, nil
-			}
-			err := k.fungibleKeeper.MintZetaToEVMAccount(ctx, to, amount)
-			if err != nil {
-				errMsg := fmt.Sprintf("cannot MintZetaToEVMAccount: %s", err.Error())
-				cctx.CctxStatus.ChangeStatus(&ctx, types.CctxStatus_Aborted, errMsg, cctx.LogIdentifierForCCTX())
-				k.SetCrossChainTx(ctx, cctx)
-				return &types.MsgVoteOnObservedInboundTxResponse{}, nil
-			}
-			cctx.CctxStatus.Status = types.CctxStatus_OutboundMined
-=======
 	switch receiverChain.ChainName {
 	case common.ChainName_ZetaChain:
 		err = k.HandleEVMDeposit(ctx, &cctx, *msg, observationChain)
 		if err != nil {
 			cctx.CctxStatus.ChangeStatus(&ctx, types.CctxStatus_Aborted, err.Error(), cctx.LogIdentifierForCCTX())
->>>>>>> 4b9e74e4
 			k.SetCrossChainTx(ctx, cctx)
 			return &types.MsgVoteOnObservedInboundTxResponse{}, nil
 		}
