package keeper_test

import (
	"testing"

	"github.com/stretchr/testify/require"
	"github.com/zeta-chain/zetacore/pkg/chains"

	keepertest "github.com/zeta-chain/zetacore/testutil/keeper"
	"github.com/zeta-chain/zetacore/testutil/sample"
	authoritytypes "github.com/zeta-chain/zetacore/x/authority/types"
	"github.com/zeta-chain/zetacore/x/crosschain/keeper"
	crosschaintypes "github.com/zeta-chain/zetacore/x/crosschain/types"
	"github.com/zeta-chain/zetacore/x/observer/types"
)

func TestMsgServer_UpdateTssAddress(t *testing.T) {
	t.Run("should fail if not authorized", func(t *testing.T) {
		k, ctx, _, _ := keepertest.CrosschainKeeperWithMocks(t, keepertest.CrosschainMockOptions{
			UseAuthorityMock: true,
		})
		admin := sample.AccAddress()

		authorityMock := keepertest.GetCrosschainAuthorityMock(t, k)

		msgServer := keeper.NewMsgServerImpl(*k)

		msg := crosschaintypes.MsgUpdateTssAddress{
			Creator:   admin,
			TssPubkey: "",
		}
		keepertest.MockCheckAuthorization(&authorityMock.Mock, &msg, authoritytypes.ErrUnauthorized)
		_, err := msgServer.UpdateTssAddress(ctx, &msg)
		require.Error(t, err)
	})

	t.Run("should fail if tss not found", func(t *testing.T) {
		k, ctx, _, _ := keepertest.CrosschainKeeperWithMocks(t, keepertest.CrosschainMockOptions{
			UseAuthorityMock: true,
		})

		admin := sample.AccAddress()
		authorityMock := keepertest.GetCrosschainAuthorityMock(t, k)
		msgServer := keeper.NewMsgServerImpl(*k)

		msg := crosschaintypes.MsgUpdateTssAddress{
			Creator:   admin,
			TssPubkey: "",
		}
		keepertest.MockCheckAuthorization(&authorityMock.Mock, &msg, nil)
		_, err := msgServer.UpdateTssAddress(ctx, &msg)
		require.Error(t, err)
	})

	t.Run("successfully update tss address", func(t *testing.T) {
		k, ctx, _, _ := keepertest.CrosschainKeeperWithMocks(t, keepertest.CrosschainMockOptions{
			UseAuthorityMock: true,
		})

		admin := sample.AccAddress()
		tssOld := sample.Tss()
		tssNew := sample.Tss()
		authorityMock := keepertest.GetCrosschainAuthorityMock(t, k)
		msgServer := keeper.NewMsgServerImpl(*k)

		k.GetObserverKeeper().SetTSSHistory(ctx, tssOld)
		k.GetObserverKeeper().SetTSSHistory(ctx, tssNew)
		k.GetObserverKeeper().SetTSS(ctx, tssOld)
<<<<<<< HEAD
		for _, chain := range k.GetChainsSupportingTSSMigration(ctx) {
			index := chain.ChainName.String() + "_migration_tx_index"
=======
		for _, chain := range k.GetObserverKeeper().GetSupportedForeignChains(ctx) {
			index := chain.Name + "_migration_tx_index"
>>>>>>> 545896d9
			k.GetObserverKeeper().SetFundMigrator(ctx, types.TssFundMigratorInfo{
				ChainId:            chain.ChainId,
				MigrationCctxIndex: sample.GetCctxIndexFromString(index),
			})
			cctx := sample.CrossChainTx(t, index)
			cctx.CctxStatus.Status = crosschaintypes.CctxStatus_OutboundMined
			k.SetCrossChainTx(ctx, *cctx)
		}
		require.Equal(
			t,
			len(k.GetObserverKeeper().GetAllTssFundMigrators(ctx)),
			len(k.GetChainsSupportingTSSMigration(ctx)),
		)

		msg := crosschaintypes.MsgUpdateTssAddress{
			Creator:   admin,
			TssPubkey: tssNew.TssPubkey,
		}
		keepertest.MockCheckAuthorization(&authorityMock.Mock, &msg, nil)
		_, err := msgServer.UpdateTssAddress(ctx, &msg)
		require.NoError(t, err)
		tss, found := k.GetObserverKeeper().GetTSS(ctx)
		require.True(t, found)
		require.Equal(t, tssNew, tss)
		migrators := k.GetObserverKeeper().GetAllTssFundMigrators(ctx)
		require.Equal(t, 0, len(migrators))
	})

	t.Run("new tss has not been added to tss history", func(t *testing.T) {
		k, ctx, _, _ := keepertest.CrosschainKeeperWithMocks(t, keepertest.CrosschainMockOptions{
			UseAuthorityMock: true,
		})

		admin := sample.AccAddress()
		tssOld := sample.Tss()
		tssNew := sample.Tss()
		authorityMock := keepertest.GetCrosschainAuthorityMock(t, k)

		msgServer := keeper.NewMsgServerImpl(*k)

		k.GetObserverKeeper().SetTSSHistory(ctx, tssOld)
		k.GetObserverKeeper().SetTSS(ctx, tssOld)
<<<<<<< HEAD
		for _, chain := range k.GetChainsSupportingTSSMigration(ctx) {
			index := chain.ChainName.String() + "_migration_tx_index"
=======
		for _, chain := range k.GetObserverKeeper().GetSupportedChains(ctx) {
			index := chain.Name + "_migration_tx_index"
>>>>>>> 545896d9
			k.GetObserverKeeper().SetFundMigrator(ctx, types.TssFundMigratorInfo{
				ChainId:            chain.ChainId,
				MigrationCctxIndex: sample.GetCctxIndexFromString(index),
			})
			cctx := sample.CrossChainTx(t, index)
			cctx.CctxStatus.Status = crosschaintypes.CctxStatus_OutboundMined
			k.SetCrossChainTx(ctx, *cctx)
		}
		require.Equal(
			t,
			len(k.GetObserverKeeper().GetAllTssFundMigrators(ctx)),
			len(k.GetChainsSupportingTSSMigration(ctx)),
		)

		msg := crosschaintypes.MsgUpdateTssAddress{
			Creator:   admin,
			TssPubkey: tssNew.TssPubkey,
		}
		keepertest.MockCheckAuthorization(&authorityMock.Mock, &msg, nil)
		_, err := msgServer.UpdateTssAddress(ctx, &msg)
		require.ErrorContains(t, err, "tss pubkey has not been generated")
		require.ErrorIs(t, err, crosschaintypes.ErrUnableToUpdateTss)
		tss, found := k.GetObserverKeeper().GetTSS(ctx)
		require.True(t, found)
		require.Equal(t, tssOld, tss)
		require.Equal(
			t,
			len(k.GetObserverKeeper().GetAllTssFundMigrators(ctx)),
			len(k.GetChainsSupportingTSSMigration(ctx)),
		)
	})

	t.Run("old tss pubkey provided", func(t *testing.T) {
		k, ctx, _, _ := keepertest.CrosschainKeeperWithMocks(t, keepertest.CrosschainMockOptions{
			UseAuthorityMock: true,
		})

		admin := sample.AccAddress()
		tssOld := sample.Tss()
		authorityMock := keepertest.GetCrosschainAuthorityMock(t, k)

		msgServer := keeper.NewMsgServerImpl(*k)

		k.GetObserverKeeper().SetTSSHistory(ctx, tssOld)
		k.GetObserverKeeper().SetTSS(ctx, tssOld)
<<<<<<< HEAD
		for _, chain := range k.GetChainsSupportingTSSMigration(ctx) {
			index := chain.ChainName.String() + "_migration_tx_index"
=======
		for _, chain := range k.GetObserverKeeper().GetSupportedChains(ctx) {
			index := chain.Name + "_migration_tx_index"
>>>>>>> 545896d9
			k.GetObserverKeeper().SetFundMigrator(ctx, types.TssFundMigratorInfo{
				ChainId:            chain.ChainId,
				MigrationCctxIndex: sample.GetCctxIndexFromString(index),
			})
			cctx := sample.CrossChainTx(t, index)
			cctx.CctxStatus.Status = crosschaintypes.CctxStatus_OutboundMined
			k.SetCrossChainTx(ctx, *cctx)
		}
		require.Equal(
			t,
			len(k.GetObserverKeeper().GetAllTssFundMigrators(ctx)),
			len(k.GetChainsSupportingTSSMigration(ctx)),
		)

		msg := crosschaintypes.MsgUpdateTssAddress{
			Creator:   admin,
			TssPubkey: tssOld.TssPubkey,
		}
		keepertest.MockCheckAuthorization(&authorityMock.Mock, &msg, nil)
		_, err := msgServer.UpdateTssAddress(ctx, &msg)
		require.ErrorContains(t, err, "no new tss address has been generated")
		require.ErrorIs(t, err, crosschaintypes.ErrUnableToUpdateTss)
		tss, found := k.GetObserverKeeper().GetTSS(ctx)
		require.True(t, found)
		require.Equal(t, tssOld, tss)
		require.Equal(
			t,
			len(k.GetObserverKeeper().GetAllTssFundMigrators(ctx)),
			len(k.GetChainsSupportingTSSMigration(ctx)),
		)
	})

	t.Run("unable to update tss when not enough migrators are present", func(t *testing.T) {
		k, ctx, _, zk := keepertest.CrosschainKeeperWithMocks(t, keepertest.CrosschainMockOptions{
			UseAuthorityMock: true,
		})

		admin := sample.AccAddress()
		tssOld := sample.Tss()
		tssNew := sample.Tss()
		authorityMock := keepertest.GetCrosschainAuthorityMock(t, k)
		msgServer := keeper.NewMsgServerImpl(*k)

		k.GetObserverKeeper().SetTSSHistory(ctx, tssOld)
		k.GetObserverKeeper().SetTSSHistory(ctx, tssNew)
		k.GetObserverKeeper().SetTSS(ctx, tssOld)
		setSupportedChain(ctx, zk, getValidEthChainIDWithIndex(t, 0), getValidEthChainIDWithIndex(t, 1))

		// set a single migrator while there are 2 supported chains
<<<<<<< HEAD
		chain := k.GetChainsSupportingTSSMigration(ctx)[0]
		index := chain.ChainName.String() + "_migration_tx_index"
=======
		chain := k.GetObserverKeeper().GetSupportedChains(ctx)[0]
		index := chain.Name + "_migration_tx_index"
>>>>>>> 545896d9
		k.GetObserverKeeper().SetFundMigrator(ctx, types.TssFundMigratorInfo{
			ChainId:            chain.ChainId,
			MigrationCctxIndex: sample.GetCctxIndexFromString(index),
		})
		cctx := sample.CrossChainTx(t, index)
		cctx.CctxStatus.Status = crosschaintypes.CctxStatus_OutboundMined
		k.SetCrossChainTx(ctx, *cctx)
		require.Equal(t, len(k.GetObserverKeeper().GetAllTssFundMigrators(ctx)), 1)

		msg := crosschaintypes.MsgUpdateTssAddress{
			Creator:   admin,
			TssPubkey: tssNew.TssPubkey,
		}
		keepertest.MockCheckAuthorization(&authorityMock.Mock, &msg, nil)
		_, err := msgServer.UpdateTssAddress(ctx, &msg)
		require.ErrorContains(
			t,
			err,
			"cannot update tss address incorrect number of migrations have been created and completed: unable to update TSS address",
		)
		require.ErrorIs(t, err, crosschaintypes.ErrUnableToUpdateTss)
		tss, found := k.GetObserverKeeper().GetTSS(ctx)
		require.True(t, found)
		require.Equal(t, tssOld, tss)
		migrators := k.GetObserverKeeper().GetAllTssFundMigrators(ctx)
		require.Equal(t, 1, len(migrators))
	})

	t.Run("unable to update tss when pending cctx is present", func(t *testing.T) {
		k, ctx, _, zk := keepertest.CrosschainKeeperWithMocks(t, keepertest.CrosschainMockOptions{
			UseAuthorityMock: true,
		})

		admin := sample.AccAddress()
		tssOld := sample.Tss()
		tssNew := sample.Tss()
		authorityMock := keepertest.GetCrosschainAuthorityMock(t, k)

		msgServer := keeper.NewMsgServerImpl(*k)

		k.GetObserverKeeper().SetTSSHistory(ctx, tssOld)
		k.GetObserverKeeper().SetTSSHistory(ctx, tssNew)
		k.GetObserverKeeper().SetTSS(ctx, tssOld)
		setSupportedChain(ctx, zk, getValidEthChainIDWithIndex(t, 0), getValidEthChainIDWithIndex(t, 1))

<<<<<<< HEAD
		for _, chain := range k.GetChainsSupportingTSSMigration(ctx) {
			index := chain.ChainName.String() + "_migration_tx_index"
=======
		for _, chain := range k.GetObserverKeeper().GetSupportedChains(ctx) {
			index := chain.Name + "_migration_tx_index"
>>>>>>> 545896d9
			k.GetObserverKeeper().SetFundMigrator(ctx, types.TssFundMigratorInfo{
				ChainId:            chain.ChainId,
				MigrationCctxIndex: sample.GetCctxIndexFromString(index),
			})
			cctx := sample.CrossChainTx(t, index)
			cctx.CctxStatus.Status = crosschaintypes.CctxStatus_PendingOutbound
			k.SetCrossChainTx(ctx, *cctx)
		}
		require.Equal(
			t,
			len(k.GetObserverKeeper().GetAllTssFundMigrators(ctx)),
			len(k.GetObserverKeeper().GetSupportedChains(ctx)),
		)

		msg := crosschaintypes.MsgUpdateTssAddress{
			Creator:   admin,
			TssPubkey: tssNew.TssPubkey,
		}
		keepertest.MockCheckAuthorization(&authorityMock.Mock, &msg, nil)
		_, err := msgServer.UpdateTssAddress(ctx, &msg)
		require.ErrorContains(t, err, "cannot update tss address while there are pending migrations")
		require.ErrorIs(t, err, crosschaintypes.ErrUnableToUpdateTss)
		tss, found := k.GetObserverKeeper().GetTSS(ctx)
		require.True(t, found)
		require.Equal(t, tssOld, tss)
		migrators := k.GetObserverKeeper().GetAllTssFundMigrators(ctx)
		require.Equal(t, len(k.GetObserverKeeper().GetSupportedChains(ctx)), len(migrators))
	})

	t.Run("unable to update tss cctx is not present", func(t *testing.T) {
		k, ctx, _, zk := keepertest.CrosschainKeeperWithMocks(t, keepertest.CrosschainMockOptions{
			UseAuthorityMock: true,
		})

		admin := sample.AccAddress()
		tssOld := sample.Tss()
		tssNew := sample.Tss()
		authorityMock := keepertest.GetCrosschainAuthorityMock(t, k)
		msgServer := keeper.NewMsgServerImpl(*k)

		k.GetObserverKeeper().SetTSSHistory(ctx, tssOld)
		k.GetObserverKeeper().SetTSSHistory(ctx, tssNew)
		k.GetObserverKeeper().SetTSS(ctx, tssOld)
		setSupportedChain(ctx, zk, getValidEthChainIDWithIndex(t, 0), getValidEthChainIDWithIndex(t, 1))

<<<<<<< HEAD
		for _, chain := range k.GetChainsSupportingTSSMigration(ctx) {
			index := chain.ChainName.String() + "_migration_tx_index"
=======
		for _, chain := range k.GetObserverKeeper().GetSupportedChains(ctx) {
			index := chain.Name + "_migration_tx_index"
>>>>>>> 545896d9
			k.GetObserverKeeper().SetFundMigrator(ctx, types.TssFundMigratorInfo{
				ChainId:            chain.ChainId,
				MigrationCctxIndex: sample.GetCctxIndexFromString(index),
			})
		}
		require.Equal(
			t,
			len(k.GetObserverKeeper().GetAllTssFundMigrators(ctx)),
			len(k.GetObserverKeeper().GetSupportedChains(ctx)),
		)

		msg := crosschaintypes.MsgUpdateTssAddress{
			Creator:   admin,
			TssPubkey: tssNew.TssPubkey,
		}
		keepertest.MockCheckAuthorization(&authorityMock.Mock, &msg, nil)
		_, err := msgServer.UpdateTssAddress(ctx, &msg)
		require.ErrorContains(t, err, "migration cross chain tx not found")
		require.ErrorIs(t, err, crosschaintypes.ErrUnableToUpdateTss)
		tss, found := k.GetObserverKeeper().GetTSS(ctx)
		require.True(t, found)
		require.Equal(t, tssOld, tss)
		migrators := k.GetObserverKeeper().GetAllTssFundMigrators(ctx)
		require.Equal(t, len(k.GetObserverKeeper().GetSupportedChains(ctx)), len(migrators))
	})
}

func TestKeeper_GetChainsSupportingTSSMigration(t *testing.T) {
	t.Run("should return only ethereum and bitcoin chains", func(t *testing.T) {
		k, ctx, _, zk := keepertest.CrosschainKeeperWithMocks(t, keepertest.CrosschainMockOptions{})
		chainList := chains.ExternalChainList([]chains.Chain{})
		var chainParamsList types.ChainParamsList
		for _, chain := range chainList {
			chainParamsList.ChainParams = append(
				chainParamsList.ChainParams,
				sample.ChainParamsSupported(chain.ChainId),
			)
		}
		zk.ObserverKeeper.SetChainParamsList(ctx, chainParamsList)

		chainsSupportingMigration := k.GetChainsSupportingTSSMigration(ctx)
		for _, chain := range chainsSupportingMigration {
			require.NotEqual(t, chain.Consensus, chains.Consensus_solana_consensus)
			require.NotEqual(t, chain.Consensus, chains.Consensus_op_stack)
			require.NotEqual(t, chain.Consensus, chains.Consensus_tendermint)
			require.Equal(t, chain.IsExternal, true)
		}
	})
}<|MERGE_RESOLUTION|>--- conflicted
+++ resolved
@@ -66,13 +66,8 @@
 		k.GetObserverKeeper().SetTSSHistory(ctx, tssOld)
 		k.GetObserverKeeper().SetTSSHistory(ctx, tssNew)
 		k.GetObserverKeeper().SetTSS(ctx, tssOld)
-<<<<<<< HEAD
-		for _, chain := range k.GetChainsSupportingTSSMigration(ctx) {
-			index := chain.ChainName.String() + "_migration_tx_index"
-=======
-		for _, chain := range k.GetObserverKeeper().GetSupportedForeignChains(ctx) {
-			index := chain.Name + "_migration_tx_index"
->>>>>>> 545896d9
+		for _, chain := range k.GetChainsSupportingTSSMigration(ctx) {
+			index := chain.Name + "_migration_tx_index"
 			k.GetObserverKeeper().SetFundMigrator(ctx, types.TssFundMigratorInfo{
 				ChainId:            chain.ChainId,
 				MigrationCctxIndex: sample.GetCctxIndexFromString(index),
@@ -115,13 +110,8 @@
 
 		k.GetObserverKeeper().SetTSSHistory(ctx, tssOld)
 		k.GetObserverKeeper().SetTSS(ctx, tssOld)
-<<<<<<< HEAD
-		for _, chain := range k.GetChainsSupportingTSSMigration(ctx) {
-			index := chain.ChainName.String() + "_migration_tx_index"
-=======
-		for _, chain := range k.GetObserverKeeper().GetSupportedChains(ctx) {
-			index := chain.Name + "_migration_tx_index"
->>>>>>> 545896d9
+		for _, chain := range k.GetChainsSupportingTSSMigration(ctx) {
+			index := chain.Name + "_migration_tx_index"
 			k.GetObserverKeeper().SetFundMigrator(ctx, types.TssFundMigratorInfo{
 				ChainId:            chain.ChainId,
 				MigrationCctxIndex: sample.GetCctxIndexFromString(index),
@@ -167,13 +157,8 @@
 
 		k.GetObserverKeeper().SetTSSHistory(ctx, tssOld)
 		k.GetObserverKeeper().SetTSS(ctx, tssOld)
-<<<<<<< HEAD
-		for _, chain := range k.GetChainsSupportingTSSMigration(ctx) {
-			index := chain.ChainName.String() + "_migration_tx_index"
-=======
-		for _, chain := range k.GetObserverKeeper().GetSupportedChains(ctx) {
-			index := chain.Name + "_migration_tx_index"
->>>>>>> 545896d9
+		for _, chain := range k.GetChainsSupportingTSSMigration(ctx) {
+			index := chain.Name + "_migration_tx_index"
 			k.GetObserverKeeper().SetFundMigrator(ctx, types.TssFundMigratorInfo{
 				ChainId:            chain.ChainId,
 				MigrationCctxIndex: sample.GetCctxIndexFromString(index),
@@ -223,13 +208,8 @@
 		setSupportedChain(ctx, zk, getValidEthChainIDWithIndex(t, 0), getValidEthChainIDWithIndex(t, 1))
 
 		// set a single migrator while there are 2 supported chains
-<<<<<<< HEAD
 		chain := k.GetChainsSupportingTSSMigration(ctx)[0]
-		index := chain.ChainName.String() + "_migration_tx_index"
-=======
-		chain := k.GetObserverKeeper().GetSupportedChains(ctx)[0]
 		index := chain.Name + "_migration_tx_index"
->>>>>>> 545896d9
 		k.GetObserverKeeper().SetFundMigrator(ctx, types.TssFundMigratorInfo{
 			ChainId:            chain.ChainId,
 			MigrationCctxIndex: sample.GetCctxIndexFromString(index),
@@ -275,13 +255,8 @@
 		k.GetObserverKeeper().SetTSS(ctx, tssOld)
 		setSupportedChain(ctx, zk, getValidEthChainIDWithIndex(t, 0), getValidEthChainIDWithIndex(t, 1))
 
-<<<<<<< HEAD
-		for _, chain := range k.GetChainsSupportingTSSMigration(ctx) {
-			index := chain.ChainName.String() + "_migration_tx_index"
-=======
-		for _, chain := range k.GetObserverKeeper().GetSupportedChains(ctx) {
-			index := chain.Name + "_migration_tx_index"
->>>>>>> 545896d9
+		for _, chain := range k.GetChainsSupportingTSSMigration(ctx) {
+			index := chain.Name + "_migration_tx_index"
 			k.GetObserverKeeper().SetFundMigrator(ctx, types.TssFundMigratorInfo{
 				ChainId:            chain.ChainId,
 				MigrationCctxIndex: sample.GetCctxIndexFromString(index),
@@ -327,13 +302,8 @@
 		k.GetObserverKeeper().SetTSS(ctx, tssOld)
 		setSupportedChain(ctx, zk, getValidEthChainIDWithIndex(t, 0), getValidEthChainIDWithIndex(t, 1))
 
-<<<<<<< HEAD
-		for _, chain := range k.GetChainsSupportingTSSMigration(ctx) {
-			index := chain.ChainName.String() + "_migration_tx_index"
-=======
-		for _, chain := range k.GetObserverKeeper().GetSupportedChains(ctx) {
-			index := chain.Name + "_migration_tx_index"
->>>>>>> 545896d9
+		for _, chain := range k.GetChainsSupportingTSSMigration(ctx) {
+			index := chain.Name + "_migration_tx_index"
 			k.GetObserverKeeper().SetFundMigrator(ctx, types.TssFundMigratorInfo{
 				ChainId:            chain.ChainId,
 				MigrationCctxIndex: sample.GetCctxIndexFromString(index),
