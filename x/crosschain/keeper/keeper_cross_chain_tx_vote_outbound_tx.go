package keeper

import (
	"context"
	"fmt"

	sdk "github.com/cosmos/cosmos-sdk/types"
	sdkerrors "github.com/cosmos/cosmos-sdk/types/errors"
	"github.com/rs/zerolog/log"
	"github.com/zeta-chain/zetacore/x/crosschain/types"
	observerKeeper "github.com/zeta-chain/zetacore/x/observer/keeper"
	observerTypes "github.com/zeta-chain/zetacore/x/observer/types"
)

// Casts a vote on an outbound transaction observed on a connected chain (after
// it has been broadcasted to and finalized on a connected chain). If this is
// the first vote, a new ballot is created. When a threshold of votes is
// reached, the ballot is finalized. When a ballot is finalized, if the amount
// of zeta minted does not match the outbound transaction amount an error is
// thrown. If the amounts match, the outbound transaction hash and the "last
// updated" timestamp are updated.
//
// The transaction is proceeded to be finalized:
//
// If the observation was successful, the status is changed from "pending
// revert/outbound" to "reverted/mined". The difference between zeta burned
// and minted is minted by the bank module and deposited into the module
// account.
//
// If the observation was unsuccessful, and if the status is "pending outbound",
// prices and nonce are updated and the status is changed to "pending revert".
// If the status was "pending revert", the status is changed to "aborted".
//
// If there's an error in the finalization process, the CCTX status is set to
// 'aborted'.
//
// After finalization the outbound transaction tracker and pending nonces are
// removed, and the CCTX is updated in the store.
//
// Only observer validators are authorized to broadcast this message.
func (k msgServer) VoteOnObservedOutboundTx(goCtx context.Context, msg *types.MsgVoteOnObservedOutboundTx) (*types.MsgVoteOnObservedOutboundTxResponse, error) {
	ctx := sdk.UnwrapSDKContext(goCtx)
	observationType := observerTypes.ObservationType_OutBoundTx
	// Observer Chain already checked then inbound is created
	/* EDGE CASE : Params updated in during the finalization process
	   i.e Inbound has been finalized but outbound is still pending
	*/
	observationChain := k.zetaObserverKeeper.GetParams(ctx).GetChainFromChainID(msg.OutTxChain)
	if observationChain == nil {
		return nil, observerTypes.ErrSupportedChains
	}
	err := observerTypes.CheckReceiveStatus(msg.Status)
	if err != nil {
		return nil, err
	}
	//Check is msg.Creator is authorized to vote
	ok, err := k.zetaObserverKeeper.IsAuthorized(ctx, msg.Creator, observationChain)
	if !ok {
		return nil, err
	}

	// Check if CCTX exists
	cctx, found := k.GetCrossChainTx(ctx, msg.CctxHash)
	if !found {
		return nil, sdkerrors.Wrap(sdkerrors.ErrInvalidRequest, fmt.Sprintf("CCTX %s does not exist", msg.CctxHash))
	}

	ballotIndex := msg.Digest()
	// Add votes and Set Ballot
	ballot, isNew, err := k.zetaObserverKeeper.FindBallot(ctx, ballotIndex, observationChain, observationType)
	if err != nil {
		return nil, err
	}
	if isNew {
		observerKeeper.EmitEventBallotCreated(ctx, ballot, msg.ObservedOutTxHash, observationChain.String())
		// Set this the first time when the ballot is created
		// The ballot might change if there are more votes in a different outbound ballot for this cctx hash
		cctx.GetCurrentOutTxParam().OutboundTxBallotIndex = ballotIndex
		//k.SetCctxAndNonceToCctxAndInTxHashToCctx(ctx, cctx)
	}
	// AddVoteToBallot adds a vote and sets the ballot
	ballot, err = k.zetaObserverKeeper.AddVoteToBallot(ctx, ballot, msg.Creator, observerTypes.ConvertReceiveStatusToVoteType(msg.Status))
	if err != nil {
		return nil, err
	}

	ballot, isFinalized := k.zetaObserverKeeper.CheckIfFinalizingVote(ctx, ballot)
	if !isFinalized {
		// Return nil here to add vote to ballot and commit state
		return &types.MsgVoteOnObservedOutboundTxResponse{}, nil
	}
	if ballot.BallotStatus != observerTypes.BallotStatus_BallotFinalized_FailureObservation {
		if !msg.ZetaMinted.Equal(cctx.GetCurrentOutTxParam().Amount) {
			log.Error().Msgf("ReceiveConfirmation: Mint mismatch: %s vs %s", msg.ZetaMinted, cctx.GetCurrentOutTxParam().Amount)
			return nil, sdkerrors.Wrap(sdkerrors.ErrInvalidRequest, fmt.Sprintf("ZetaMinted %s does not match send ZetaMint %s", msg.ZetaMinted, cctx.GetCurrentOutTxParam().Amount))
		}
	}

	cctx.GetCurrentOutTxParam().OutboundTxHash = msg.ObservedOutTxHash
	cctx.CctxStatus.LastUpdateTimestamp = ctx.BlockHeader().Time.Unix()

	tss, _ := k.GetTSS(ctx)
	// FinalizeOutbound sets final status for a successful vote
	// FinalizeOutbound updates CCTX Prices and Nonce for a revert

	tmpCtx, commit := ctx.CacheContext()
	err = func() error { //err = FinalizeOutbound(k, ctx, &cctx, msg, ballot.BallotStatus)
		cctx.GetCurrentOutTxParam().OutboundTxObservedExternalHeight = msg.ObservedOutTxBlockHeight
		oldStatus := cctx.CctxStatus.Status
		switch ballot.BallotStatus {
		case observerTypes.BallotStatus_BallotFinalized_SuccessObservation:
			switch oldStatus {
			case types.CctxStatus_PendingRevert:
				cctx.CctxStatus.ChangeStatus(types.CctxStatus_Reverted, "")
			case types.CctxStatus_PendingOutbound:
				cctx.CctxStatus.ChangeStatus(types.CctxStatus_OutboundMined, "")
			}
			newStatus := cctx.CctxStatus.Status.String()
<<<<<<< HEAD
			if zetaBurnt.LT(zetaMinted) {
				// TODO :Handle Error ?
				// https://github.com/zeta-chain/node/issues/860
			}
			balanceAmount := zetaBurnt.Sub(zetaMinted)

			// TODO : Handle Fee for other coins
			// https://github.com/zeta-chain/node/issues/861
			if cctx.GetCurrentOutTxParam().CoinType == common.CoinType_Zeta {
				err := HandleFeeBalances(k, ctx, balanceAmount)
				if err != nil {
					return err
				}
			}
			EmitOutboundSuccess(ctx, msg, oldStatus.String(), newStatus, cctx)
=======
			EmitOutboundSuccess(tmpCtx, msg, oldStatus.String(), newStatus, cctx)
>>>>>>> 487a54b6
		case observerTypes.BallotStatus_BallotFinalized_FailureObservation:
			switch oldStatus {
			case types.CctxStatus_PendingOutbound:
				// create new OutboundTxParams for the revert
				cctx.OutboundTxParams = append(cctx.OutboundTxParams, &types.OutboundTxParams{
					Receiver:           cctx.InboundTxParams.Sender,
					ReceiverChainId:    cctx.InboundTxParams.SenderChainId,
					Amount:             cctx.InboundTxParams.Amount,
					CoinType:           cctx.InboundTxParams.CoinType,
					OutboundTxGasLimit: cctx.OutboundTxParams[0].OutboundTxGasLimit, // NOTE(pwu): revert gas limit = initial outbound gas limit set by user;
				})
				err := k.PayGasInZetaAndUpdateCctx(tmpCtx, cctx.InboundTxParams.SenderChainId, &cctx)
				if err != nil {
					return err
				}
				err = k.UpdateNonce(tmpCtx, cctx.InboundTxParams.SenderChainId, &cctx)
				if err != nil {
					return err
				}
				cctx.CctxStatus.ChangeStatus(types.CctxStatus_PendingRevert, "Outbound failed, start revert")
			case types.CctxStatus_PendingRevert:
				cctx.CctxStatus.ChangeStatus(types.CctxStatus_Aborted, "Outbound failed: revert failed; abort TX")
			}
			newStatus := cctx.CctxStatus.Status.String()
			EmitOutboundFailure(ctx, msg, oldStatus.String(), newStatus, cctx)
		}
		return nil
	}()
	if err != nil {
		// do not commit tmpCtx
		cctx.CctxStatus.ChangeStatus(types.CctxStatus_Aborted, err.Error())
		ctx.Logger().Error(err.Error())
		k.RemoveOutTxTracker(ctx, msg.OutTxChain, msg.OutTxTssNonce)
		k.RemoveFromPendingNonces(ctx, tss.TssPubkey, msg.OutTxChain, int64(msg.OutTxTssNonce))
		k.RemoveOutTxTracker(ctx, msg.OutTxChain, msg.OutTxTssNonce)
		k.SetCctxAndNonceToCctxAndInTxHashToCctx(ctx, cctx)
		return &types.MsgVoteOnObservedOutboundTxResponse{}, nil
	}
	commit()
	// Set the ballot index to the finalized ballot
	cctx.GetCurrentOutTxParam().OutboundTxBallotIndex = ballotIndex
	k.RemoveFromPendingNonces(ctx, tss.TssPubkey, msg.OutTxChain, int64(msg.OutTxTssNonce))
	k.RemoveOutTxTracker(ctx, msg.OutTxChain, msg.OutTxTssNonce)
	k.SetCctxAndNonceToCctxAndInTxHashToCctx(ctx, cctx)
	return &types.MsgVoteOnObservedOutboundTxResponse{}, nil
}<|MERGE_RESOLUTION|>--- conflicted
+++ resolved
@@ -116,25 +116,7 @@
 				cctx.CctxStatus.ChangeStatus(types.CctxStatus_OutboundMined, "")
 			}
 			newStatus := cctx.CctxStatus.Status.String()
-<<<<<<< HEAD
-			if zetaBurnt.LT(zetaMinted) {
-				// TODO :Handle Error ?
-				// https://github.com/zeta-chain/node/issues/860
-			}
-			balanceAmount := zetaBurnt.Sub(zetaMinted)
-
-			// TODO : Handle Fee for other coins
-			// https://github.com/zeta-chain/node/issues/861
-			if cctx.GetCurrentOutTxParam().CoinType == common.CoinType_Zeta {
-				err := HandleFeeBalances(k, ctx, balanceAmount)
-				if err != nil {
-					return err
-				}
-			}
-			EmitOutboundSuccess(ctx, msg, oldStatus.String(), newStatus, cctx)
-=======
 			EmitOutboundSuccess(tmpCtx, msg, oldStatus.String(), newStatus, cctx)
->>>>>>> 487a54b6
 		case observerTypes.BallotStatus_BallotFinalized_FailureObservation:
 			switch oldStatus {
 			case types.CctxStatus_PendingOutbound:
