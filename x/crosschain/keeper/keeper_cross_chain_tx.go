--- conflicted
+++ resolved
@@ -186,12 +186,7 @@
 		startNonce = 0
 	}
 	for i := startNonce; i < p.NonceLow; i++ {
-<<<<<<< HEAD
-		// #nosec G701 always in range
-		res, found := k.GetNonceToCctx(ctx, tss.TssPubkey, int64(req.ChainId), i)
-=======
 		res, found := k.GetNonceToCctx(ctx, tss.TssPubkey, req.ChainId, i)
->>>>>>> 7d44ea9a
 		if !found {
 			return nil, status.Error(codes.Internal, fmt.Sprintf("nonceToCctx not found: nonce %d, chainid %d", i, req.ChainId))
 		}
@@ -206,12 +201,7 @@
 
 	// now query the pending nonces that we know are pending
 	for i := p.NonceLow; i < p.NonceHigh; i++ {
-<<<<<<< HEAD
-		// #nosec G701 always in range
-		ntc, found := k.GetNonceToCctx(ctx, tss.TssPubkey, int64(req.ChainId), i)
-=======
 		ntc, found := k.GetNonceToCctx(ctx, tss.TssPubkey, req.ChainId, i)
->>>>>>> 7d44ea9a
 		if !found {
 			return nil, status.Error(codes.Internal, "nonceToCctx not found")
 		}
