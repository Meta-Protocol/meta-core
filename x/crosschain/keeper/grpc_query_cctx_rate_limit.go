package keeper

import (
	"context"
	"sort"
	"strings"

	sdk "github.com/cosmos/cosmos-sdk/types"
	"github.com/zeta-chain/zetacore/pkg/coin"
	"github.com/zeta-chain/zetacore/x/crosschain/types"
	fungibletypes "github.com/zeta-chain/zetacore/x/fungible/types"
	observertypes "github.com/zeta-chain/zetacore/x/observer/types"
	"google.golang.org/grpc/codes"
	"google.golang.org/grpc/status"
)

// ListPendingCctxWithinRateLimit returns a list of pending cctxs that do not exceed the outbound rate limit
// a limit for the number of cctxs to return can be specified or the default is MaxPendingCctxs
func (k Keeper) ListPendingCctxWithinRateLimit(c context.Context, req *types.QueryListPendingCctxWithinRateLimitRequest) (res *types.QueryListPendingCctxWithinRateLimitResponse, err error) {
	if req == nil {
		return nil, status.Error(codes.InvalidArgument, "invalid request")
	}

	// use default MaxPendingCctxs if not specified or too high
	limit := req.Limit
	if limit == 0 || limit > MaxPendingCctxs {
		limit = MaxPendingCctxs
	}
	ctx := sdk.UnwrapSDKContext(c)

	// define a few variables to be used in the query loops
	limitExceeded := false
	totalPending := uint64(0)
	totalWithdrawInZeta := sdk.NewDec(0)
	cctxs := make([]*types.CrossChainTx, 0)
	chains := k.zetaObserverKeeper.GetSupportedForeignChains(ctx)

	// check rate limit flags to decide if we should apply rate limit
	applyLimit := true
	rateLimitFlags, found := k.GetRateLimiterFlags(ctx)
	if !found || !rateLimitFlags.Enabled {
		applyLimit = false
	}
	if rateLimitFlags.Rate.IsNil() || rateLimitFlags.Rate.IsZero() {
		applyLimit = false
	}

	// fallback to non-rate-limited query if rate limiter is disabled
	if !applyLimit {
		for _, chain := range chains {
			resp, err := k.ListPendingCctx(ctx, &types.QueryListPendingCctxRequest{ChainId: chain.ChainId, Limit: limit})
			if err == nil {
				cctxs = append(cctxs, resp.CrossChainTx...)
				totalPending += resp.TotalPending
			}
		}
		return &types.QueryListPendingCctxWithinRateLimitResponse{
			CrossChainTx:      cctxs,
			TotalPending:      totalPending,
			RateLimitExceeded: false,
		}, nil
	}

	// get current height and tss
	height := ctx.BlockHeight()
	if height <= 0 {
		return nil, status.Error(codes.OutOfRange, "height out of range")
	}
	tss, found := k.zetaObserverKeeper.GetTSS(ctx)
	if !found {
		return nil, observertypes.ErrTssNotFound
	}

	// calculate the rate limiter sliding window left boundary (inclusive)
	leftWindowBoundary := height - rateLimitFlags.Window + 1
	if leftWindowBoundary < 0 {
		leftWindowBoundary = 0
	}

	// get the conversion rates for all foreign coins
	var gasCoinRates map[int64]sdk.Dec
	var erc20CoinRates map[int64]map[string]sdk.Dec
	var foreignCoinMap map[int64]map[string]fungibletypes.ForeignCoins
	var windowLimitInZeta sdk.Dec
	var blockLimitInZeta sdk.Dec
	if applyLimit {
		gasCoinRates, erc20CoinRates = k.GetRateLimiterRates(ctx)
		foreignCoinMap = k.fungibleKeeper.GetAllForeignCoinMap(ctx)

		// convert the rate limit from aZETA to ZETA
		blockLimitInZeta = sdk.NewDecFromBigInt(rateLimitFlags.Rate.BigInt()).Quo(sdk.NewDec(10).Power(18))
		windowLimitInZeta = blockLimitInZeta.Mul(sdk.NewDec(rateLimitFlags.Window))
	}

	// the criteria to stop adding cctxs to the rpc response
	maxCCTXsReached := func(cctxs []*types.CrossChainTx) bool {
		// #nosec G701 len always positive
		return uint32(len(cctxs)) >= limit
	}

	// if a cctx falls within the rate limiter window
	isCctxInWindow := func(cctx *types.CrossChainTx) bool {
		// #nosec G701 checked positive
		return cctx.InboundTxParams.InboundTxObservedExternalHeight >= uint64(leftWindowBoundary)
	}

	// query pending nonces for each foreign chain and get the lowest height of the pending cctxs
	// Note: The pending nonces could change during the RPC call, so query them beforehand
	lowestPendingCctxHeight := int64(0)
	pendingNoncesMap := make(map[int64]*observertypes.PendingNonces)
	for _, chain := range chains {
		pendingNonces, found := k.GetObserverKeeper().GetPendingNonces(ctx, tss.TssPubkey, chain.ChainId)
		if !found {
			return nil, status.Error(codes.Internal, "pending nonces not found")
		}

		// insert pending nonces and update lowest height
		if pendingNonces.NonceLow < pendingNonces.NonceHigh {
			pendingNoncesMap[chain.ChainId] = &pendingNonces
			cctx, err := getCctxByChainIDAndNonce(k, ctx, tss.TssPubkey, chain.ChainId, pendingNonces.NonceLow)
			if err != nil {
				return nil, err
			}
			// #nosec G701 len always in range
			cctxHeight := int64(cctx.InboundTxParams.InboundTxObservedExternalHeight)
			if lowestPendingCctxHeight == 0 || cctxHeight < lowestPendingCctxHeight {
				lowestPendingCctxHeight = cctxHeight
			}
		}
	}

	// invariant: for period of time >= `rateLimitFlags.Window`, the zetaclient-side average withdraw rate should be <= `blockLimitInZeta`
	// otherwise, this query should return empty result and wait for the average rate to drop below `blockLimitInZeta`
	withdrawWindow := rateLimitFlags.Window
	withdrawLimitInZeta := windowLimitInZeta
	if lowestPendingCctxHeight != 0 {
		// `pendingCctxWindow` is the width of [lowestPendingCctxHeight, height] window
		// if the window can be wider than `rateLimitFlags.Window`, we should adjust the total withdraw limit proportionally
		pendingCctxWindow := height - lowestPendingCctxHeight + 1
		if pendingCctxWindow > rateLimitFlags.Window {
			withdrawWindow = pendingCctxWindow
			withdrawLimitInZeta = blockLimitInZeta.Mul(sdk.NewDec(pendingCctxWindow))
		}
	}

	// query backwards for potential missed pending cctxs for each foreign chain
	for _, chain := range chains {
		// we should at least query 1000 prior to find any pending cctx that we might have missed
		// this logic is needed because a confirmation of higher nonce will automatically update the p.NonceLow
		// therefore might mask some lower nonce cctx that is still pending.
		pendingNonces := pendingNoncesMap[chain.ChainId]

		if pendingNonces == nil {
			continue
		}

		startNonce := pendingNonces.NonceLow - 1
		endNonce := pendingNonces.NonceLow - MaxLookbackNonce
		if endNonce < 0 {
			endNonce = 0
		}

		// query cctx by nonce backwards to the left boundary of the rate limit sliding window
		for nonce := startNonce; nonce >= 0; nonce-- {
			cctx, err := getCctxByChainIDAndNonce(k, ctx, tss.TssPubkey, chain.ChainId, nonce)
			if err != nil {
				return nil, err
			}
			inWindow := isCctxInWindow(cctx)

			// we should at least go backwards by 1000 nonces to pick up missed pending cctxs
			// we might go even further back if rate limiter is enabled and the endNonce hasn't hit the left window boundary yet
			// stop at the left window boundary if the `endNonce` hasn't hit it yet
			if nonce < endNonce && !inWindow {
				break
			}
			// skip the cctx if rate limit is exceeded but still accumulate the total withdraw value
			if inWindow && rateLimitExceeded(chain.ChainId, cctx, gasCoinRates, erc20CoinRates, foreignCoinMap, &totalWithdrawInZeta, withdrawLimitInZeta) {
				limitExceeded = true
				continue
			}

			// only take a `limit` number of pending cctxs as result but still count the total pending cctxs
			if IsPending(cctx) {
				totalPending++
				if !maxCCTXsReached(cctxs) {
					cctxs = append(cctxs, cctx)
				}
			}
		}
	}

	// remember the number of missed pending cctxs
	missedPending := len(cctxs)

	// query forwards for pending cctxs for each foreign chain
	for _, chain := range chains {
		// query the pending cctxs in range [NonceLow, NonceHigh)
		pendingNonces := pendingNoncesMap[chain.ChainId]

<<<<<<< HEAD
		if pendingNonces == nil {
			continue
		}
=======
		// #nosec G701 always in range
		totalPending += uint64(pendingNonces.NonceHigh - pendingNonces.NonceLow)
>>>>>>> daba2698

		for nonce := pendingNonces.NonceLow; nonce < pendingNonces.NonceHigh; nonce++ {
			cctx, err := getCctxByChainIDAndNonce(k, ctx, tss.TssPubkey, chain.ChainId, nonce)
			if err != nil {
				return nil, err
			}

			// skip the cctx if rate limit is exceeded but still accumulate the total withdraw value
			if rateLimitExceeded(chain.ChainId, cctx, gasCoinRates, erc20CoinRates, foreignCoinMap, &totalWithdrawInZeta, withdrawLimitInZeta) {
				limitExceeded = true
				continue
			}
			// only take a `limit` number of pending cctxs as result
			if maxCCTXsReached(cctxs) {
				continue
			}
			cctxs = append(cctxs, cctx)
		}
	}

	// if the rate limit is exceeded, only return the missed pending cctxs
	if limitExceeded {
		cctxs = cctxs[:missedPending]
	}

	// sort the cctxs by chain ID and nonce (lower nonce holds higher priority for scheduling)
	sort.Slice(cctxs, func(i, j int) bool {
		if cctxs[i].GetCurrentOutTxParam().ReceiverChainId == cctxs[j].GetCurrentOutTxParam().ReceiverChainId {
			return cctxs[i].GetCurrentOutTxParam().OutboundTxTssNonce < cctxs[j].GetCurrentOutTxParam().OutboundTxTssNonce
		}
		return cctxs[i].GetCurrentOutTxParam().ReceiverChainId < cctxs[j].GetCurrentOutTxParam().ReceiverChainId
	})

	return &types.QueryListPendingCctxWithinRateLimitResponse{
		CrossChainTx:          cctxs,
		TotalPending:          totalPending,
		CurrentWithdrawWindow: withdrawWindow,
		CurrentWithdrawRate:   totalWithdrawInZeta.Mul(sdk.NewDec(10).Power(18)).Quo(sdk.NewDec(withdrawWindow)).String(),
		RateLimitExceeded:     limitExceeded,
	}, nil
}

// ConvertCctxValue converts the value of the cctx in ZETA using given conversion rates
func ConvertCctxValue(
	chainID int64,
	cctx *types.CrossChainTx,
	gasCoinRates map[int64]sdk.Dec,
	erc20CoinRates map[int64]map[string]sdk.Dec,
	foreignCoinMap map[int64]map[string]fungibletypes.ForeignCoins,
) sdk.Dec {
	var rate sdk.Dec
	var decimals uint64
	switch cctx.InboundTxParams.CoinType {
	case coin.CoinType_Zeta:
		// no conversion needed for ZETA
		amountCctx := sdk.NewDecFromBigInt(cctx.GetCurrentOutTxParam().Amount.BigInt())
		return amountCctx.Quo(sdk.NewDec(10).Power(18))
	case coin.CoinType_Gas:
		rate = gasCoinRates[chainID]
	case coin.CoinType_ERC20:
		// get the ERC20 coin rate
		_, found := erc20CoinRates[chainID]
		if !found {
			// skip if no rate found for this chainID
			return sdk.NewDec(0)
		}
		rate = erc20CoinRates[chainID][strings.ToLower(cctx.InboundTxParams.Asset)]
	default:
		// skip CoinType_Cmd
		return sdk.NewDec(0)
	}
	// should not happen, return 0 to skip if it happens
	if rate.IsNil() || rate.LTE(sdk.NewDec(0)) {
		return sdk.NewDec(0)
	}

	// get foreign coin decimals
	foreignCoinFromChainMap, found := foreignCoinMap[chainID]
	if !found {
		// skip if no coin found for this chainID
		return sdk.NewDec(0)
	}
	foreignCoin, found := foreignCoinFromChainMap[strings.ToLower(cctx.InboundTxParams.Asset)]
	if !found {
		// skip if no coin found for this Asset
		return sdk.NewDec(0)
	}
	decimals = uint64(foreignCoin.Decimals)

	// given decimals = 6, the `oneZrc20` amount will be 10^6 = 1000000
	oneZrc20 := sdk.NewDec(10).Power(decimals)

	// convert asset amount into ZETA
	// step 1: convert the amount into ZRC20 integer amount
	// step 2: convert the ZRC20 integer amount into decimal amount
	// given amountCctx = 2000000, rate = 0.8, decimals = 6
	// the amountZrc20 = 2000000 * 0.8 = 1600000, the amountZeta = 1600000 / 1000000 = 1.6
	amountCctx := sdk.NewDecFromBigInt(cctx.GetCurrentOutTxParam().Amount.BigInt())
	amountZrc20 := amountCctx.Mul(rate)
	amountZeta := amountZrc20.Quo(oneZrc20)

	return amountZeta
}

// rateLimitExceeded accumulates the cctx value and then checks if the rate limit is exceeded
// returns true if the rate limit is exceeded
func rateLimitExceeded(
	chainID int64,
	cctx *types.CrossChainTx,
	gasCoinRates map[int64]sdk.Dec,
	erc20CoinRates map[int64]map[string]sdk.Dec,
	foreignCoinMap map[int64]map[string]fungibletypes.ForeignCoins,
	currentCctxValue *sdk.Dec,
	withdrawLimitInZeta sdk.Dec,
) bool {
	amountZeta := ConvertCctxValue(chainID, cctx, gasCoinRates, erc20CoinRates, foreignCoinMap)
	*currentCctxValue = currentCctxValue.Add(amountZeta)
	return currentCctxValue.GT(withdrawLimitInZeta)
}<|MERGE_RESOLUTION|>--- conflicted
+++ resolved
@@ -198,14 +198,12 @@
 		// query the pending cctxs in range [NonceLow, NonceHigh)
 		pendingNonces := pendingNoncesMap[chain.ChainId]
 
-<<<<<<< HEAD
 		if pendingNonces == nil {
 			continue
 		}
-=======
-		// #nosec G701 always in range
+
+    // #nosec G701 always in range
 		totalPending += uint64(pendingNonces.NonceHigh - pendingNonces.NonceLow)
->>>>>>> daba2698
 
 		for nonce := pendingNonces.NonceLow; nonce < pendingNonces.NonceHigh; nonce++ {
 			cctx, err := getCctxByChainIDAndNonce(k, ctx, tss.TssPubkey, chain.ChainId, nonce)
