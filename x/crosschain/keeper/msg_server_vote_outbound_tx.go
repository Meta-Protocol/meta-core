package keeper

import (
	"context"
	"fmt"
	"math/big"

	cosmoserrors "cosmossdk.io/errors"
	"cosmossdk.io/math"
	sdk "github.com/cosmos/cosmos-sdk/types"
	sdkerrors "github.com/cosmos/cosmos-sdk/types/errors"

	"github.com/zeta-chain/node/x/crosschain/types"
	observerkeeper "github.com/zeta-chain/node/x/observer/keeper"
)

const voteOutboundID = "Vote Outbound"

// VoteOutbound casts a vote on an outbound transaction observed on a connected chain (after
// it has been broadcasted to and finalized on a connected chain). If this is
// the first vote, a new ballot is created. When a threshold of votes is
// reached, the ballot is finalized. When a ballot is finalized, the outbound
// transaction is processed.
//
// If the observation is successful, the difference between zeta burned
// and minted is minted by the bank module and deposited into the module
// account.
//
// If the observation is unsuccessful, the logic depends on the previous
// status.
//
// If the previous status was `PendingOutbound`, a new revert transaction is
// created. To cover the revert transaction fee, the required amount of tokens
// submitted with the CCTX are swapped using a Uniswap V2 contract instance on
// ZetaChain for the ZRC20 of the gas token of the receiver chain. The ZRC20
// tokens are then
// burned. The nonce is updated. If everything is successful, the CCTX status is
// changed to `PendingRevert`.
//
// If the previous status was `PendingRevert`, the CCTX is aborted.
//
// ```mermaid
// stateDiagram-v2
//
//	state observation <<choice>>
//	state success_old_status <<choice>>
//	state fail_old_status <<choice>>
//	PendingOutbound --> observation: Finalize outbound
//	observation --> success_old_status: Observation succeeded
//	success_old_status --> Reverted: Old status is PendingRevert
//	success_old_status --> OutboundMined: Old status is PendingOutbound
//	observation --> fail_old_status: Observation failed
//	fail_old_status --> PendingRevert: Old status is PendingOutbound
//	fail_old_status --> Aborted: Old status is PendingRevert
//	PendingOutbound --> Aborted: Finalize outbound error
//
// ```
//
// Only observer validators are authorized to broadcast this message.
func (k msgServer) VoteOutbound(
	goCtx context.Context,
	msg *types.MsgVoteOutbound,
) (*types.MsgVoteOutboundResponse, error) {
	ctx := sdk.UnwrapSDKContext(goCtx)

	// Check if TSS exists
	// It is almost impossible to reach this point without a TSS,
	// as the check for TSS was already done when creating the inbound, but we check anyway.
	// We also expect the tss.Pubkey to be the same as the one in the outbound params,
	// As we would have processed all CCTXs before migrating
	tss, found := k.zetaObserverKeeper.GetTSS(ctx)
	if !found {
		return nil, cosmoserrors.Wrap(types.ErrCannotFindTSSKeys, voteOutboundID)
	}

	// Validate the message params to verify it against an existing CCTX.
	cctx, err := k.ValidateOutboundMessage(ctx, *msg)
	if err != nil {
		return nil, cosmoserrors.Wrap(err, voteOutboundID)
	}

	ballotIndex := msg.Digest()
	isFinalizingVote, isNew, ballot, observationChain, err := k.zetaObserverKeeper.VoteOnOutboundBallot(
		ctx,
		ballotIndex,
		msg.OutboundChain,
		msg.Status,
		msg.Creator)
	if err != nil {
		return nil, cosmoserrors.Wrap(err, voteOutboundID)
	}

	// If the ballot is new, set the index to the CCTX.
	if isNew {
		observerkeeper.EmitEventBallotCreated(ctx, ballot, msg.ObservedOutboundHash, observationChain)
	}

	// If not finalized commit state here.
	if !isFinalizingVote {
		return &types.MsgVoteOutboundResponse{}, nil
	}

<<<<<<< HEAD
	// The logic below should be executed only once for every cctx. If the cctx is in aborted state we do not need to process it
	if cctx.CctxStatus.Status == types.CctxStatus_Aborted {
		return nil, cosmoserrors.Wrapf(
			sdkerrors.ErrInvalidRequest,
			"%s, CCTX %s has been aborted", voteOutboundID, cctx.Index)
=======
	// If the CCTX is in a terminal state, we do not need to process it.
	if cctx.CctxStatus.Status.IsTerminal() {
		return &types.MsgVoteOutboundResponse{}, cosmoserrors.Wrap(
			types.ErrCCTXAlreadyFinalized,
			fmt.Sprintf("CCTX status %s", cctx.CctxStatus.Status),
		)
>>>>>>> be8783b1
	}

	// Set the finalized ballot to the current outbound params.
	cctx.SetOutboundBallotIndex(ballotIndex)

	// If ballot is successful, the value received should be the out tx amount.
	err = cctx.AddOutbound(ctx, *msg, ballot.BallotStatus)
	if err != nil {
		return nil, cosmoserrors.Wrap(err, voteOutboundID)
	}

	// Fund the gas stability pool with the remaining funds.
	k.FundStabilityPool(ctx, &cctx)

	// We use the current TSS pubkey to finalize the outbound.
	err = k.ValidateOutboundObservers(ctx, &cctx, ballot.BallotStatus, msg.ValueReceived.String())
	if err != nil {
		k.SaveFailedOutbound(ctx, &cctx, err.Error(), tss.TssPubkey)
		return &types.MsgVoteOutboundResponse{}, nil
	}
	k.SaveSuccessfulOutbound(ctx, &cctx, tss.TssPubkey)
	return &types.MsgVoteOutboundResponse{}, nil
}

// FundStabilityPool funds the stability pool with the remaining fees of an outbound tx
// The funds are sent to the gas stability pool associated with the receiver chain
// This wraps the FundGasStabilityPoolFromRemainingFees function and logs an error if it fails.We do not return an error here.
// Event if the funding fails, the outbound tx is still processed.
func (k Keeper) FundStabilityPool(ctx sdk.Context, cctx *types.CrossChainTx) {
	// Fund the gas stability pool with the remaining funds
	if err := k.FundGasStabilityPoolFromRemainingFees(ctx, *cctx.GetCurrentOutboundParam(), cctx.GetCurrentOutboundParam().ReceiverChainId); err != nil {
		ctx.Logger().
			Error("%s: CCTX: %s Can't fund the gas stability pool with remaining fees %s", voteOutboundID, cctx.Index, err.Error())
	}
}

// FundGasStabilityPoolFromRemainingFees funds the gas stability pool with the remaining fees of an outbound tx
func (k Keeper) FundGasStabilityPoolFromRemainingFees(
	ctx sdk.Context,
	OutboundParams types.OutboundParams,
	chainID int64,
) error {
	gasUsed := OutboundParams.GasUsed
	gasLimit := OutboundParams.EffectiveGasLimit
	gasPrice := math.NewUintFromBigInt(OutboundParams.EffectiveGasPrice.BigInt())

	if gasLimit == gasUsed {
		return nil
	}

	// We skip gas stability pool funding if one of the params is zero
	if gasLimit > 0 && gasUsed > 0 && !gasPrice.IsZero() {
		if gasLimit > gasUsed {
			remainingGas := gasLimit - gasUsed
			remainingFees := math.NewUint(remainingGas).Mul(gasPrice).BigInt()

			// We fund the stability pool with a portion of the remaining fees.
			remainingFees = percentOf(remainingFees, RemainingFeesToStabilityPoolPercent)

			// Fund the gas stability pool.
			if err := k.fungibleKeeper.FundGasStabilityPool(ctx, chainID, remainingFees); err != nil {
				return err
			}
		} else {
			return fmt.Errorf("%s: The gas limit %d is less than the gas used %d", voteOutboundID, gasLimit, gasUsed)
		}
	}

	return nil
}

// percentOf returns the percentage of a number
func percentOf(n *big.Int, percent int64) *big.Int {
	n = n.Mul(n, big.NewInt(percent))
	n = n.Div(n, big.NewInt(100))
	return n
}

/*
SaveFailedOutbound saves a failed outbound transaction.It does the following things in one function:

 1. Change the status of the CCTX to Aborted

 2. Save the outbound
*/

func (k Keeper) SaveFailedOutbound(ctx sdk.Context, cctx *types.CrossChainTx, errMessage string, tssPubkey string) {
	cctx.SetAbort("", errMessage)
	ctx.Logger().Error(errMessage)
	k.SaveOutbound(ctx, cctx, tssPubkey)
}

// SaveSuccessfulOutbound saves a successful outbound transaction.
// This function does not set the CCTX status, therefore all successful outbound transactions need
// to have their status set during processing
func (k Keeper) SaveSuccessfulOutbound(ctx sdk.Context, cctx *types.CrossChainTx, tssPubkey string) {
	k.SaveOutbound(ctx, cctx, tssPubkey)
}

/*
SaveOutbound saves the outbound transaction.It does the following things in one function:

 1. Set the ballot index for the outbound vote to the cctx

 2. Remove the nonce from the pending nonces

 3. Remove the outbound tx tracker

 4. Set the cctx and nonce to cctx and inboundHash to cctx
*/
func (k Keeper) SaveOutbound(ctx sdk.Context, cctx *types.CrossChainTx, tssPubkey string) {
	// #nosec G115 always in range
	for _, outboundParams := range cctx.OutboundParams {
		k.GetObserverKeeper().
			RemoveFromPendingNonces(ctx, outboundParams.TssPubkey, outboundParams.ReceiverChainId, int64(outboundParams.TssNonce))
		k.RemoveOutboundTrackerFromStore(ctx, outboundParams.ReceiverChainId, outboundParams.TssNonce)
	}
	// This should set nonce to cctx only if a new revert is created.
	k.SaveCCTXUpdate(ctx, *cctx, tssPubkey)
}

func (k Keeper) ValidateOutboundMessage(ctx sdk.Context, msg types.MsgVoteOutbound) (types.CrossChainTx, error) {
	// Check if CCTX exists and if the nonce matches.
	cctx, found := k.GetCrossChainTx(ctx, msg.CctxHash)
	if !found {
		return types.CrossChainTx{}, cosmoserrors.Wrapf(
			sdkerrors.ErrInvalidRequest,
			"%s, CCTX %s does not exist", voteOutboundID, msg.CctxHash)
	}

	if cctx.GetCurrentOutboundParam().TssNonce != msg.OutboundTssNonce {
		return types.CrossChainTx{}, cosmoserrors.Wrapf(
			sdkerrors.ErrInvalidRequest,
			"%s, OutboundTssNonce %d does not match CCTX OutboundTssNonce %d",
			voteOutboundID,
			msg.OutboundTssNonce,
			cctx.GetCurrentOutboundParam().TssNonce,
		)
	}

	if cctx.GetCurrentOutboundParam().ReceiverChainId != msg.OutboundChain {
		return types.CrossChainTx{}, cosmoserrors.Wrapf(
			sdkerrors.ErrInvalidRequest,
			"%s, OutboundChain %d does not match CCTX OutboundChain %d",
			voteOutboundID,
			msg.OutboundChain,
			cctx.GetCurrentOutboundParam().ReceiverChainId,
		)
	}

	return cctx, nil
}<|MERGE_RESOLUTION|>--- conflicted
+++ resolved
@@ -100,20 +100,12 @@
 		return &types.MsgVoteOutboundResponse{}, nil
 	}
 
-<<<<<<< HEAD
-	// The logic below should be executed only once for every cctx. If the cctx is in aborted state we do not need to process it
-	if cctx.CctxStatus.Status == types.CctxStatus_Aborted {
-		return nil, cosmoserrors.Wrapf(
-			sdkerrors.ErrInvalidRequest,
-			"%s, CCTX %s has been aborted", voteOutboundID, cctx.Index)
-=======
 	// If the CCTX is in a terminal state, we do not need to process it.
 	if cctx.CctxStatus.Status.IsTerminal() {
 		return &types.MsgVoteOutboundResponse{}, cosmoserrors.Wrap(
 			types.ErrCCTXAlreadyFinalized,
 			fmt.Sprintf("CCTX status %s", cctx.CctxStatus.Status),
 		)
->>>>>>> be8783b1
 	}
 
 	// Set the finalized ballot to the current outbound params.
