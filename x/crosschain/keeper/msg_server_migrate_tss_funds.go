package keeper

import (
	"context"
	"fmt"
	"sort"

	errorsmod "cosmossdk.io/errors"
	sdkmath "cosmossdk.io/math"
	tmbytes "github.com/cometbft/cometbft/libs/bytes"
	tmtypes "github.com/cometbft/cometbft/types"
	sdk "github.com/cosmos/cosmos-sdk/types"
	"github.com/cosmos/cosmos-sdk/types/errors"
	"github.com/ethereum/go-ethereum/crypto"

	"github.com/zeta-chain/zetacore/pkg/chains"
	"github.com/zeta-chain/zetacore/pkg/coin"
	"github.com/zeta-chain/zetacore/pkg/constant"
	zetacrypto "github.com/zeta-chain/zetacore/pkg/crypto"
	"github.com/zeta-chain/zetacore/pkg/gas"
	authoritytypes "github.com/zeta-chain/zetacore/x/authority/types"
	"github.com/zeta-chain/zetacore/x/crosschain/types"
	observertypes "github.com/zeta-chain/zetacore/x/observer/types"
)

// MigrateTssFunds migrates the funds from the current TSS to the new TSS
func (k msgServer) MigrateTssFunds(
	goCtx context.Context,
	msg *types.MsgMigrateTssFunds,
) (*types.MsgMigrateTssFundsResponse, error) {
	ctx := sdk.UnwrapSDKContext(goCtx)

	// check if authorized
	err := k.GetAuthorityKeeper().CheckAuthorization(ctx, msg)
	if err != nil {
		return nil, errors.Wrap(authoritytypes.ErrUnauthorized, err.Error())
	}

	if k.zetaObserverKeeper.IsInboundEnabled(ctx) {
		return nil, errorsmod.Wrap(types.ErrCannotMigrateTssFunds, "cannot migrate funds while inbound is enabled")
	}

	tss, found := k.zetaObserverKeeper.GetTSS(ctx)
	if !found {
		return nil, errorsmod.Wrap(types.ErrCannotMigrateTssFunds, "cannot find current TSS")
	}

	tssHistory := k.zetaObserverKeeper.GetAllTSS(ctx)
	if len(tssHistory) == 0 {
		return nil, errorsmod.Wrap(types.ErrCannotMigrateTssFunds, "empty TSS history")
	}

	sort.SliceStable(tssHistory, func(i, j int) bool {
		return tssHistory[i].FinalizedZetaHeight < tssHistory[j].FinalizedZetaHeight
	})

	if tss.TssPubkey == tssHistory[len(tssHistory)-1].TssPubkey {
		return nil, errorsmod.Wrap(types.ErrCannotMigrateTssFunds, "no new tss address has been generated")
	}

	// This check is to deal with an edge case where the current TSS is not part of the TSS history list at all
	if tss.FinalizedZetaHeight >= tssHistory[len(tssHistory)-1].FinalizedZetaHeight {
		return nil, errorsmod.Wrap(types.ErrCannotMigrateTssFunds, "current tss is the latest")
	}

	pendingNonces, found := k.GetObserverKeeper().GetPendingNonces(ctx, tss.TssPubkey, msg.ChainId)
	if !found {
		return nil, errorsmod.Wrap(types.ErrCannotMigrateTssFunds, "cannot find pending nonces for chain")
	}

	if pendingNonces.NonceLow != pendingNonces.NonceHigh {
		return nil, errorsmod.Wrap(types.ErrCannotMigrateTssFunds, "cannot migrate funds when there are pending nonces")
	}

	err = k.MigrateTSSFundsForChain(ctx, msg.ChainId, msg.Amount, tss, tssHistory)
	if err != nil {
		return nil, errorsmod.Wrap(types.ErrCannotMigrateTssFunds, err.Error())
	}

	return &types.MsgMigrateTssFundsResponse{}, nil
}

func (k Keeper) MigrateTSSFundsForChain(
	ctx sdk.Context,
	chainID int64,
	amount sdkmath.Uint,
	currentTss observertypes.TSS,
	tssList []observertypes.TSS,
) error {
	// Always migrate to the latest TSS if multiple TSS addresses have been generated
	newTss := tssList[len(tssList)-1]
	medianGasPrice, priorityFee, isFound := k.GetMedianGasPriceInUint(ctx, chainID)
	if !isFound {
		return types.ErrUnableToGetGasPrice
	}
	indexString := GetIndexStringForTssMigration(
		currentTss.TssPubkey,
		newTss.TssPubkey,
		chainID,
		amount,
		ctx.BlockHeight(),
	)

	hash := crypto.Keccak256Hash([]byte(indexString))
	index := hash.Hex()

	// TODO : Use the `NewCCTX` method to create the cctx
	// https://github.com/zeta-chain/node/issues/1909
	cctx := types.CrossChainTx{
		Creator:        "",
		Index:          index,
		ZetaFees:       sdkmath.Uint{},
		RelayedMessage: fmt.Sprintf("%s:%s", constant.CmdMigrateTssFunds, "Funds Migrator Admin Cmd"),
		CctxStatus: &types.Status{
			Status:              types.CctxStatus_PendingOutbound,
			StatusMessage:       "",
			LastUpdateTimestamp: 0,
		},
		InboundParams: &types.InboundParams{
			Sender:                 "",
			SenderChainId:          chainID,
			TxOrigin:               "",
			CoinType:               coin.CoinType_Cmd,
			Asset:                  "",
			Amount:                 amount,
			ObservedHash:           tmbytes.HexBytes(tmtypes.Tx(ctx.TxBytes()).Hash()).String(),
			ObservedExternalHeight: 0,
			BallotIndex:            "",
			FinalizedZetaHeight:    0,
		},
		OutboundParams: []*types.OutboundParams{{
			Receiver:               "",
			ReceiverChainId:        chainID,
			CoinType:               coin.CoinType_Cmd,
			Amount:                 amount,
			TssNonce:               0,
			GasLimit:               1_000_000,
			GasPrice:               medianGasPrice.MulUint64(2).String(),
			GasPriorityFee:         priorityFee.String(),
			Hash:                   "",
			BallotIndex:            "",
			ObservedExternalHeight: 0,
			GasUsed:                0,
			EffectiveGasPrice:      sdkmath.Int{},
			EffectiveGasLimit:      0,
			TssPubkey:              currentTss.TssPubkey,
		}},
	}

	// retrieve from authority keeper additional chains
	additionalChains := k.GetAuthorityKeeper().GetAdditionalChainList(ctx)

	// Set the sender and receiver addresses for EVM chain
	if chains.IsEVMChain(chainID, additionalChains) {
		ethAddressOld, err := zetacrypto.GetTssAddrEVM(currentTss.TssPubkey)
		if err != nil {
			return err
		}
		ethAddressNew, err := zetacrypto.GetTssAddrEVM(newTss.TssPubkey)
		if err != nil {
			return err
		}
		cctx.InboundParams.Sender = ethAddressOld.String()
		cctx.GetCurrentOutboundParam().Receiver = ethAddressNew.String()
		// Tss migration is a send transaction, so the gas limit is set to 21000
		cctx.GetCurrentOutboundParam().GasLimit = gas.EVMSend
		// Multiple current gas price with standard multiplier to add some buffer
		multipliedGasPrice, err := gas.MultiplyGasPrice(medianGasPrice, types.TssMigrationGasMultiplierEVM)
		if err != nil {
			return err
		}
		evmFee := sdkmath.NewUint(cctx.GetCurrentOutboundParam().GasLimit).Mul(multipliedGasPrice)
		if evmFee.GT(amount) {
			return errorsmod.Wrap(
				types.ErrInsufficientFundsTssMigration,
				fmt.Sprintf(
					"insufficient funds to pay for gas fee, amount: %s, gas fee: %s, chainid: %d",
					amount.String(),
					evmFee.String(),
					chainID,
				),
			)
		}
<<<<<<< HEAD
		cctx.GetCurrentOutboundParam().GasPrice = multipliedGasPrice.String()
		cctx.GetCurrentOutboundParam().Amount = amount.Sub(evmFee)
=======

		cctx.GetCurrentOutboundParam().Amount = amount.Sub(
			evmFee.Add(sdkmath.NewUintFromString(types.TSSMigrationBufferAmountEVM)),
		)
>>>>>>> df6ff861
	}
	// Set the sender and receiver addresses for Bitcoin chain
	if chains.IsBitcoinChain(chainID, additionalChains) {
		bitcoinNetParams, err := chains.BitcoinNetParamsFromChainID(chainID)
		if err != nil {
			return err
		}
		btcAddressOld, err := zetacrypto.GetTssAddrBTC(currentTss.TssPubkey, bitcoinNetParams)
		if err != nil {
			return err
		}
		btcAddressNew, err := zetacrypto.GetTssAddrBTC(newTss.TssPubkey, bitcoinNetParams)
		if err != nil {
			return err
		}
		cctx.InboundParams.Sender = btcAddressOld
		cctx.GetCurrentOutboundParam().Receiver = btcAddressNew
	}

	if cctx.GetCurrentOutboundParam().Receiver == "" {
		return errorsmod.Wrap(types.ErrReceiverIsEmpty, fmt.Sprintf("chain %d is not supported", chainID))
	}

	err := k.SetObserverOutboundInfo(ctx, chainID, &cctx)
	if err != nil {
		return err
	}
	// The migrate funds can be run again to update the migration cctx index if the migration fails
	// This should be used after carefully calculating the amount again
	existingMigrationInfo, found := k.zetaObserverKeeper.GetFundMigrator(ctx, chainID)
	if found {
		olderMigrationCctx, found := k.GetCrossChainTx(ctx, existingMigrationInfo.MigrationCctxIndex)
		if !found {
			return errorsmod.Wrapf(
				types.ErrCannotFindCctx,
				"cannot find existing migration cctx but migration info is present for chainID %d , migrator info : %s",
				chainID,
				existingMigrationInfo.String(),
			)
		}
		if olderMigrationCctx.CctxStatus.Status == types.CctxStatus_PendingOutbound {
			return errorsmod.Wrapf(
				types.ErrUnsupportedStatus,
				"cannot migrate funds while there are pending migrations , migrator info :  %s",
				existingMigrationInfo.String(),
			)
		}
	}

	k.SetCctxAndNonceToCctxAndInboundHashToCctx(ctx, cctx)
	k.zetaObserverKeeper.SetFundMigrator(ctx, observertypes.TssFundMigratorInfo{
		ChainId:            chainID,
		MigrationCctxIndex: index,
	})
	EmitEventInboundFinalized(ctx, &cctx)

	return nil
}

func GetIndexStringForTssMigration(
	currentTssPubkey, newTssPubkey string,
	chainID int64,
	amount sdkmath.Uint,
	height int64,
) string {
	return fmt.Sprintf("%s-%s-%d-%s-%d", currentTssPubkey, newTssPubkey, chainID, amount.String(), height)
}<|MERGE_RESOLUTION|>--- conflicted
+++ resolved
@@ -181,15 +181,11 @@
 				),
 			)
 		}
-<<<<<<< HEAD
+
 		cctx.GetCurrentOutboundParam().GasPrice = multipliedGasPrice.String()
-		cctx.GetCurrentOutboundParam().Amount = amount.Sub(evmFee)
-=======
-
 		cctx.GetCurrentOutboundParam().Amount = amount.Sub(
 			evmFee.Add(sdkmath.NewUintFromString(types.TSSMigrationBufferAmountEVM)),
 		)
->>>>>>> df6ff861
 	}
 	// Set the sender and receiver addresses for Bitcoin chain
 	if chains.IsBitcoinChain(chainID, additionalChains) {
