--- conflicted
+++ resolved
@@ -124,11 +124,7 @@
 		return fmt.Errorf("cannot encode address %s: %s", event.To, err.Error())
 	}
 	gasLimit := foreignCoin.GasLimit
-<<<<<<< HEAD
-	msg := zetacoretypes.NewMsgVoteOnObservedInboundTx("", emittingContract.Hex(), senderChain.ChainId, txOrigin, toAddr, foreignCoin.ForeignChainId, math.NewUintFromBigInt(event.Value),
-		"", event.Raw.TxHash.String(), event.Raw.BlockNumber, gasLimit, foreignCoin.CoinType, foreignCoin.Asset)
-=======
-	msg := types.NewMsgSendVoter(
+	msg := types.NewMsgVoteOnObservedInboundTx(
 		"",
 		emittingContract.Hex(),
 		senderChain.ChainId,
@@ -143,7 +139,6 @@
 		foreignCoin.CoinType,
 		foreignCoin.Asset,
 	)
->>>>>>> 4173f36f
 	sendHash := msg.Digest()
 
 	cctx := k.CreateNewCCTX(ctx, msg, sendHash, types.CctxStatus_PendingOutbound, &senderChain, receiverChain)
@@ -196,10 +191,7 @@
 	amount := math.NewUintFromBigInt(event.ZetaValueAndGas)
 
 	// Bump gasLimit by event index (which is very unlikely to be larger than 1000) to always have different ZetaSent events msgs.
-<<<<<<< HEAD
-	msg := zetacoretypes.NewMsgVoteOnObservedInboundTx("", emittingContract.Hex(), senderChain.ChainId, txOrigin, toAddr, receiverChain.ChainId, amount, "", event.Raw.TxHash.String(), event.Raw.BlockNumber, 90000+uint64(event.Raw.Index), common.CoinType_Zeta, "")
-=======
-	msg := types.NewMsgSendVoter(
+	msg := types.NewMsgVoteOnObservedInboundTx(
 		"",
 		emittingContract.Hex(),
 		senderChain.ChainId,
@@ -213,7 +205,6 @@
 		common.CoinType_Zeta,
 		"",
 	)
->>>>>>> 4173f36f
 	sendHash := msg.Digest()
 
 	// Create the CCTX
