package keeper_test

import (
	"encoding/hex"
	"errors"
	"math/big"
	"math/rand"
	"testing"

	sdkmath "cosmossdk.io/math"
	sdk "github.com/cosmos/cosmos-sdk/types"
	ethcommon "github.com/ethereum/go-ethereum/common"
	"github.com/ethereum/go-ethereum/crypto"
	"github.com/holiman/uint256"
	"github.com/stretchr/testify/mock"
	"github.com/stretchr/testify/require"
	"github.com/zeta-chain/ethermint/x/evm/statedb"

	"github.com/zeta-chain/node/pkg/chains"
	"github.com/zeta-chain/node/pkg/coin"
	keepertest "github.com/zeta-chain/node/testutil/keeper"
	"github.com/zeta-chain/node/testutil/sample"
	"github.com/zeta-chain/node/x/crosschain/keeper"
	"github.com/zeta-chain/node/x/crosschain/types"
	observertypes "github.com/zeta-chain/node/x/observer/types"
)

func setObservers(t *testing.T, k *keeper.Keeper, ctx sdk.Context, zk keepertest.ZetaKeepers) []string {
	validators := k.GetStakingKeeper().GetAllValidators(ctx)

	validatorAddressListFormatted := make([]string, len(validators))
	for i, validator := range validators {
		valAddr, err := sdk.ValAddressFromBech32(validator.OperatorAddress)
		require.NoError(t, err)
		addressTmp, err := sdk.AccAddressFromHexUnsafe(hex.EncodeToString(valAddr.Bytes()))
		require.NoError(t, err)
		validatorAddressListFormatted[i] = addressTmp.String()
	}

	// Add validator to the observer list for voting
	zk.ObserverKeeper.SetObserverSet(ctx, observertypes.ObserverSet{
		ObserverList: validatorAddressListFormatted,
	})
	return validatorAddressListFormatted
}

// TODO: Complete the test cases
// https://github.com/zeta-chain/node/issues/1542
func TestKeeper_VoteInbound(t *testing.T) {
	t.Run("successfully vote on evm deposit", func(t *testing.T) {
		k, ctx, sdkk, zk := keepertest.CrosschainKeeper(t)
		msgServer := keeper.NewMsgServerImpl(*k)
		validatorList := setObservers(t, k, ctx, zk)

<<<<<<< HEAD
		// https://github.com/zeta-chain/node/issues/3101
=======
>>>>>>> be8783b1
		to, from := int64(1337), int64(101)
		supportedChains := zk.ObserverKeeper.GetSupportedChains(ctx)
		for _, chain := range supportedChains {
			if chains.IsEthereumChain(chain.ChainId, []chains.Chain{}) {
				from = chain.ChainId
			}
			if chains.IsZetaChain(chain.ChainId, []chains.Chain{}) {
				to = chain.ChainId
			}
		}

		msg := sample.InboundVote(0, from, to)
		zk.ObserverKeeper.SetTSS(ctx, sample.Tss())

		err := sdkk.EvmKeeper.SetAccount(ctx, ethcommon.HexToAddress(msg.Receiver), statedb.Account{
			Nonce:    0,
			Balance:  uint256.NewInt(0),
			CodeHash: crypto.Keccak256(nil),
		})
		require.NoError(t, err)
		for _, validatorAddr := range validatorList {
			msg.Creator = validatorAddr
			_, err := msgServer.VoteInbound(
				ctx,
				&msg,
			)
			require.NoError(t, err)
		}

		chain, found := zk.ObserverKeeper.GetSupportedChainFromChainID(ctx, msg.SenderChainId)
		require.True(t, found)

		ballot, _, _ := zk.ObserverKeeper.FindBallot(
			ctx,
			msg.Digest(),
			chain,
			observertypes.ObservationType_InboundTx,
		)
		require.Equal(t, ballot.BallotStatus, observertypes.BallotStatus_BallotFinalized_SuccessObservation)
		cctx, found := k.GetCrossChainTx(ctx, msg.Digest())
		require.True(t, found)
		require.Equal(t, types.CctxStatus_OutboundMined, cctx.CctxStatus.Status)
		require.Equal(t, cctx.InboundParams.TxFinalizationStatus, types.TxFinalizationStatus_Executed)
	})

	t.Run("prevent double event submission", func(t *testing.T) {
		k, ctx, _, zk := keepertest.CrosschainKeeper(t)

		// MsgServer for the crosschain keeper
		msgServer := keeper.NewMsgServerImpl(*k)

		// Convert the validator address into a user address.
		validators := k.GetStakingKeeper().GetAllValidators(ctx)
		validatorAddress := validators[0].OperatorAddress
		valAddr, _ := sdk.ValAddressFromBech32(validatorAddress)
		addresstmp, _ := sdk.AccAddressFromHexUnsafe(hex.EncodeToString(valAddr.Bytes()))
		validatorAddr := addresstmp.String()

		// Add validator to the observer list for voting
		zk.ObserverKeeper.SetObserverSet(ctx, observertypes.ObserverSet{
			ObserverList: []string{validatorAddr},
		})

		// Add tss to the observer keeper
		zk.ObserverKeeper.SetTSS(ctx, sample.Tss())

		// Vote on the FIRST message.
		msg := &types.MsgVoteInbound{
			Creator:            validatorAddr,
			Sender:             "0x954598965C2aCdA2885B037561526260764095B8",
			SenderChainId:      1337, // ETH
			Receiver:           "0x954598965C2aCdA2885B037561526260764095B8",
			ReceiverChain:      101, // zetachain
			Amount:             sdkmath.NewUintFromString("10000000"),
			Message:            "",
			InboundBlockHeight: 1,
			CallOptions: &types.CallOptions{
				GasLimit: 1000000000,
			},
			InboundHash: "0x7a900ef978743f91f57ca47c6d1a1add75df4d3531da17671e9cf149e1aefe0b",
			CoinType:    0, // zeta
			TxOrigin:    "0x954598965C2aCdA2885B037561526260764095B8",
			Asset:       "",
			EventIndex:  1,
		}
		_, err := msgServer.VoteInbound(
			ctx,
			msg,
		)
		require.NoError(t, err)

		// Check that the vote passed
		ballot, found := zk.ObserverKeeper.GetBallot(ctx, msg.Digest())
		require.True(t, found)
		require.Equal(t, ballot.BallotStatus, observertypes.BallotStatus_BallotFinalized_SuccessObservation)
		//Perform the SAME event. Except, this time, we resubmit the event.
		msg = &types.MsgVoteInbound{
			Creator:            validatorAddr,
			Sender:             "0x954598965C2aCdA2885B037561526260764095B8",
			SenderChainId:      1337,
			Receiver:           "0x954598965C2aCdA2885B037561526260764095B8",
			ReceiverChain:      101,
			Amount:             sdkmath.NewUintFromString("10000000"),
			Message:            "",
			InboundBlockHeight: 1,
			CallOptions: &types.CallOptions{
				GasLimit: 1000000001, // <---- Change here
			},
			InboundHash: "0x7a900ef978743f91f57ca47c6d1a1add75df4d3531da17671e9cf149e1aefe0b",
			CoinType:    0,
			TxOrigin:    "0x954598965C2aCdA2885B037561526260764095B8",
			Asset:       "",
			EventIndex:  1,
		}

		_, err = msgServer.VoteInbound(
			ctx,
			msg,
		)
		require.Error(t, err)
		require.ErrorIs(t, err, types.ErrObservedTxAlreadyFinalized)
		_, found = zk.ObserverKeeper.GetBallot(ctx, msg.Digest())
		require.False(t, found)
	})

	t.Run("should error if vote on inbound ballot fails", func(t *testing.T) {
		k, ctx, _, _ := keepertest.CrosschainKeeperWithMocks(t, keepertest.CrosschainMockOptions{
			UseObserverMock: true,
		})
		observerMock := keepertest.GetCrosschainObserverMock(t, k)
		observerMock.On("VoteOnInboundBallot", mock.Anything, mock.Anything, mock.Anything, mock.Anything, mock.Anything, mock.Anything, mock.Anything).
			Return(true, false, errors.New("err"))
		msgServer := keeper.NewMsgServerImpl(*k)
		to, from := int64(1337), int64(101)

		msg := sample.InboundVote(0, from, to)
		res, err := msgServer.VoteInbound(
			ctx,
			&msg,
		)
		require.Error(t, err)
		require.Nil(t, res)
	})

	t.Run("should return if not finalized", func(t *testing.T) {
		k, ctx, _, zk := keepertest.CrosschainKeeper(t)
		msgServer := keeper.NewMsgServerImpl(*k)
		validatorList := setObservers(t, k, ctx, zk)

		// add one more voter to make it not finalized
		r := rand.New(rand.NewSource(42))
		valAddr := sample.ValAddress(r)
		observerSet := append(validatorList, valAddr.String())
		zk.ObserverKeeper.SetObserverSet(ctx, observertypes.ObserverSet{
			ObserverList: observerSet,
		})
		to, from := int64(1337), int64(101)
		supportedChains := zk.ObserverKeeper.GetSupportedChains(ctx)
		for _, chain := range supportedChains {
			if chains.IsEthereumChain(chain.ChainId, []chains.Chain{}) {
				from = chain.ChainId
			}
			if chains.IsZetaChain(chain.ChainId, []chains.Chain{}) {
				to = chain.ChainId
			}
		}
		zk.ObserverKeeper.SetTSS(ctx, sample.Tss())

		msg := sample.InboundVote(0, from, to)
		for _, validatorAddr := range validatorList {
			msg.Creator = validatorAddr
			_, err := msgServer.VoteInbound(
				ctx,
				&msg,
			)
			require.NoError(t, err)
		}

		chain, found := zk.ObserverKeeper.GetSupportedChainFromChainID(ctx, msg.SenderChainId)
		require.True(t, found)

		ballot, _, _ := zk.ObserverKeeper.FindBallot(
			ctx,
			msg.Digest(),
			chain,
			observertypes.ObservationType_InboundTx,
		)
		require.Equal(t, ballot.BallotStatus, observertypes.BallotStatus_BallotInProgress)
		require.Equal(t, ballot.Votes[0], observertypes.VoteType_SuccessObservation)
		require.Equal(t, ballot.Votes[1], observertypes.VoteType_NotYetVoted)
		_, found = k.GetCrossChainTx(ctx, msg.Digest())
		require.False(t, found)
	})

	t.Run("should err if tss not found", func(t *testing.T) {
		k, ctx, _, _ := keepertest.CrosschainKeeperWithMocks(t, keepertest.CrosschainMockOptions{
			UseObserverMock: true,
		})
		observerMock := keepertest.GetCrosschainObserverMock(t, k)
		observerMock.On("VoteOnInboundBallot", mock.Anything, mock.Anything, mock.Anything, mock.Anything, mock.Anything, mock.Anything, mock.Anything).
			Return(true, false, nil)
		observerMock.On("GetTSS", mock.Anything).Return(observertypes.TSS{}, false)
		msgServer := keeper.NewMsgServerImpl(*k)
		to, from := int64(1337), int64(101)

		msg := sample.InboundVote(0, from, to)
		res, err := msgServer.VoteInbound(
			ctx,
			&msg,
		)
		require.Error(t, err)
		require.Nil(t, res)
	})
}

func TestStatus_UpdateCctxStatus(t *testing.T) {
	tt := []struct {
		Name         string
		Status       types.Status
		NonErrStatus types.CctxStatus
		Msg          string
		IsErr        bool
		ErrStatus    types.CctxStatus
	}{
		{
			Name: "Transition on finalize Inbound",
			Status: types.Status{
				Status:              types.CctxStatus_PendingInbound,
				StatusMessage:       "Getting InTX Votes",
				LastUpdateTimestamp: 0,
			},
			Msg:          "Got super majority and finalized Inbound",
			NonErrStatus: types.CctxStatus_PendingOutbound,
			ErrStatus:    types.CctxStatus_Aborted,
			IsErr:        false,
		},
		{
			Name: "Transition on finalize Inbound Fail",
			Status: types.Status{
				Status:              types.CctxStatus_PendingInbound,
				StatusMessage:       "Getting InTX Votes",
				LastUpdateTimestamp: 0,
			},
			Msg:          "Got super majority and finalized Inbound",
			NonErrStatus: types.CctxStatus_OutboundMined,
			ErrStatus:    types.CctxStatus_Aborted,
			IsErr:        false,
		},
	}
	for _, test := range tt {
		test := test
		t.Run(test.Name, func(t *testing.T) {
			test.Status.UpdateStatusAndErrorMessages(test.NonErrStatus, test.Msg, "")
			if test.IsErr {
				require.Equal(t, test.ErrStatus, test.Status.Status)
			} else {
				require.Equal(t, test.NonErrStatus, test.Status.Status)
			}
		})
	}
}

func TestKeeper_SaveObservedInboundInformation(t *testing.T) {
	t.Run("should save the cctx", func(t *testing.T) {
		k, ctx, _, zk := keepertest.CrosschainKeeper(t)
		zk.ObserverKeeper.SetTSS(ctx, sample.Tss())
		receiver := sample.EthAddress()
		amount := big.NewInt(42)
		senderChain := getValidEthChain()
		cctx := GetERC20Cctx(t, receiver, senderChain, "", amount)
		eventIndex := sample.Uint64InRange(1, 100)
		k.SaveObservedInboundInformation(ctx, cctx, eventIndex)
		require.Equal(t, types.TxFinalizationStatus_Executed, cctx.InboundParams.TxFinalizationStatus)
		require.True(
			t,
			k.IsFinalizedInbound(
				ctx,
				cctx.GetInboundParams().ObservedHash,
				cctx.GetInboundParams().SenderChainId,
				eventIndex,
			),
		)
		_, found := k.GetCrossChainTx(ctx, cctx.Index)
		require.True(t, found)
	})

	t.Run("should save the cctx and remove tracker", func(t *testing.T) {
		k, ctx, _, zk := keepertest.CrosschainKeeper(t)
		receiver := sample.EthAddress()
		amount := big.NewInt(42)
		senderChain := getValidEthChain()
		cctx := GetERC20Cctx(t, receiver, senderChain, "", amount)
		hash := sample.Hash()
		cctx.InboundParams.ObservedHash = hash.String()
		k.SetInboundTracker(ctx, types.InboundTracker{
			ChainId:  senderChain.ChainId,
			TxHash:   hash.String(),
			CoinType: 0,
		})
		eventIndex := sample.Uint64InRange(1, 100)
		zk.ObserverKeeper.SetTSS(ctx, sample.Tss())

		k.SaveObservedInboundInformation(ctx, cctx, eventIndex)
		require.Equal(t, types.TxFinalizationStatus_Executed, cctx.InboundParams.TxFinalizationStatus)
		require.True(
			t,
			k.IsFinalizedInbound(
				ctx,
				cctx.GetInboundParams().ObservedHash,
				cctx.GetInboundParams().SenderChainId,
				eventIndex,
			),
		)
		_, found := k.GetCrossChainTx(ctx, cctx.Index)
		require.True(t, found)
		_, found = k.GetInboundTracker(ctx, senderChain.ChainId, hash.String())
		require.False(t, found)
	})
}

// GetERC20Cctx returns a sample CrossChainTx with ERC20 params. This is used for testing Inbound and Outbound voting transactions
func GetERC20Cctx(
	t *testing.T,
	receiver ethcommon.Address,
	senderChain chains.Chain,
	asset string,
	amount *big.Int,
) *types.CrossChainTx {
	r := sample.Rand()
	cctx := &types.CrossChainTx{
		Creator:        sample.AccAddress(),
		Index:          sample.ZetaIndex(t),
		ZetaFees:       sample.UintInRange(0, 100),
		RelayedMessage: "",
		CctxStatus:     &types.Status{Status: types.CctxStatus_PendingInbound},
		InboundParams:  sample.InboundParams(r),
		OutboundParams: []*types.OutboundParams{sample.OutboundParams(r)},
	}

	cctx.GetInboundParams().Amount = sdkmath.NewUintFromBigInt(amount)
	cctx.GetInboundParams().SenderChainId = senderChain.ChainId
	cctx.GetInboundParams().ObservedHash = sample.Hash().String()
	cctx.GetInboundParams().BallotIndex = sample.ZetaIndex(t)

	cctx.GetCurrentOutboundParam().ReceiverChainId = senderChain.ChainId
	cctx.GetCurrentOutboundParam().Receiver = receiver.String()
	cctx.GetCurrentOutboundParam().Hash = sample.Hash().String()
	cctx.GetCurrentOutboundParam().BallotIndex = sample.ZetaIndex(t)

	cctx.InboundParams.CoinType = coin.CoinType_ERC20
	for _, outboundTxParam := range cctx.OutboundParams {
		outboundTxParam.CoinType = coin.CoinType_ERC20
	}

	cctx.GetInboundParams().Asset = asset
	cctx.GetInboundParams().Sender = sample.EthAddress().String()
	cctx.GetCurrentOutboundParam().TssNonce = 42
	cctx.GetCurrentOutboundParam().GasUsed = 100
	cctx.GetCurrentOutboundParam().EffectiveGasLimit = 100
	return cctx
}<|MERGE_RESOLUTION|>--- conflicted
+++ resolved
@@ -52,10 +52,6 @@
 		msgServer := keeper.NewMsgServerImpl(*k)
 		validatorList := setObservers(t, k, ctx, zk)
 
-<<<<<<< HEAD
-		// https://github.com/zeta-chain/node/issues/3101
-=======
->>>>>>> be8783b1
 		to, from := int64(1337), int64(101)
 		supportedChains := zk.ObserverKeeper.GetSupportedChains(ctx)
 		for _, chain := range supportedChains {
