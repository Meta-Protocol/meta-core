package keeper_test

import (
	"fmt"
	"math/rand"
	"testing"

	"cosmossdk.io/math"
	sdk "github.com/cosmos/cosmos-sdk/types"
	"github.com/cosmos/cosmos-sdk/types/query"
	"github.com/stretchr/testify/require"
	"google.golang.org/grpc/codes"
	"google.golang.org/grpc/status"

	"github.com/zeta-chain/zetacore/pkg/coin"
	keepertest "github.com/zeta-chain/zetacore/testutil/keeper"
	"github.com/zeta-chain/zetacore/testutil/sample"
	"github.com/zeta-chain/zetacore/x/crosschain/keeper"
	"github.com/zeta-chain/zetacore/x/crosschain/types"
)

func createNCctxWithStatus(
	keeper *keeper.Keeper,
	ctx sdk.Context,
	n int,
	status types.CctxStatus,
	tssPubkey string,
) []types.CrossChainTx {
	items := make([]types.CrossChainTx, n)
	for i := range items {
		items[i].Creator = "any"
		items[i].Index = fmt.Sprintf("%d-%d", i, status)
		items[i].CctxStatus = &types.Status{
			Status:              status,
			StatusMessage:       "",
			LastUpdateTimestamp: 0,
		}
		items[i].ZetaFees = math.OneUint()
		items[i].InboundParams = &types.InboundParams{ObservedHash: fmt.Sprintf("%d", i), Amount: math.OneUint()}
		items[i].OutboundParams = []*types.OutboundParams{{Amount: math.ZeroUint()}}
		items[i].RevertOptions = types.NewEmptyRevertOptions()

		keeper.SetCctxAndNonceToCctxAndInboundHashToCctx(ctx, items[i], func(ctx sdk.Context) string {
			return tssPubkey
		})
	}
	return items
}

// Keeper Tests
func createNCctx(keeper *keeper.Keeper, ctx sdk.Context, n int, tssPubkey string) []types.CrossChainTx {
	items := make([]types.CrossChainTx, n)
	for i := range items {
		items[i].Creator = "any"
		items[i].InboundParams = &types.InboundParams{
			Sender:                 fmt.Sprintf("%d", i),
			SenderChainId:          int64(i),
			TxOrigin:               fmt.Sprintf("%d", i),
			Asset:                  fmt.Sprintf("%d", i),
			CoinType:               coin.CoinType_Zeta,
			ObservedHash:           fmt.Sprintf("%d", i),
			ObservedExternalHeight: uint64(i),
			FinalizedZetaHeight:    uint64(i),
		}
		items[i].OutboundParams = []*types.OutboundParams{{
			Receiver:               fmt.Sprintf("%d", i),
			ReceiverChainId:        int64(i),
			Hash:                   fmt.Sprintf("%d", i),
			TssNonce:               uint64(i),
			GasLimit:               uint64(i),
			GasPrice:               fmt.Sprintf("%d", i),
			BallotIndex:            fmt.Sprintf("%d", i),
			ObservedExternalHeight: uint64(i),
			CoinType:               coin.CoinType_Zeta,
		}}
		items[i].CctxStatus = &types.Status{
			Status:              types.CctxStatus_PendingInbound,
			StatusMessage:       "any",
			LastUpdateTimestamp: 0,
		}
		items[i].InboundParams.Amount = math.OneUint()

		items[i].ZetaFees = math.OneUint()
		items[i].Index = fmt.Sprintf("%d", i)

<<<<<<< HEAD
		keeper.SetCctxAndNonceToCctxAndInboundHashToCctx(ctx, items[i], func(ctx sdk.Context) string {
			return tssPubkey
		})
=======
		items[i].RevertOptions = types.NewEmptyRevertOptions()

		keeper.SetCctxAndNonceToCctxAndInboundHashToCctx(ctx, items[i])
>>>>>>> 53883f57
	}
	return items
}

func TestCCTXs(t *testing.T) {
	cctxsTest := []struct {
		TestName        string
		PendingInbound  int
		PendingOutbound int
		OutboundMined   int
		Confirmed       int
		PendingRevert   int
		Reverted        int
		Aborted         int
	}{
		{
			TestName:        "test pending",
			PendingInbound:  10,
			PendingOutbound: 10,
			Confirmed:       10,
			PendingRevert:   10,
			Aborted:         10,
			OutboundMined:   10,
			Reverted:        10,
		},
		{
			TestName:        "test pending random",
			PendingInbound:  rand.Intn(300-10) + 10,
			PendingOutbound: rand.Intn(300-10) + 10,
			Confirmed:       rand.Intn(300-10) + 10,
			PendingRevert:   rand.Intn(300-10) + 10,
			Aborted:         rand.Intn(300-10) + 10,
			OutboundMined:   rand.Intn(300-10) + 10,
			Reverted:        rand.Intn(300-10) + 10,
		},
	}
	for _, tt := range cctxsTest {
		tt := tt
		t.Run(tt.TestName, func(t *testing.T) {
			keeper, ctx, _, zk := keepertest.CrosschainKeeper(t)
			keeper.SetZetaAccounting(ctx, types.ZetaAccounting{AbortedZetaAmount: math.ZeroUint()})
			var sends []types.CrossChainTx
			tss := sample.Tss()
			zk.ObserverKeeper.SetTSS(ctx, tss)
			sends = append(
				sends,
				createNCctxWithStatus(
					keeper,
					ctx,
					tt.PendingInbound,
					types.CctxStatus_PendingInbound,
					tss.TssPubkey,
				)...)
			sends = append(
				sends,
				createNCctxWithStatus(
					keeper,
					ctx,
					tt.PendingOutbound,
					types.CctxStatus_PendingOutbound,
					tss.TssPubkey,
				)...)
			sends = append(
				sends,
				createNCctxWithStatus(keeper, ctx, tt.PendingRevert, types.CctxStatus_PendingRevert, tss.TssPubkey)...)
			sends = append(
				sends,
				createNCctxWithStatus(keeper, ctx, tt.Aborted, types.CctxStatus_Aborted, tss.TssPubkey)...)
			sends = append(
				sends,
				createNCctxWithStatus(keeper, ctx, tt.OutboundMined, types.CctxStatus_OutboundMined, tss.TssPubkey)...)
			sends = append(
				sends,
				createNCctxWithStatus(keeper, ctx, tt.Reverted, types.CctxStatus_Reverted, tss.TssPubkey)...)

			require.Equal(t, len(sends), len(keeper.GetAllCrossChainTx(ctx)))
			for _, s := range sends {
				send, found := keeper.GetCrossChainTx(ctx, s.Index)
				require.True(t, found)
				require.Equal(t, s, send)
			}

		})
	}
}

func TestCCTXGetAll(t *testing.T) {
	keeper, ctx, _, zk := keepertest.CrosschainKeeper(t)
	tss := sample.Tss()
	zk.ObserverKeeper.SetTSS(ctx, tss)
	items := createNCctx(keeper, ctx, 10, tss.TssPubkey)
	cctx := keeper.GetAllCrossChainTx(ctx)
	c := make([]types.CrossChainTx, len(cctx))
	for i, val := range cctx {
		c[i] = val
	}
	require.Equal(t, items, c)
}

// Querier Tests

func TestCCTXQuerySingle(t *testing.T) {
	keeper, ctx, _, zk := keepertest.CrosschainKeeper(t)
	tss := sample.Tss()
	zk.ObserverKeeper.SetTSS(ctx, tss)
	wctx := sdk.WrapSDKContext(ctx)
	msgs := createNCctx(keeper, ctx, 2, tss.TssPubkey)
	for _, tc := range []struct {
		desc     string
		request  *types.QueryGetCctxRequest
		response *types.QueryGetCctxResponse
		err      error
	}{
		{
			desc:     "First",
			request:  &types.QueryGetCctxRequest{Index: msgs[0].Index},
			response: &types.QueryGetCctxResponse{CrossChainTx: &msgs[0]},
		},
		{
			desc:     "Second",
			request:  &types.QueryGetCctxRequest{Index: msgs[1].Index},
			response: &types.QueryGetCctxResponse{CrossChainTx: &msgs[1]},
		},
		{
			desc:    "KeyNotFound",
			request: &types.QueryGetCctxRequest{Index: "missing"},
			err:     status.Error(codes.InvalidArgument, "not found"),
		},
		{
			desc: "InvalidRequest",
			err:  status.Error(codes.InvalidArgument, "invalid request"),
		},
	} {
		tc := tc
		t.Run(tc.desc, func(t *testing.T) {
			response, err := keeper.Cctx(wctx, tc.request)
			if tc.err != nil {
				require.ErrorIs(t, err, tc.err)
			} else {
				require.Equal(t, tc.response, response)
			}
		})
	}
}

func TestCCTXQueryPaginated(t *testing.T) {
	keeper, ctx, _, zk := keepertest.CrosschainKeeper(t)
	tss := sample.Tss()
	zk.ObserverKeeper.SetTSS(ctx, sample.Tss())
	wctx := sdk.WrapSDKContext(ctx)
	msgs := createNCctx(keeper, ctx, 5, tss.TssPubkey)

	request := func(next []byte, offset, limit uint64, total bool) *types.QueryAllCctxRequest {
		return &types.QueryAllCctxRequest{
			Pagination: &query.PageRequest{
				Key:        next,
				Offset:     offset,
				Limit:      limit,
				CountTotal: total,
			},
		}
	}
	t.Run("ByOffset", func(t *testing.T) {
		step := 2
		for i := 0; i < len(msgs); i += step {
			resp, err := keeper.CctxAll(wctx, request(nil, uint64(i), uint64(step), false))
			require.NoError(t, err)
			for j := i; j < len(msgs) && j < i+step; j++ {
				require.Equal(t, &msgs[j], resp.CrossChainTx[j-i])
			}
		}
	})
	t.Run("ByKey", func(t *testing.T) {
		step := 2
		var next []byte
		for i := 0; i < len(msgs); i += step {
			resp, err := keeper.CctxAll(wctx, request(next, 0, uint64(step), false))
			require.NoError(t, err)
			for j := i; j < len(msgs) && j < i+step; j++ {
				require.Equal(t, &msgs[j], resp.CrossChainTx[j-i])
			}
			next = resp.Pagination.NextKey
		}
	})
	t.Run("Total", func(t *testing.T) {
		resp, err := keeper.CctxAll(wctx, request(nil, 0, 0, true))
		require.NoError(t, err)
		require.Equal(t, len(msgs), int(resp.Pagination.Total))
	})
	t.Run("InvalidRequest", func(t *testing.T) {
		_, err := keeper.CctxAll(wctx, nil)
		require.ErrorIs(t, err, status.Error(codes.InvalidArgument, "invalid request"))
	})
}

func TestKeeper_RemoveCrossChainTx(t *testing.T) {
	keeper, ctx, _, zk := keepertest.CrosschainKeeper(t)
	tss := sample.Tss()
	zk.ObserverKeeper.SetTSS(ctx, tss)
	txs := createNCctx(keeper, ctx, 5, tss.TssPubkey)

	keeper.RemoveCrossChainTx(ctx, txs[0].Index)
	txs = keeper.GetAllCrossChainTx(ctx)
	require.Equal(t, 4, len(txs))
}<|MERGE_RESOLUTION|>--- conflicted
+++ resolved
@@ -82,16 +82,11 @@
 
 		items[i].ZetaFees = math.OneUint()
 		items[i].Index = fmt.Sprintf("%d", i)
-
-<<<<<<< HEAD
+		items[i].RevertOptions = types.NewEmptyRevertOptions()
+
 		keeper.SetCctxAndNonceToCctxAndInboundHashToCctx(ctx, items[i], func(ctx sdk.Context) string {
 			return tssPubkey
 		})
-=======
-		items[i].RevertOptions = types.NewEmptyRevertOptions()
-
-		keeper.SetCctxAndNonceToCctxAndInboundHashToCctx(ctx, items[i])
->>>>>>> 53883f57
 	}
 	return items
 }
