--- conflicted
+++ resolved
@@ -36,12 +36,7 @@
 	chains := common.DefaultChainsList()
 	for _, chain := range chains {
 		res, err := k.CctxAllPending(sdk.UnwrapSDKContext(ctx), &types.QueryAllCctxPendingRequest{
-<<<<<<< HEAD
-			// #nosec G701 always positive
-			ChainId: uint64(chain.ChainId),
-=======
 			ChainId: chain.ChainId,
->>>>>>> 7d44ea9a
 		})
 		if err != nil {
 			return err
