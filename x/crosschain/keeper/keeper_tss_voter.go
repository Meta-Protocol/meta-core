package keeper

import (
	"context"
	errorsmod "cosmossdk.io/errors"
	"fmt"
	sdk "github.com/cosmos/cosmos-sdk/types"
	sdkerrors "github.com/cosmos/cosmos-sdk/types/errors"
	"github.com/zeta-chain/zetacore/common"
	"github.com/zeta-chain/zetacore/x/crosschain/types"
	zetaObserverTypes "github.com/zeta-chain/zetacore/x/observer/types"
)

// MESSAGES

func (k msgServer) CreateTSSVoter(goCtx context.Context, msg *types.MsgCreateTSSVoter) (*types.MsgCreateTSSVoterResponse, error) {
	ctx := sdk.UnwrapSDKContext(goCtx)

	if !k.IsAuthorizedNodeAccount(ctx, msg.Creator) {
		return nil, errorsmod.Wrap(sdkerrors.ErrorInvalidSigner, fmt.Sprintf("signer %s does not have a node account set", msg.Creator))
	}
<<<<<<< HEAD
	// No need to create a ballot if keygen does nto exist
	keygen, found := k.GetKeygen(ctx)
	if !found {
		return &types.MsgCreateTSSVoterResponse{}, types.ErrKeygenNotFound
=======
	// No need to create a ballot if keygen does not exist
	keygen, found := k.GetKeygen(ctx)
	if !found {
		return &types.MsgCreateTSSVoterResponse{}, types.ErrKeygenNotFound
	}
	// USE a separate transaction to update KEYGEN status to pending when trying to change the TSS address
	if keygen.Status == types.KeygenStatus_KeyGenSuccess {
		return &types.MsgCreateTSSVoterResponse{}, types.ErrKeygenNotFound
>>>>>>> 174e65b1
	}
	index := msg.Digest()
	// Add votes and Set Ballot
	// GetBallot checks against the supported chains list before querying for Ballot
<<<<<<< HEAD
	ballot := zetaObserverTypes.Ballot{}
	ballot, found = k.zetaObserverKeeper.GetBallot(ctx, index)
=======
	ballot, found := k.zetaObserverKeeper.GetBallot(ctx, index)
>>>>>>> 174e65b1
	if !found {
		var voterList []string

		for _, nodeAccount := range k.GetAllNodeAccount(ctx) {
			voterList = append(voterList, nodeAccount.Operator)
		}
		ballot = zetaObserverTypes.Ballot{
			Index:            "",
			BallotIdentifier: index,
			VoterList:        voterList,
			Votes:            zetaObserverTypes.CreateVotes(len(msg.Creator)),
			ObservationType:  zetaObserverTypes.ObservationType_TSSKeyGen,
			BallotThreshold:  sdk.MustNewDecFromStr("1.00"),
			BallotStatus:     zetaObserverTypes.BallotStatus_BallotInProgress,
<<<<<<< HEAD
		}
	}
	err := error(nil)
	if msg.Status == common.ReceiveStatus_Success {
		ballot, err = k.AddVoteToBallot(ctx, ballot, msg.Creator, zetaObserverTypes.VoteType_SuccessObservation)
		if err != nil {
			return &types.MsgCreateTSSVoterResponse{}, err
		}
	} else if msg.Status == common.ReceiveStatus_Failed {
		ballot, err = k.AddVoteToBallot(ctx, ballot, msg.Creator, zetaObserverTypes.VoteType_FailureObservation)
		if err != nil {
			return &types.MsgCreateTSSVoterResponse{}, err
		}
	}

	ballot, isFinalized := k.CheckIfBallotIsFinalized(ctx, ballot)
	if !isFinalized {
		return &types.MsgCreateTSSVoterResponse{}, nil
	}

	if ballot.BallotStatus != zetaObserverTypes.BallotStatus_BallotFinalized_FailureObservation {
		k.SetTSS(ctx, types.TSS{
			TssPubkey:           msg.TssPubkey,
			TssParticipantList:  keygen.GetGranteePubkeys(),
			OperatorAddressList: ballot.VoterList,
			FinalizedZetaHeight: ctx.BlockHeight(),
			KeyGenZetaHeight:    msg.KeyGenZetaHeight,
		})
		keygen.Status = types.KeygenStatus_KeyGenSuccess
		// initialize the nonces and pending nonces of all enabled chain
		supportedChains := k.zetaObserverKeeper.GetParams(ctx).GetSupportedChains()
		for _, chain := range supportedChains {
			chainNonce := types.ChainNonces{Index: chain.ChainName.String(), ChainId: chain.ChainId, Nonce: 0, FinalizedHeight: uint64(ctx.BlockHeight())}
			k.SetChainNonces(ctx, chainNonce)

			p := types.PendingNonces{
				NonceLow:  0,
				NonceHigh: 0,
				ChainId:   chain.ChainId,
				Tss:       msg.TssPubkey,
			}
			k.SetPendingNonces(ctx, p)
		}

=======
		}
	}
	err := error(nil)
	if msg.Status == common.ReceiveStatus_Success {
		ballot, err = k.AddVoteToBallot(ctx, ballot, msg.Creator, zetaObserverTypes.VoteType_SuccessObservation)
		if err != nil {
			return &types.MsgCreateTSSVoterResponse{}, err
		}
	} else if msg.Status == common.ReceiveStatus_Failed {
		ballot, err = k.AddVoteToBallot(ctx, ballot, msg.Creator, zetaObserverTypes.VoteType_FailureObservation)
		if err != nil {
			return &types.MsgCreateTSSVoterResponse{}, err
		}
	}

	ballot, isFinalized := k.CheckIfBallotIsFinalized(ctx, ballot)
	if !isFinalized {
		return &types.MsgCreateTSSVoterResponse{}, nil
	}
	// Set TSS only on success , set Keygen either way.
	// Keygen block cna be updated using a policy transaction if keygen fails
	if ballot.BallotStatus != zetaObserverTypes.BallotStatus_BallotFinalized_FailureObservation {
		k.SetTSS(ctx, types.TSS{
			TssPubkey:           msg.TssPubkey,
			TssParticipantList:  keygen.GetGranteePubkeys(),
			OperatorAddressList: ballot.VoterList,
			FinalizedZetaHeight: ctx.BlockHeight(),
			KeyGenZetaHeight:    msg.KeyGenZetaHeight,
		})
		keygen.Status = types.KeygenStatus_KeyGenSuccess
>>>>>>> 174e65b1
	} else if ballot.BallotStatus == zetaObserverTypes.BallotStatus_BallotFinalized_FailureObservation {
		keygen.Status = types.KeygenStatus_KeyGenFailed
	}
	k.SetKeygen(ctx, keygen)
	// Remove ballot
	return &types.MsgCreateTSSVoterResponse{}, nil
}<|MERGE_RESOLUTION|>--- conflicted
+++ resolved
@@ -19,12 +19,6 @@
 	if !k.IsAuthorizedNodeAccount(ctx, msg.Creator) {
 		return nil, errorsmod.Wrap(sdkerrors.ErrorInvalidSigner, fmt.Sprintf("signer %s does not have a node account set", msg.Creator))
 	}
-<<<<<<< HEAD
-	// No need to create a ballot if keygen does nto exist
-	keygen, found := k.GetKeygen(ctx)
-	if !found {
-		return &types.MsgCreateTSSVoterResponse{}, types.ErrKeygenNotFound
-=======
 	// No need to create a ballot if keygen does not exist
 	keygen, found := k.GetKeygen(ctx)
 	if !found {
@@ -33,17 +27,11 @@
 	// USE a separate transaction to update KEYGEN status to pending when trying to change the TSS address
 	if keygen.Status == types.KeygenStatus_KeyGenSuccess {
 		return &types.MsgCreateTSSVoterResponse{}, types.ErrKeygenNotFound
->>>>>>> 174e65b1
 	}
 	index := msg.Digest()
 	// Add votes and Set Ballot
 	// GetBallot checks against the supported chains list before querying for Ballot
-<<<<<<< HEAD
-	ballot := zetaObserverTypes.Ballot{}
-	ballot, found = k.zetaObserverKeeper.GetBallot(ctx, index)
-=======
 	ballot, found := k.zetaObserverKeeper.GetBallot(ctx, index)
->>>>>>> 174e65b1
 	if !found {
 		var voterList []string
 
@@ -58,52 +46,6 @@
 			ObservationType:  zetaObserverTypes.ObservationType_TSSKeyGen,
 			BallotThreshold:  sdk.MustNewDecFromStr("1.00"),
 			BallotStatus:     zetaObserverTypes.BallotStatus_BallotInProgress,
-<<<<<<< HEAD
-		}
-	}
-	err := error(nil)
-	if msg.Status == common.ReceiveStatus_Success {
-		ballot, err = k.AddVoteToBallot(ctx, ballot, msg.Creator, zetaObserverTypes.VoteType_SuccessObservation)
-		if err != nil {
-			return &types.MsgCreateTSSVoterResponse{}, err
-		}
-	} else if msg.Status == common.ReceiveStatus_Failed {
-		ballot, err = k.AddVoteToBallot(ctx, ballot, msg.Creator, zetaObserverTypes.VoteType_FailureObservation)
-		if err != nil {
-			return &types.MsgCreateTSSVoterResponse{}, err
-		}
-	}
-
-	ballot, isFinalized := k.CheckIfBallotIsFinalized(ctx, ballot)
-	if !isFinalized {
-		return &types.MsgCreateTSSVoterResponse{}, nil
-	}
-
-	if ballot.BallotStatus != zetaObserverTypes.BallotStatus_BallotFinalized_FailureObservation {
-		k.SetTSS(ctx, types.TSS{
-			TssPubkey:           msg.TssPubkey,
-			TssParticipantList:  keygen.GetGranteePubkeys(),
-			OperatorAddressList: ballot.VoterList,
-			FinalizedZetaHeight: ctx.BlockHeight(),
-			KeyGenZetaHeight:    msg.KeyGenZetaHeight,
-		})
-		keygen.Status = types.KeygenStatus_KeyGenSuccess
-		// initialize the nonces and pending nonces of all enabled chain
-		supportedChains := k.zetaObserverKeeper.GetParams(ctx).GetSupportedChains()
-		for _, chain := range supportedChains {
-			chainNonce := types.ChainNonces{Index: chain.ChainName.String(), ChainId: chain.ChainId, Nonce: 0, FinalizedHeight: uint64(ctx.BlockHeight())}
-			k.SetChainNonces(ctx, chainNonce)
-
-			p := types.PendingNonces{
-				NonceLow:  0,
-				NonceHigh: 0,
-				ChainId:   chain.ChainId,
-				Tss:       msg.TssPubkey,
-			}
-			k.SetPendingNonces(ctx, p)
-		}
-
-=======
 		}
 	}
 	err := error(nil)
@@ -134,7 +76,20 @@
 			KeyGenZetaHeight:    msg.KeyGenZetaHeight,
 		})
 		keygen.Status = types.KeygenStatus_KeyGenSuccess
->>>>>>> 174e65b1
+		// initialize the nonces and pending nonces of all enabled chain
+		supportedChains := k.zetaObserverKeeper.GetParams(ctx).GetSupportedChains()
+		for _, chain := range supportedChains {
+			chainNonce := types.ChainNonces{Index: chain.ChainName.String(), ChainId: chain.ChainId, Nonce: 0, FinalizedHeight: uint64(ctx.BlockHeight())}
+			k.SetChainNonces(ctx, chainNonce)
+
+			p := types.PendingNonces{
+				NonceLow:  0,
+				NonceHigh: 0,
+				ChainId:   chain.ChainId,
+				Tss:       msg.TssPubkey,
+			}
+			k.SetPendingNonces(ctx, p)
+		}
 	} else if ballot.BallotStatus == zetaObserverTypes.BallotStatus_BallotFinalized_FailureObservation {
 		keygen.Status = types.KeygenStatus_KeyGenFailed
 	}
