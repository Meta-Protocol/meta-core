--- conflicted
+++ resolved
@@ -77,7 +77,7 @@
 }
 
 // Transaction CLI /////////////////////////
-//zetacored tx zetacore cctx-voter 0x96B05C238b99768F349135de0653b687f9c13fEE ETH 0x96B05C238b99768F349135de0653b687f9c13fEE 0x96B05C238b99768F349135de0653b687f9c13fEE ETH 1000000000000000000 0 message hash 100 --from=zeta --keyring-backend=test --yes --chain-id=localnet_101-1
+//zetacored tx zetacore cctx-voter 0x96B05C238b99768F349135de0653b687f9c13fEE ETH 0x96B05C238b99768F349135de0653b687f9c13fEE ETH 1000000000000000000 0 message hash 100 --from=zeta --keyring-backend=test --yes --chain-id=localnet_101-1
 
 func CmdCCTXInboundVoter() *cobra.Command {
 	cmd := &cobra.Command{
@@ -86,11 +86,11 @@
 		Args:  cobra.ExactArgs(10),
 		RunE: func(cmd *cobra.Command, args []string) error {
 			argsSender := (args[0])
-<<<<<<< HEAD
 			argsSenderChain, err := strconv.Atoi(args[1])
 			if err != nil {
 				return err
 			}
+			argsTxOrigin := (args[2])
 			argsReceiver := (args[2])
 			argsReceiverChain, err := strconv.Atoi(args[3])
 			if err != nil {
@@ -102,18 +102,6 @@
 			argsInTxHash := (args[7])
 			argsInBlockHeight, err := strconv.ParseInt(args[8], 10, 64)
 			argsCoinType := common.CoinType(common.CoinType_value[args[9]])
-=======
-			argsSenderChain := (args[1])
-			argsTxOrigin := (args[2])
-			argsReceiver := (args[3])
-			argsReceiverChain := (args[4])
-			argsMBurnt := (args[5])
-			argsMMint := (args[6])
-			argsMessage := (args[7])
-			argsInTxHash := (args[8])
-			argsInBlockHeight, err := strconv.ParseInt(args[9], 10, 64)
-			argsCoinType := common.CoinType(common.CoinType_value[args[10]])
->>>>>>> 19ef7e40
 			if err != nil {
 				return err
 			}
@@ -122,11 +110,7 @@
 				return err
 			}
 
-<<<<<<< HEAD
-			msg := types.NewMsgSendVoter(clientCtx.GetFromAddress().String(), argsSender, int64(argsSenderChain), argsReceiver, int64((argsReceiverChain)), (argsMBurnt), (argsMMint), (argsMessage), (argsInTxHash), uint64(argsInBlockHeight), 250_000, argsCoinType)
-=======
 			msg := types.NewMsgSendVoter(clientCtx.GetFromAddress().String(), (argsSender), (argsSenderChain), (argsTxOrigin), (argsReceiver), (argsReceiverChain), (argsMBurnt), (argsMMint), (argsMessage), (argsInTxHash), uint64(argsInBlockHeight), 250_000, argsCoinType)
->>>>>>> 19ef7e40
 			if err := msg.ValidateBasic(); err != nil {
 				return err
 			}
