package cli

import (
	"context"
	"errors"
	"fmt"
	"strconv"

	"cosmossdk.io/math"

	"github.com/cosmos/cosmos-sdk/client"
	"github.com/cosmos/cosmos-sdk/client/flags"
	"github.com/cosmos/cosmos-sdk/client/tx"
	"github.com/spf13/cobra"
	"github.com/zeta-chain/zetacore/common"
	"github.com/zeta-chain/zetacore/x/crosschain/types"
)

func CmdListSend() *cobra.Command {
	cmd := &cobra.Command{
		Use:   "list-cctx",
		Short: "list all CCTX",
		RunE: func(cmd *cobra.Command, args []string) error {
			clientCtx := client.GetClientContextFromCmd(cmd)

			pageReq, err := client.ReadPageRequest(cmd.Flags())
			if err != nil {
				return err
			}

			queryClient := types.NewQueryClient(clientCtx)

			params := &types.QueryAllCctxRequest{
				Pagination: pageReq,
			}

			res, err := queryClient.CctxAll(context.Background(), params)
			if err != nil {
				return err
			}

			return clientCtx.PrintProto(res)
		},
	}

	flags.AddPaginationFlagsToCmd(cmd, cmd.Use)
	flags.AddQueryFlagsToCmd(cmd)

	return cmd
}

func CmdShowSend() *cobra.Command {
	cmd := &cobra.Command{
		Use:   "show-cctx [index]",
		Short: "shows a CCTX",
		Args:  cobra.ExactArgs(1),
		RunE: func(cmd *cobra.Command, args []string) error {
			clientCtx := client.GetClientContextFromCmd(cmd)

			queryClient := types.NewQueryClient(clientCtx)

			params := &types.QueryGetCctxRequest{
				Index: args[0],
			}

			res, err := queryClient.Cctx(context.Background(), params)
			if err != nil {
				return err
			}

			return clientCtx.PrintProto(res)
		},
	}

	flags.AddQueryFlagsToCmd(cmd)

	return cmd
}

// Transaction CLI /////////////////////////
//zetacored tx zetacore cctx-voter 0x96B05C238b99768F349135de0653b687f9c13fEE ETH 0x96B05C238b99768F349135de0653b687f9c13fEE ETH 1000000000000000000 0 message hash 100 --from=zeta --keyring-backend=test --yes --chain-id=localnet_101-1

func CmdCCTXInboundVoter() *cobra.Command {
	cmd := &cobra.Command{
		Use:   "inbound-voter [sender] [senderChainID] [txOrigin] [receiver] [receiverChainID] [amount] [message] [inTxHash] [inBlockHeight] [coinType] [asset]",
		Short: "Broadcast message sendVoter",
		Args:  cobra.ExactArgs(11),
		RunE: func(cmd *cobra.Command, args []string) error {
			argsSender := args[0]
			argsSenderChain, err := strconv.ParseInt(args[1], 10, 64)
			if err != nil {
				return err
			}
			argsTxOrigin := args[2]
			argsReceiver := args[3]
			argsReceiverChain, err := strconv.ParseInt(args[4], 10, 64)
			if err != nil {
				return err
			}

			amount := math.NewUintFromString(args[5])
<<<<<<< HEAD
			argsMessage := (args[6])
			argsInTxHash := (args[7])

			argsInBlockHeight, err := strconv.ParseInt(args[8], 10, 64)
=======
			argsMessage := args[6]
			argsInTxHash := args[7]
			argsInBlockHeight, err := strconv.ParseUint(args[8], 10, 64)
			argsCoinType := common.CoinType(common.CoinType_value[args[9]])
			argsAsset := args[10]
>>>>>>> 60edc0e8
			if err != nil {
				return err
			}

			coinType, ok := common.CoinType_value[args[9]]
			if !ok {
				return fmt.Errorf("wrong coin type %s", args[9])
			}
			argsCoinType := common.CoinType(coinType)

			argsAsset := args[10]

			clientCtx, err := client.GetClientTxContext(cmd)
			if err != nil {
				return err
			}

			msg := types.NewMsgVoteOnObservedInboundTx(
				clientCtx.GetFromAddress().String(),
				argsSender,
				argsSenderChain,
				argsTxOrigin,
				argsReceiver,
				argsReceiverChain,
				amount,
				argsMessage,
				argsInTxHash,
				argsInBlockHeight,
				250_000,
				argsCoinType,
				argsAsset,
			)
			if err := msg.ValidateBasic(); err != nil {
				return err
			}
			return tx.GenerateOrBroadcastTxCLI(clientCtx, cmd.Flags(), msg)
		},
	}

	flags.AddTxFlagsToCmd(cmd)

	return cmd
}

func CmdCCTXOutboundVoter() *cobra.Command {
	cmd := &cobra.Command{
		Use:   "outbound-voter [sendHash] [outTxHash] [outBlockHeight] [outGasUsed] [outEffectiveGasPrice] [ZetaMinted] [Status] [chain] [outTXNonce] [coinType]",
		Short: "Broadcast message receiveConfirmation",
		Args:  cobra.ExactArgs(10),
		RunE: func(cmd *cobra.Command, args []string) error {
			argsSendHash := args[0]
			argsOutTxHash := args[1]

			argsOutBlockHeight, err := strconv.ParseUint(args[2], 10, 64)
			if err != nil {
				return err
			}

			argsOutGasUsed, err := strconv.ParseUint(args[3], 10, 64)
			if err != nil {
				return err
			}

			argsOutEffectiveGasPrice, ok := math.NewIntFromString(args[4])
			if !ok {
				return errors.New("invalid effective gas price, enter 0 if unused")
			}

			argsMMint := args[5]

			var status common.ReceiveStatus
			if args[6] == "0" {
				status = common.ReceiveStatus_Success
			} else if args[6] == "1" {
				status = common.ReceiveStatus_Failed
			} else {
				return fmt.Errorf("wrong status")
			}

<<<<<<< HEAD
			chain, err := strconv.Atoi(args[5])
=======
			chain, err := strconv.ParseInt(args[7], 10, 64)
>>>>>>> 60edc0e8
			if err != nil {
				return err
			}

<<<<<<< HEAD
			outTxNonce, err := strconv.ParseInt(args[6], 10, 64)
=======
			outTxNonce, err := strconv.ParseUint(args[8], 10, 64)
>>>>>>> 60edc0e8
			if err != nil {
				return err
			}

<<<<<<< HEAD
			coinType, ok := common.CoinType_value[args[7]]
			if !ok {
				return fmt.Errorf("wrong coin type %s", args[7])
			}
			argsCoinType := common.CoinType(coinType)

=======
			argsCoinType := common.CoinType(common.CoinType_value[args[9]])
>>>>>>> 60edc0e8
			clientCtx, err := client.GetClientTxContext(cmd)
			if err != nil {
				return err
			}

			msg := types.NewMsgVoteOnObservedOutboundTx(
				clientCtx.GetFromAddress().String(),
				argsSendHash,
				argsOutTxHash,
				argsOutBlockHeight,
				argsOutGasUsed,
				argsOutEffectiveGasPrice,
				math.NewUintFromString(argsMMint),
				status,
				chain,
				outTxNonce,
				argsCoinType,
			)
			if err := msg.ValidateBasic(); err != nil {
				return err
			}
			return tx.GenerateOrBroadcastTxCLI(clientCtx, cmd.Flags(), msg)
		},
	}

	flags.AddTxFlagsToCmd(cmd)

	return cmd
}<|MERGE_RESOLUTION|>--- conflicted
+++ resolved
@@ -99,18 +99,11 @@
 			}
 
 			amount := math.NewUintFromString(args[5])
-<<<<<<< HEAD
-			argsMessage := (args[6])
-			argsInTxHash := (args[7])
-
-			argsInBlockHeight, err := strconv.ParseInt(args[8], 10, 64)
-=======
+
 			argsMessage := args[6]
 			argsInTxHash := args[7]
+
 			argsInBlockHeight, err := strconv.ParseUint(args[8], 10, 64)
-			argsCoinType := common.CoinType(common.CoinType_value[args[9]])
-			argsAsset := args[10]
->>>>>>> 60edc0e8
 			if err != nil {
 				return err
 			}
@@ -190,34 +183,22 @@
 				return fmt.Errorf("wrong status")
 			}
 
-<<<<<<< HEAD
-			chain, err := strconv.Atoi(args[5])
-=======
 			chain, err := strconv.ParseInt(args[7], 10, 64)
->>>>>>> 60edc0e8
-			if err != nil {
-				return err
-			}
-
-<<<<<<< HEAD
-			outTxNonce, err := strconv.ParseInt(args[6], 10, 64)
-=======
+			if err != nil {
+				return err
+			}
+
 			outTxNonce, err := strconv.ParseUint(args[8], 10, 64)
->>>>>>> 60edc0e8
-			if err != nil {
-				return err
-			}
-
-<<<<<<< HEAD
-			coinType, ok := common.CoinType_value[args[7]]
+			if err != nil {
+				return err
+			}
+
+			coinType, ok := common.CoinType_value[args[9]]
 			if !ok {
-				return fmt.Errorf("wrong coin type %s", args[7])
+				return fmt.Errorf("wrong coin type %s", args[9])
 			}
 			argsCoinType := common.CoinType(coinType)
 
-=======
-			argsCoinType := common.CoinType(common.CoinType_value[args[9]])
->>>>>>> 60edc0e8
 			clientCtx, err := client.GetClientTxContext(cmd)
 			if err != nil {
 				return err
