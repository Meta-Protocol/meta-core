--- conflicted
+++ resolved
@@ -18,11 +18,7 @@
 	cmd := &cobra.Command{
 		Use:   "show-tss",
 		Short: "shows a TSS",
-<<<<<<< HEAD
-		Args:  cobra.ExactArgs(0),
-=======
 		Args:  cobra.NoArgs,
->>>>>>> 174e65b1
 		RunE: func(cmd *cobra.Command, args []string) error {
 			clientCtx := client.GetClientContextFromCmd(cmd)
 
@@ -62,15 +58,9 @@
 				return err
 			}
 			var status common.ReceiveStatus
-<<<<<<< HEAD
-			if args[1] == "0" {
-				status = common.ReceiveStatus_Success
-			} else if args[1] == "1" {
-=======
 			if args[2] == "0" {
 				status = common.ReceiveStatus_Success
 			} else if args[2] == "1" {
->>>>>>> 174e65b1
 				status = common.ReceiveStatus_Failed
 			} else {
 				return fmt.Errorf("wrong status")
