--- conflicted
+++ resolved
@@ -76,11 +76,7 @@
 		weightUpdateERC20CustodyPauseStatus int
 	)
 
-<<<<<<< HEAD
-	appParams.GetOrGenerate(OpWeightMsgAddOutboundTracker, &weightMsgAddOutboundTracker, nil,
-=======
-	appParams.GetOrGenerate(cdc, OpWeightMsgAddOutboundTracker, &weightAddOutboundTracker, nil,
->>>>>>> 078dbef6
+	appParams.GetOrGenerate(OpWeightMsgAddOutboundTracker, &weightAddOutboundTracker, nil,
 		func(_ *rand.Rand) {
 			weightAddOutboundTracker = DefaultWeightAddOutboundTracker
 		},
@@ -146,13 +142,13 @@
 		},
 	)
 
-	appParams.GetOrGenerate(cdc, OpWeightRefundAbortedCCTX, &weightRefundAbortedCCTX, nil,
+	appParams.GetOrGenerate(OpWeightRefundAbortedCCTX, &weightRefundAbortedCCTX, nil,
 		func(_ *rand.Rand) {
 			weightRefundAbortedCCTX = DefaultWeightRefundAbortedCCTX
 		},
 	)
 
-	appParams.GetOrGenerate(cdc, OpWeightUpdateERC20CustodyPauseStatus, &weightUpdateERC20CustodyPauseStatus, nil,
+	appParams.GetOrGenerate(OpWeightUpdateERC20CustodyPauseStatus, &weightUpdateERC20CustodyPauseStatus, nil,
 		func(_ *rand.Rand) {
 			weightUpdateERC20CustodyPauseStatus = DefaultWeightUpdateERC20CustodyPauseStatus
 		},
@@ -167,239 +163,6 @@
 			weightVoteInbound,
 			SimulateVoteInbound(k),
 		),
-<<<<<<< HEAD
-	}
-}
-
-// operationSimulateVoteInbound generates a MsgVoteInbound with a random vote and delivers it.
-func operationSimulateVoteInbound(
-	k keeper.Keeper,
-	msg types.MsgVoteInbound,
-	simAccount simtypes.Account,
-) simtypes.Operation {
-	return func(r *rand.Rand, app *baseapp.BaseApp, ctx sdk.Context, _ []simtypes.Account, _ string,
-	) (OperationMsg simtypes.OperationMsg, futureOps []simtypes.FutureOperation, err error) {
-		// Fetch the account from the auth keeper which can then be used to fetch spendable coins
-		authAccount := k.GetAuthKeeper().GetAccount(ctx, simAccount.Address)
-		spendable := k.GetBankKeeper().SpendableCoins(ctx, authAccount.GetAddress())
-
-		// Generate a transaction with a random fee and deliver it
-		txCtx := simulation.OperationInput{
-			R:               r,
-			App:             app,
-			TxGen:           moduletestutil.MakeTestEncodingConfig().TxConfig,
-			Cdc:             nil,
-			Msg:             &msg,
-			Context:         ctx,
-			SimAccount:      simAccount,
-			AccountKeeper:   k.GetAuthKeeper(),
-			Bankkeeper:      k.GetBankKeeper(),
-			ModuleName:      types.ModuleName,
-			CoinsSpentInMsg: spendable,
-		}
-
-		// Generate and deliver the transaction using the function defined by us instead of using the default function provided by the cosmos-sdk
-		// The main difference between the two functions is that the one defined by us does not error out if the vote fails.
-		// We need this behaviour as the votes are assigned to future operations, i.e., they are scheduled to be executed in a future block. We do not know at the time of scheduling if the vote will be successful or not.
-		// There might be multiple reasons for a vote to fail , like the observer not being present in the observer set, the observer not being an observer, etc.
-		return GenAndDeliverTxWithRandFees(txCtx)
-	}
-}
-
-func SimulateVoteInbound(k keeper.Keeper) simtypes.Operation {
-	// The states are:
-	// column 1: All observers vote
-	// column 2: 90% vote
-	// column 3: 75% vote
-	// column 4: 40% vote
-	// column 5: 15% vote
-	// column 6: noone votes
-	// All columns sum to 100 for simplicity, but this is arbitrary and can be changed
-	numVotesTransitionMatrix, _ := simulation.CreateTransitionMatrix([][]int{
-		{20, 10, 0, 0, 0, 0},
-		{55, 50, 20, 10, 0, 0},
-		{25, 25, 30, 25, 30, 15},
-		{0, 15, 30, 25, 30, 30},
-		{0, 0, 20, 30, 30, 30},
-		{0, 0, 0, 10, 10, 25},
-	})
-
-	statePercentageArray := []float64{1, .9, .75, .4, .15, 0}
-	curNumVotesState := 1
-
-	return func(
-		r *rand.Rand,
-		app *baseapp.BaseApp,
-		ctx sdk.Context,
-		accs []simtypes.Account,
-		chainID string,
-	) (simtypes.OperationMsg, []simtypes.FutureOperation, error) {
-		// TODO : randomize these values
-		// Right now we use a constant value for cctx creation , this is the same as the one used in unit tests for the successful condition.
-		// TestKeeper_VoteInbound/successfully vote on evm deposit
-		// But this can improved by adding more randomization
-
-		to, from := int64(1337), int64(101)
-		supportedChains := k.GetObserverKeeper().GetSupportedChains(ctx)
-		for _, chain := range supportedChains {
-			if chains.IsEthereumChain(chain.ChainId, []chains.Chain{}) {
-				from = chain.ChainId
-			}
-			if chains.IsZetaChain(chain.ChainId, []chains.Chain{}) {
-				to = chain.ChainId
-			}
-		}
-
-		msg := sample.InboundVoteFromRand(0, from, to, r)
-
-		// Pick a random observer to create the ballot
-		// If this returns an error, it is likely that the entire observer set has been removed
-		simAccount, firstVoter, err := GetRandomAccountAndObserver(r, ctx, k, accs)
-		if err != nil {
-			return simtypes.OperationMsg{}, nil, nil
-		}
-
-		txGen := moduletestutil.MakeTestEncodingConfig().TxConfig
-		account := k.GetAuthKeeper().GetAccount(ctx, simAccount.Address)
-		firstMsg := msg
-		firstMsg.Creator = firstVoter
-
-		err = firstMsg.ValidateBasic()
-		if err != nil {
-			return simtypes.NoOpMsg(types.ModuleName, msg.Type(), "unable to validate first inbound vote"), nil, err
-		}
-
-		tx, err := simtestutil.GenSignedMockTx(
-			r,
-			txGen,
-			[]sdk.Msg{&firstMsg},
-			sdk.Coins{sdk.NewInt64Coin(sdk.DefaultBondDenom, 0)},
-			simtestutil.DefaultGenTxGas,
-			chainID,
-			[]uint64{account.GetAccountNumber()},
-			[]uint64{account.GetSequence()},
-			simAccount.PrivKey,
-		)
-		if err != nil {
-			return simtypes.NoOpMsg(types.ModuleName, msg.Type(), "unable to generate mock tx"), nil, err
-		}
-
-		// We can return error here as we  can guarantee that the first vote will be successful.
-		// Since we query the observer set before adding votes
-		_, _, err = app.SimDeliver(txGen.TxEncoder(), tx)
-		if err != nil {
-			return simtypes.NoOpMsg(types.ModuleName, msg.Type(), "unable to deliver tx"), nil, err
-		}
-
-		opMsg := simtypes.NewOperationMsg(&msg, true, "")
-
-		// Add subsequent votes
-		observerSet, found := k.GetObserverKeeper().GetObserverSet(ctx)
-		if !found {
-			return simtypes.NoOpMsg(types.ModuleName, authz.InboundVoter.String(), "observer set not found"), nil, nil
-		}
-
-		// 1) Schedule operations for votes
-		// 1.1) first pick a number of people to vote.
-		curNumVotesState = numVotesTransitionMatrix.NextState(r, curNumVotesState)
-		numVotes := int(math.Ceil(float64(len(observerSet.ObserverList)) * statePercentageArray[curNumVotesState]))
-
-		// 1.2) select who votes
-		whoVotes := r.Perm(len(observerSet.ObserverList))
-		whoVotes = whoVotes[:numVotes]
-
-		var fops []simtypes.FutureOperation
-
-		for _, observerIdx := range whoVotes {
-			observerAddress := observerSet.ObserverList[observerIdx]
-			// firstVoter has already voted.
-			if observerAddress == firstVoter {
-				continue
-			}
-			observerAccount, err := GetObserverAccount(observerAddress, accs)
-			if err != nil {
-				continue
-			}
-			// 1.3) schedule the vote
-			votingMsg := msg
-			votingMsg.Creator = observerAddress
-
-			e := votingMsg.ValidateBasic()
-			if e != nil {
-				return simtypes.NoOpMsg(types.ModuleName, msg.Type(), "unable to validate voting msg"), nil, e
-			}
-
-			fops = append(fops, simtypes.FutureOperation{
-				// Submit all subsequent votes in the next block.
-				// We can consider adding a random block height between 1 and ballot maturity blocks in the future.
-				BlockHeight: int(ctx.BlockHeight() + 1),
-				Op:          operationSimulateVoteInbound(k, votingMsg, observerAccount),
-			})
-		}
-		return opMsg, fops, nil
-	}
-}
-
-// SimulateMsgVoteGasPrice generates a MsgVoteGasPrice and delivers it
-func SimulateMsgVoteGasPrice(k keeper.Keeper) simtypes.Operation {
-	return func(r *rand.Rand, app *baseapp.BaseApp, ctx sdk.Context, accounts []simtypes.Account, _ string,
-	) (OperationMsg simtypes.OperationMsg, futureOps []simtypes.FutureOperation, err error) {
-		// Get a random account and observer
-		// If this returns an error, it is likely that the entire observer set has been removed
-		simAccount, randomObserver, err := GetRandomAccountAndObserver(r, ctx, k, accounts)
-		if err != nil {
-			return simtypes.OperationMsg{}, nil, nil
-		}
-		authAccount := k.GetAuthKeeper().GetAccount(ctx, simAccount.Address)
-		spendable := k.GetBankKeeper().SpendableCoins(ctx, authAccount.GetAddress())
-
-		supportedChains := k.GetObserverKeeper().GetSupportedChains(ctx)
-		if len(supportedChains) == 0 {
-			return simtypes.NoOpMsg(
-				types.ModuleName,
-				authz.GasPriceVoter.String(),
-				"no supported chains found",
-			), nil, nil
-		}
-		randomChainID := GetRandomChainID(r, supportedChains)
-
-		// Vote for random gas price. Gas prices do not use a ballot system, so we can vote directly without having to schedule future operations.
-		// The random nature of the price might create weird gas prices for the chain, but it is fine for now. We can remove the randomness if needed
-		msg := types.MsgVoteGasPrice{
-			Creator:     randomObserver,
-			ChainId:     randomChainID,
-			Price:       r.Uint64(),
-			PriorityFee: r.Uint64(),
-			BlockNumber: r.Uint64(),
-			Supply:      fmt.Sprintf("%d", r.Int63()),
-		}
-
-		// System contracts are deployed on the first block, so we cannot vote on gas prices before that
-		if ctx.BlockHeight() <= 1 {
-			return simtypes.NewOperationMsg(&msg, true, "block height less than 1"), nil, nil
-		}
-
-		err = msg.ValidateBasic()
-		if err != nil {
-			return simtypes.NoOpMsg(types.ModuleName, msg.Type(), "unable to validate vote gas price  msg"), nil, err
-		}
-
-		txCtx := simulation.OperationInput{
-			R:               r,
-			App:             app,
-			TxGen:           moduletestutil.MakeTestEncodingConfig().TxConfig,
-			Cdc:             nil,
-			Msg:             &msg,
-			Context:         ctx,
-			SimAccount:      simAccount,
-			AccountKeeper:   k.GetAuthKeeper(),
-			Bankkeeper:      k.GetBankKeeper(),
-			ModuleName:      types.ModuleName,
-			CoinsSpentInMsg: spendable,
-		}
-
-		return simulation.GenAndDeliverTxWithRandFees(txCtx)
-=======
 		simulation.NewWeightedOperation(
 			weightVoteOutbound,
 			SimulateVoteOutbound(k),
@@ -440,7 +203,6 @@
 			weightUpdateTssAddress,
 			SimulateMsgUpdateTssAddress(k),
 		),
->>>>>>> 078dbef6
 	}
 }
 
@@ -563,10 +325,7 @@
 		return simtypes.NoOpMsg(txCtx.ModuleName, sdk.MsgTypeURL(txCtx.Msg), "unable to deliver tx"), nil, nil
 	}
 
-<<<<<<< HEAD
 	return simtypes.NewOperationMsg(txCtx.Msg, true, ""), nil, nil
-=======
-	return simtypes.NewOperationMsg(txCtx.Msg, true, "", txCtx.Cdc), nil, nil
 }
 
 func ObserverVotesSimulationMatrix() (simtypes.TransitionMatrix, []float64, int) {
@@ -640,5 +399,4 @@
 	}
 
 	return asset, fmt.Errorf("asset not found for chain %d", chainID)
->>>>>>> 078dbef6
 }