--- conflicted
+++ resolved
@@ -1,6 +1,5 @@
 package emissions_test
 
-<<<<<<< HEAD
 import (
 	"math/rand"
 	"testing"
@@ -20,13 +19,13 @@
 
 func TestBeginBlocker(t *testing.T) {
 	t.Run("no distribution happens if emissions module account is empty", func(t *testing.T) {
-		k, ctx, _, _ := keepertest.EmisionKeeper(t)
+		k, ctx, _, _ := keepertest.EmissionsKeeper(t)
 		emissionsModule.BeginBlocker(ctx, *k)
 	})
 }
 func TestObserverRewards(t *testing.T) {
 	// setup the test
-	k, ctx, sk, zk := keepertest.EmisionKeeper(t)
+	k, ctx, sk, zk := keepertest.EmissionsKeeper(t)
 	observerSet := sample.ObserverSet(10)
 	zk.ObserverKeeper.SetObserverSet(ctx, observerSet)
 	ballotList := sample.BallotList(10, observerSet.ObserverList)
@@ -95,7 +94,8 @@
 }
 
 func TestValidatorRewards(t *testing.T) {
-	k, ctx, sk, zk := keepertest.EmisionKeeper(t)
+	k, ctx, sk, zk := keepertest.EmissionsKeeper(t)
+	k.SetParams(ctx, emissionstypes.DefaultParams())
 	observerSet := make([]string, 10)
 	for i := 0; i < 10; i++ {
 		validator := sample.Validator(t, rand.New(rand.NewSource(int64(i))))
@@ -130,233 +130,4 @@
 	}
 	feeCollecterBalance := sk.BankKeeper.GetBalance(ctx, feeCollecterAddress, config.BaseDenom).Amount
 	assert.Equal(t, feeCollecterBalance, validatorRewards.Mul(sdk.NewInt(100)))
-}
-=======
-//TODO : https://github.com/zeta-chain/node/issues/1659
-//func getaZetaFromString(amount string) sdk.Coins {
-//	emissionPoolInt, _ := sdk.NewIntFromString(amount)
-//	return sdk.NewCoins(sdk.NewCoin(config.BaseDenom, emissionPoolInt))
-//}
-//
-//func SetupApp(t *testing.T, params emissionsModuleTypes.Params, emissionPoolCoins sdk.Coins) (*zetaapp.App, sdk.Context, *tmtypes.ValidatorSet, *authtypes.BaseAccount) {
-//	pk1 := ed25519.GenPrivKey().PubKey()
-//	acc1 := authtypes.NewBaseAccountWithAddress(sdk.AccAddress(pk1.Address()))
-//	// genDelActs and genDelBalances need to have the same addresses
-//	// bondAmount is specified separately , the Balances here are additional tokens for delegators to have in their accounts
-//	genDelActs := make(authtypes.GenesisAccounts, 1)
-//	genDelBalances := make([]banktypes.Balance, 1)
-//	genDelActs[0] = acc1
-//	genDelBalances[0] = banktypes.Balance{
-//		Address: acc1.GetAddress().String(),
-//		Coins:   emissionPoolCoins,
-//	}
-//	delBondAmount := getaZetaFromString("1000000000000000000000000")
-//
-//	//genBalances := make([]banktypes.Balance, 1)
-//	//genBalances[0] = banktypes.Balance{
-//	//	Address: emissionsModuleTypes.EmissionsModuleAddress.String(),
-//	//	Coins:   emissionPoolCoins,
-//	//}
-//
-//	vset := tmtypes.NewValidatorSet([]*tmtypes.Validator{})
-//	for i := 0; i < 1; i++ {
-//		privKey := ed25519.GenPrivKey()
-//		pubKey := privKey.PubKey()
-//		val := tmtypes.NewValidator(pubKey, 1)
-//		err := vset.UpdateWithChangeSet([]*tmtypes.Validator{val})
-//		if err != nil {
-//			panic("Failed to add validator")
-//		}
-//	}
-//
-//	app := simapp.SetupWithGenesisValSet(t, vset, genDelActs, delBondAmount.AmountOf(config.BaseDenom), params, genDelBalances, nil)
-//	ctx := app.BaseApp.NewContext(false, tmproto.Header{})
-//	ctx = ctx.WithBlockHeight(app.LastBlockHeight())
-//	return app, ctx, vset, acc1
-//}
-//
-//type EmissionTestData struct {
-//	BlockHeight    int64   `json:"blockHeight,omitempty"`
-//	BondFactor     sdk.Dec `json:"bondFactor"`
-//	ReservesFactor sdk.Dec `json:"reservesFactor"`
-//	DurationFactor string  `json:"durationFactor"`
-//}
-//
-//func TestAppModule_GetBlockRewardComponents(t *testing.T) {
-//
-//	tests := []struct {
-//		name                 string
-//		startingEmissionPool string
-//		params               emissionsModuleTypes.Params
-//		testMaxHeight        int64
-//		inputFilename        string
-//		checkValues          []EmissionTestData
-//		generateOnly         bool
-//	}{
-//		{
-//			name:                 "default values",
-//			params:               emissionsModuleTypes.DefaultParams(),
-//			startingEmissionPool: "1000000000000000000000000",
-//			testMaxHeight:        300,
-//			inputFilename:        "simulations.json",
-//			generateOnly:         false,
-//		},
-//		{
-//			name:                 "higher starting pool",
-//			params:               emissionsModuleTypes.DefaultParams(),
-//			startingEmissionPool: "100000000000000000000000000000000",
-//			testMaxHeight:        300,
-//			inputFilename:        "simulations.json",
-//			generateOnly:         false,
-//		},
-//		{
-//			name:                 "lower starting pool",
-//			params:               emissionsModuleTypes.DefaultParams(),
-//			startingEmissionPool: "100000000000000000",
-//			testMaxHeight:        300,
-//			inputFilename:        "simulations.json",
-//			generateOnly:         false,
-//		},
-//		{
-//			name: "different distribution percentages",
-//			params: emissionsModuleTypes.Params{
-//				MaxBondFactor:               "1.25",
-//				MinBondFactor:               "0.75",
-//				AvgBlockTime:                "6.00",
-//				TargetBondRatio:             "00.67",
-//				ValidatorEmissionPercentage: "00.10",
-//				ObserverEmissionPercentage:  "00.85",
-//				TssSignerEmissionPercentage: "00.05",
-//				DurationFactorConstant:      "0.001877876953694702",
-//			},
-//			startingEmissionPool: "1000000000000000000000000",
-//			testMaxHeight:        300,
-//			inputFilename:        "simulations.json",
-//			generateOnly:         false,
-//		},
-//		{
-//			name: "higher block time",
-//			params: emissionsModuleTypes.Params{
-//				MaxBondFactor:               "1.25",
-//				MinBondFactor:               "0.75",
-//				AvgBlockTime:                "20.00",
-//				TargetBondRatio:             "00.67",
-//				ValidatorEmissionPercentage: "00.10",
-//				ObserverEmissionPercentage:  "00.85",
-//				TssSignerEmissionPercentage: "00.05",
-//				DurationFactorConstant:      "0.1",
-//			},
-//			startingEmissionPool: "1000000000000000000000000",
-//			testMaxHeight:        300,
-//			inputFilename:        "simulations.json",
-//			generateOnly:         false,
-//		},
-//		{
-//			name: "different duration constant",
-//			params: emissionsModuleTypes.Params{
-//				MaxBondFactor:               "1.25",
-//				MinBondFactor:               "0.75",
-//				AvgBlockTime:                "6.00",
-//				TargetBondRatio:             "00.67",
-//				ValidatorEmissionPercentage: "00.10",
-//				ObserverEmissionPercentage:  "00.85",
-//				TssSignerEmissionPercentage: "00.05",
-//				DurationFactorConstant:      "0.1",
-//			},
-//			startingEmissionPool: "1000000000000000000000000",
-//			testMaxHeight:        300,
-//			inputFilename:        "simulations.json",
-//			generateOnly:         false,
-//		},
-//	}
-//
-//	for _, tt := range tests {
-//		t.Run(tt.name, func(t *testing.T) {
-//			app, ctx, _, minter := SetupApp(t, tt.params, getaZetaFromString(tt.startingEmissionPool))
-//			err := app.BankKeeper.SendCoinsFromAccountToModule(ctx, minter.GetAddress(), emissionsModuleTypes.ModuleName, getaZetaFromString(tt.startingEmissionPool))
-//			require.NoError(t, err)
-//			GenerateTestDataMaths(app, ctx, tt.testMaxHeight, tt.inputFilename)
-//			defer func(t *testing.T, fp string) {
-//				err := os.RemoveAll(fp)
-//				require.NoError(t, err)
-//			}(t, tt.inputFilename)
-//
-//			if tt.generateOnly {
-//				return
-//			}
-//			inputTestData, err := GetInputData(tt.inputFilename)
-//			require.NoError(t, err)
-//			sort.SliceStable(inputTestData, func(i, j int) bool { return inputTestData[i].BlockHeight < inputTestData[j].BlockHeight })
-//			startHeight := ctx.BlockHeight()
-//			require.Equal(t, startHeight, inputTestData[0].BlockHeight, "starting block height should be equal to the first block height in the input data")
-//			for i := startHeight; i < tt.testMaxHeight; i++ {
-//				//The First distribution will occur only when begin-block is triggered
-//				reservesFactor, bondFactor, durationFactor := app.EmissionsKeeper.GetBlockRewardComponents(ctx)
-//				require.Equal(t, inputTestData[i-1].ReservesFactor, reservesFactor, "reserves factor should be equal to the input data"+fmt.Sprintf(" , block height: %d", i))
-//				require.Equal(t, inputTestData[i-1].BondFactor, bondFactor, "bond factor should be equal to the input data"+fmt.Sprintf(" , block height: %d", i))
-//				require.Equal(t, inputTestData[i-1].DurationFactor, durationFactor.String(), "duration factor should be equal to the input data"+fmt.Sprintf(" , block height: %d", i))
-//				emissionsModule.BeginBlocker(ctx, app.EmissionsKeeper)
-//				ctx = ctx.WithBlockHeight(i + 1)
-//			}
-//		})
-//	}
-//}
-//
-//func GetInputData(fp string) ([]EmissionTestData, error) {
-//	data := []EmissionTestData{}
-//	file, err := filepath.Abs(fp)
-//	if err != nil {
-//
-//		return nil, err
-//	}
-//	file = filepath.Clean(file)
-//	input, err := ioutil.ReadFile(file) // #nosec G304
-//	if err != nil {
-//		return nil, err
-//	}
-//	err = json.Unmarshal(input, &data)
-//	if err != nil {
-//		return nil, err
-//	}
-//	formatedData := make([]EmissionTestData, len(data))
-//	for i, dd := range data {
-//		fl, err := strconv.ParseFloat(dd.DurationFactor, 64)
-//		if err != nil {
-//			return nil, err
-//		}
-//		dd.DurationFactor = fmt.Sprintf("%0.18f", fl)
-//		formatedData[i] = dd
-//	}
-//	return formatedData, nil
-//}
-//
-//func GenerateTestDataMaths(app *zetaapp.App, ctx sdk.Context, testMaxHeight int64, fileName string) {
-//	var generatedTestData []EmissionTestData
-//	reserverCoins := app.BankKeeper.GetBalance(ctx, emissionsModuleTypes.EmissionsModuleAddress, config.BaseDenom)
-//	startHeight := ctx.BlockHeight()
-//	for i := startHeight; i < testMaxHeight; i++ {
-//		reservesFactor := sdk.NewDecFromInt(reserverCoins.Amount)
-//		bondFactor := app.EmissionsKeeper.GetBondFactor(ctx, app.StakingKeeper)
-//		durationFactor := app.EmissionsKeeper.GetDurationFactor(ctx)
-//		blockRewards := reservesFactor.Mul(bondFactor).Mul(durationFactor)
-//		generatedTestData = append(generatedTestData, EmissionTestData{
-//			BlockHeight:    i,
-//			BondFactor:     bondFactor,
-//			DurationFactor: durationFactor.String(),
-//			ReservesFactor: reservesFactor,
-//		})
-//		validatorRewards := sdk.MustNewDecFromStr(app.EmissionsKeeper.GetParams(ctx).ValidatorEmissionPercentage).Mul(blockRewards).TruncateInt()
-//		observerRewards := sdk.MustNewDecFromStr(app.EmissionsKeeper.GetParams(ctx).ObserverEmissionPercentage).Mul(blockRewards).TruncateInt()
-//		tssSignerRewards := sdk.MustNewDecFromStr(app.EmissionsKeeper.GetParams(ctx).TssSignerEmissionPercentage).Mul(blockRewards).TruncateInt()
-//		truncatedRewards := validatorRewards.Add(observerRewards).Add(tssSignerRewards)
-//		reserverCoins = reserverCoins.Sub(sdk.NewCoin(config.BaseDenom, truncatedRewards))
-//		ctx = ctx.WithBlockHeight(i + 1)
-//	}
-//	GenerateSampleFile(fileName, generatedTestData)
-//}
-//
-//func GenerateSampleFile(fp string, data []EmissionTestData) {
-//	file, _ := json.MarshalIndent(data, "", " ")
-//	_ = ioutil.WriteFile(fp, file, 0600)
-//}
->>>>>>> 6c318e7b
+}