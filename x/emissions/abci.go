package emissions

import (
	"fmt"
	"sort"

	sdkerrors "cosmossdk.io/errors"
	sdkmath "cosmossdk.io/math"
	sdk "github.com/cosmos/cosmos-sdk/types"

	"github.com/zeta-chain/node/cmd/zetacored/config"
	"github.com/zeta-chain/node/x/emissions/keeper"
	"github.com/zeta-chain/node/x/emissions/types"
	observertypes "github.com/zeta-chain/node/x/observer/types"
)

func BeginBlocker(ctx sdk.Context, emissionsKeeper keeper.Keeper) {
	emissionPoolBalance := emissionsKeeper.GetReservesFactor(ctx)

	// reduce frequency of log messages
	logEach10Blocks := func(message string) {
		if ctx.BlockHeight()%10 == 0 {
			ctx.Logger().Info(message)
		} else {
			ctx.Logger().Debug(message)
		}
	}

	// Get the block rewards from the params
	params, found := emissionsKeeper.GetParams(ctx)
	if !found {
		ctx.Logger().Error("Params not found")
		return
	}
	blockRewards := params.BlockRewardAmount

	// skip if block rewards are nil or not positive
	if blockRewards.IsNil() || !blockRewards.IsPositive() {
		logEach10Blocks("Block rewards are nil or not positive")
		return
	}

	if blockRewards.GT(emissionPoolBalance) {
		logEach10Blocks(fmt.Sprintf("Block rewards %s are greater than emission pool balance %s",
			blockRewards.String(), emissionPoolBalance.String()),
		)
		return
	}

	// Get the distribution of rewards
	validatorRewards, observerRewards, tssSignerRewards := types.GetRewardsDistributions(params)

	// Use a tmpCtx, which is a cache-wrapped context to avoid writing to the store
	// We commit only if all three distributions are successful, if not the funds stay in the emission pool
	tmpCtx, commit := ctx.CacheContext()
	err := DistributeValidatorRewards(
		tmpCtx,
		validatorRewards,
		emissionsKeeper.GetBankKeeper(),
		emissionsKeeper.GetFeeCollector(),
	)
	if err != nil {
		ctx.Logger().Error(fmt.Sprintf("Error while distributing validator rewards %s", err))
		return
	}
	err = DistributeObserverRewards(tmpCtx, observerRewards, emissionsKeeper, params)
	if err != nil {
		ctx.Logger().Error(fmt.Sprintf("Error while distributing observer rewards %s", err))
		return
	}
	err = DistributeTSSRewards(tmpCtx, tssSignerRewards, emissionsKeeper.GetBankKeeper())
	if err != nil {
		ctx.Logger().Error(fmt.Sprintf("Error while distributing tss signer rewards %s", err))
		return
	}
	commit()

	keeper.EmitValidatorEmissions(ctx, "", "",
		"",
		validatorRewards.String(),
		observerRewards.String(),
		tssSignerRewards.String())
}

// DistributeValidatorRewards distributes the rewards to validators who signed the block .
// The block proposer gets a bonus reward
// This function uses the distribution module of cosmos-sdk , by directly sending funds to the feecollector.
func DistributeValidatorRewards(
	ctx sdk.Context,
	amount sdkmath.Int,
	bankKeeper types.BankKeeper,
	feeCollector string,
) error {
	coin := sdk.NewCoins(sdk.NewCoin(config.BaseDenom, amount))
	ctx.Logger().
		Info(fmt.Sprintf("Distributing Validator Rewards Total:%s To FeeCollector : %s", amount.String(), feeCollector))
	return bankKeeper.SendCoinsFromModuleToModule(ctx, types.ModuleName, feeCollector, coin)
}

// DistributeObserverRewards distributes the rewards to all observers who voted in any of the matured ballots
// The total rewards are distributed equally among all Successful votes
// NotVoted or Unsuccessful votes are slashed
// rewards given or slashed amounts are in azeta
func DistributeObserverRewards(
	ctx sdk.Context,
	amount sdkmath.Int,
	emissionsKeeper keeper.Keeper,
	params types.Params,
) error {
	var (
		slashAmount    = params.ObserverSlashAmount
		maturityBlocks = params.BallotMaturityBlocks
		maturedBallots []string
	)

	err := emissionsKeeper.GetBankKeeper().
		SendCoinsFromModuleToModule(ctx, types.ModuleName, types.UndistributedObserverRewardsPool, sdk.NewCoins(sdk.NewCoin(config.BaseDenom, amount)))
	if err != nil {
		return sdkerrors.Wrap(err, "error while transferring funds to the undistributed pool")
	}

	// Fetch the matured ballots for this block
	list, found := emissionsKeeper.GetObserverKeeper().GetMaturedBallots(ctx, maturityBlocks)
	if found {
		maturedBallots = list.BallotsIndexList
	}
	// do not distribute rewards if no ballots are matured, the rewards can accumulate in the undistributed pool
	if len(maturedBallots) == 0 {
		return nil
	}

	// We have some matured ballots, we now need to process them
	// Processing Step 1: Distribute the rewards
	// Final distribution list is the list of ObserverEmissions, which will be emitted as events
	finalDistributionList := distributeRewardsForMaturedBallots(
		ctx,
		emissionsKeeper,
		maturedBallots,
		amount,
		slashAmount,
	)

	// Processing Step 2: Emit the observer emissions
	keeper.EmitObserverEmissions(ctx, finalDistributionList)

	// Processing Step 3: Delete all matured ballots and the ballot list
	emissionsKeeper.GetObserverKeeper().ClearMaturedBallotsAndBallotList(ctx, params.BallotMaturityBlocks)
	return nil
}

// DistributeTSSRewards trasferes the allocated rewards to the Undistributed Tss Rewards Pool.
// This is done so that the reserves factor is properly calculated in the next block
func DistributeTSSRewards(ctx sdk.Context, amount sdk.Int, bankKeeper types.BankKeeper) error {
	coin := sdk.NewCoins(sdk.NewCoin(config.BaseDenom, amount))
	return bankKeeper.SendCoinsFromModuleToModule(ctx, types.ModuleName, types.UndistributedTSSRewardsPool, coin)
}

func distributeRewardsForMaturedBallots(
	ctx sdk.Context,
	keeper keeper.Keeper,
	maturedBallots []string,
	amount sdkmath.Int,
	slashAmount sdkmath.Int,
) []*types.ObserverEmission {
	var (
		rewardsDistributeMap = map[string]int64{}
		totalRewardsUnits    = int64(0)
	)
	ballots := make([]observertypes.Ballot, 0, len(maturedBallots))
	for _, ballotIdentifier := range maturedBallots {
		ballot, found := keeper.GetObserverKeeper().GetBallot(ctx, ballotIdentifier)
		if !found {
			continue
		}
		ballots = append(ballots, ballot)
		totalRewardsUnits += ballot.BuildRewardsDistribution(rewardsDistributeMap)
	}
	rewardPerUnit := sdkmath.ZeroInt()
	if totalRewardsUnits > 0 && amount.IsPositive() {
		rewardPerUnit = amount.Quo(sdkmath.NewInt(totalRewardsUnits))
	}
	ctx.Logger().
		Debug(fmt.Sprintf("Total Rewards Units : %d , rewards per Unit %s ,number of ballots :%d", totalRewardsUnits, rewardPerUnit.String(), len(maturedBallots)))
	sortedKeys := make([]string, 0, len(rewardsDistributeMap))
	for k := range rewardsDistributeMap {
		sortedKeys = append(sortedKeys, k)
	}

	sort.Strings(sortedKeys)
	var finalDistributionList []*types.ObserverEmission
	for _, key := range sortedKeys {
		observerAddress, err := sdk.AccAddressFromBech32(key)
		if err != nil {
			ctx.Logger().Error("Error while parsing observer address ", "error", err, "address", key)
			continue
		}
		// observerRewardUnits can be negative if the observer has been slashed
		// an observers earn 1 unit for a correct vote, and -1 unit for an incorrect vote
		observerRewardUnits := rewardsDistributeMap[key]

		if observerRewardUnits == 0 {
			finalDistributionList = append(finalDistributionList, &types.ObserverEmission{
				EmissionType:    types.EmissionType_Slash,
				ObserverAddress: observerAddress.String(),
				Amount:          sdkmath.ZeroInt(),
			})
			continue
		}
		if observerRewardUnits < 0 {
			keeper.SlashObserverEmission(ctx, observerAddress.String(), slashAmount)
			finalDistributionList = append(finalDistributionList, &types.ObserverEmission{
				EmissionType:    types.EmissionType_Slash,
				ObserverAddress: observerAddress.String(),
				Amount:          slashAmount,
			})
			continue
		}

		// Defensive check
		if rewardPerUnit.GT(sdkmath.ZeroInt()) {
			rewardAmount := rewardPerUnit.Mul(sdkmath.NewInt(observerRewardUnits))
			keeper.AddObserverEmission(ctx, observerAddress.String(), rewardAmount)
			finalDistributionList = append(finalDistributionList, &types.ObserverEmission{
				EmissionType:    types.EmissionType_Rewards,
				ObserverAddress: observerAddress.String(),
				Amount:          rewardAmount,
			})
		}
	}
<<<<<<< HEAD
	types.EmitObserverEmissions(ctx, finalDistributionList)
	// TODO : Delete Ballots after distribution
	// https://github.com/zeta-chain/node/issues/942
	return nil
}

// DistributeTSSRewards trasferes the allocated rewards to the Undistributed Tss Rewards Pool.
// This is done so that the reserves factor is properly calculated in the next block
func DistributeTSSRewards(ctx sdk.Context, amount sdkmath.Int, bankKeeper types.BankKeeper) error {
	coin := sdk.NewCoins(sdk.NewCoin(config.BaseDenom, amount))
	return bankKeeper.SendCoinsFromModuleToModule(ctx, types.ModuleName, types.UndistributedTSSRewardsPool, coin)
=======
	return finalDistributionList
>>>>>>> 078dbef6
}<|MERGE_RESOLUTION|>--- conflicted
+++ resolved
@@ -150,7 +150,7 @@
 
 // DistributeTSSRewards trasferes the allocated rewards to the Undistributed Tss Rewards Pool.
 // This is done so that the reserves factor is properly calculated in the next block
-func DistributeTSSRewards(ctx sdk.Context, amount sdk.Int, bankKeeper types.BankKeeper) error {
+func DistributeTSSRewards(ctx sdk.Context, amount sdkmath.Int, bankKeeper types.BankKeeper) error {
 	coin := sdk.NewCoins(sdk.NewCoin(config.BaseDenom, amount))
 	return bankKeeper.SendCoinsFromModuleToModule(ctx, types.ModuleName, types.UndistributedTSSRewardsPool, coin)
 }
@@ -227,19 +227,5 @@
 			})
 		}
 	}
-<<<<<<< HEAD
-	types.EmitObserverEmissions(ctx, finalDistributionList)
-	// TODO : Delete Ballots after distribution
-	// https://github.com/zeta-chain/node/issues/942
-	return nil
-}
-
-// DistributeTSSRewards trasferes the allocated rewards to the Undistributed Tss Rewards Pool.
-// This is done so that the reserves factor is properly calculated in the next block
-func DistributeTSSRewards(ctx sdk.Context, amount sdkmath.Int, bankKeeper types.BankKeeper) error {
-	coin := sdk.NewCoins(sdk.NewCoin(config.BaseDenom, amount))
-	return bankKeeper.SendCoinsFromModuleToModule(ctx, types.ModuleName, types.UndistributedTSSRewardsPool, coin)
-=======
 	return finalDistributionList
->>>>>>> 078dbef6
 }