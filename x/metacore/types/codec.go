--- conflicted
+++ resolved
@@ -9,42 +9,26 @@
 
 func RegisterCodec(cdc *codec.LegacyAmino) {
 	// this line is used by starport scaffolding # 2
-<<<<<<< HEAD
-	cdc.RegisterConcrete(&MsgSendVoter{}, "metacore/SendVoter", nil)
-
-=======
 	cdc.RegisterConcrete(&MsgReceiveConfirmation{}, "metacore/ReceiveConfirmation", nil)
->>>>>>> 9da4db86
 
 	cdc.RegisterConcrete(&MsgSendVoter{}, "metacore/SendVoter", nil)
 
-<<<<<<< HEAD
-=======
 	cdc.RegisterConcrete(&MsgSetNodeKeys{}, "metacore/SetNodeKeys", nil)
->>>>>>> 9da4db86
 
 }
 
 func RegisterInterfaces(registry cdctypes.InterfaceRegistry) {
 	// this line is used by starport scaffolding # 3
 	registry.RegisterImplementations((*sdk.Msg)(nil),
-<<<<<<< HEAD
-		&MsgSendVoter{},
-=======
 		&MsgReceiveConfirmation{},
->>>>>>> 9da4db86
 	)
-
 	registry.RegisterImplementations((*sdk.Msg)(nil),
 		&MsgSendVoter{},
 	)
 
-<<<<<<< HEAD
-=======
 	registry.RegisterImplementations((*sdk.Msg)(nil),
 		&MsgSetNodeKeys{},
 	)
->>>>>>> 9da4db86
 
 	msgservice.RegisterMsgServiceDesc(registry, &_Msg_serviceDesc)
 }
