// Package bg provides primitives for the background tasks
package bg

import (
	"context"
	"fmt"
	"runtime"

	"github.com/rs/zerolog"
)

type config struct {
	name     string
	logger   zerolog.Logger
	callback context.CancelFunc
}

type Opt func(*config)

func WithName(name string) Opt {
	return func(cfg *config) { cfg.name = name }
}

func WithCallback(cancel context.CancelFunc) Opt {
	return func(cfg *config) { cfg.callback = cancel }
}

func WithLogger(logger zerolog.Logger) Opt {
	return func(cfg *config) { cfg.logger = logger }
}

// Work emits a new task in the background
func Work(ctx context.Context, f func(context.Context) error, opts ...Opt) {
	cfg := config{
		name:     "",
		logger:   zerolog.Nop(),
		callback: nil,
	}

	for _, opt := range opts {
		opt(&cfg)
	}

	go func() {
		defer func() {
			if r := recover(); r != nil {
				err := fmt.Errorf("recovered from PANIC in background task: %v", r)
				logError(err, cfg, true)
			}
		}()

<<<<<<< HEAD
		err := f(ctx)
		if err != nil {
			logError(err, cfg)
=======
		if err := f(ctx); err != nil {
			logError(err, cfg, false)
>>>>>>> 43e78b82
		}
		// Use cancel function if it is provided.
		// This is used for stopping the main thread based on the outcome of the background task.
		if cfg.callback != nil {
			cfg.logger.Info().Msgf("background task completed for %s", cfg.name)
			cfg.callback()
		}
	}()
}

func logError(err error, cfg config, isPanic bool) {
	if err == nil {
		return
	}

	evt := cfg.logger.Error().Err(err)

	// print stack trace when a panic occurs
	if isPanic {
		buf := make([]byte, 1024)
		for {
			n := runtime.Stack(buf, false)
			if n < len(buf) {
				buf = buf[:n]
				break
			}
			buf = make([]byte, 2*len(buf))
		}

		evt.Bytes("stack_trace", buf)
	}

	name := cfg.name
	if name == "" {
		name = "unknown"
	}

	evt.Str("worker.name", name).Msg("Background task failed")
}<|MERGE_RESOLUTION|>--- conflicted
+++ resolved
@@ -49,14 +49,8 @@
 			}
 		}()
 
-<<<<<<< HEAD
-		err := f(ctx)
-		if err != nil {
-			logError(err, cfg)
-=======
 		if err := f(ctx); err != nil {
 			logError(err, cfg, false)
->>>>>>> 43e78b82
 		}
 		// Use cancel function if it is provided.
 		// This is used for stopping the main thread based on the outcome of the background task.
