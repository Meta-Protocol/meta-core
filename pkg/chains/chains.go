--- conflicted
+++ resolved
@@ -332,14 +332,10 @@
 		OptimismSepolia,
 		BaseMainnet,
 		BaseSepolia,
-<<<<<<< HEAD
 		SolanaMainnet,
 		SolanaTestnet,
 		SolanaLocalnet,
-	})
-=======
-	}
->>>>>>> 89821294
+	}
 }
 
 // ChainListByNetworkType returns a list of chains by network type
