package sui

import (
<<<<<<< HEAD
	"encoding/base64"
=======
	"fmt"
>>>>>>> 280c75c3
	"strconv"
	"strings"
	"sync"

	"github.com/block-vision/sui-go-sdk/models"
	"github.com/pkg/errors"
)

// CoinType represents the coin type for the inbound
type CoinType string

// EventType represents Gateway event type (both inbound & outbound)
type EventType string

// Gateway contains the API to read inbounds and sign outbounds to the Sui gateway
type Gateway struct {
	// packageID is the package ID of the gateway
	packageID string

	// gatewayObjectID is the object ID of the gateway struct
	objectID string

	mu sync.RWMutex
}

// SUI is the coin type for SUI, native gas token
const SUI CoinType = "0000000000000000000000000000000000000000000000000000000000000002::sui::SUI"

// Event types
const (
	DepositEvent        EventType = "DepositEvent"
	DepositAndCallEvent EventType = "DepositAndCallEvent"
	WithdrawEvent       EventType = "WithdrawEvent"
)

const moduleName = "gateway"

// ErrParseEvent event parse error
var ErrParseEvent = errors.New("event parse error")

// NewGatewayFromPairID creates a new Sui Gateway
// from pair of `$packageID,$gatewayObjectID`
func NewGatewayFromPairID(pair string) (*Gateway, error) {
	packageID, gatewayObjectID, err := parsePair(pair)
	if err != nil {
		return nil, err
	}

	return NewGateway(packageID, gatewayObjectID), nil
}

// NewGateway creates a new Sui Gateway.
func NewGateway(packageID string, gatewayObjectID string) *Gateway {
	return &Gateway{packageID: packageID, objectID: gatewayObjectID}
}

// Event represents generic event wrapper
type Event struct {
	TxHash     string
	EventIndex uint64
	EventType  EventType

	content any
}

func (e *Event) IsDeposit() bool {
	return e.EventType == DepositEvent || e.EventType == DepositAndCallEvent
}

// Deposit extract DepositData.
func (e *Event) Deposit() (Deposit, error) {
	v, ok := e.content.(Deposit)
	if !ok {
		return Deposit{}, errors.Errorf("invalid content type %T", e.content)
	}

	return v, nil
}

func (e *Event) IsWithdraw() bool {
	return e.EventType == WithdrawEvent
}

// Withdrawal extract WithdrawData.
func (e *Event) Withdrawal() (Withdrawal, error) {
	v, ok := e.content.(Withdrawal)
	if !ok {
		return Withdrawal{}, errors.Errorf("invalid content type %T", e.content)
	}

	return v, nil
}

// PackageID returns object id of Gateway code
func (gw *Gateway) PackageID() string {
	gw.mu.RLock()
	defer gw.mu.RUnlock()
	return gw.packageID
}

// ObjectID returns Gateway's struct object id
func (gw *Gateway) ObjectID() string {
	gw.mu.RLock()
	defer gw.mu.RUnlock()
	return gw.objectID
}

// Module returns Gateway's module name
func (gw *Gateway) Module() string {
	return moduleName
}

// WithdrawCapType returns struct type of the WithdrawCap
func (gw *Gateway) WithdrawCapType() string {
	return fmt.Sprintf("%s::%s::WithdrawCap", gw.PackageID(), moduleName)
}

// UpdateIDs updates packageID and objectID.
func (gw *Gateway) UpdateIDs(pair string) error {
	packageID, gatewayObjectID, err := parsePair(pair)
	if err != nil {
		return err
	}

	gw.mu.Lock()
	defer gw.mu.Unlock()

	gw.packageID = packageID
	gw.objectID = gatewayObjectID

	return nil
}

// ParseEvent parses Event.
func (gw *Gateway) ParseEvent(event models.SuiEventResponse) (Event, error) {
	// basic validation
	switch {
	case event.Id.TxDigest == "":
		return Event{}, errors.Wrap(ErrParseEvent, "empty tx hash")
	case event.Id.EventSeq == "":
		return Event{}, errors.Wrap(ErrParseEvent, "empty event id")
	case event.PackageId != gw.packageID:
		return Event{}, errors.Wrapf(
			ErrParseEvent,
			"package id mismatch (got %s, want %s)",
			event.PackageId,
			gw.packageID,
		)
	}

	// Extract common fields
	txHash := event.Id.TxDigest
	eventID, err := strconv.ParseUint(event.Id.EventSeq, 10, 64)
	if err != nil {
		return Event{}, errors.Wrapf(ErrParseEvent, "failed to parse event id %q", event.Id.EventSeq)
	}

	descriptor, err := parseEventDescriptor(event.Type)
	if err != nil {
		return Event{}, errors.Wrap(ErrParseEvent, err.Error())
	}

	// Note that event.TransactionModule can be different because it represents
	// the module BY WHICH the gateway was called.
	if descriptor.module != moduleName {
		return Event{}, errors.Wrapf(ErrParseEvent, "module mismatch %q", descriptor.module)
	}

	var (
		eventType = descriptor.eventType
		content   any
	)

	// Parse specific events
	switch eventType {
	case DepositEvent, DepositAndCallEvent:
		content, err = parseDeposit(event, eventType)
	case WithdrawEvent:
		content, err = parseWithdrawal(event, eventType)
	default:
		return Event{}, errors.Wrapf(ErrParseEvent, "unknown event %q", eventType)
	}

	if err != nil {
		return Event{}, errors.Wrapf(ErrParseEvent, "%s: %s", eventType, err.Error())
	}

	return Event{
		TxHash:     txHash,
		EventIndex: eventID,
		EventType:  eventType,
		content:    content,
	}, nil
}

// ParseTxWithdrawal a syntax sugar around ParseEvent and Withdrawal.
func (gw *Gateway) ParseTxWithdrawal(tx models.SuiTransactionBlockResponse) (event Event, w Withdrawal, err error) {
	if len(tx.Events) == 0 {
		err = errors.New("missing events")
		return event, w, err
	}

	event, err = gw.ParseEvent(tx.Events[0])
	if err != nil {
		return event, w, err
	}

	if !event.IsWithdraw() {
		err = errors.Errorf("invalid event type %s", event.EventType)
		return event, w, err
	}

	w, err = event.Withdrawal()
	if err != nil {
		return event, w, err
	}

	return event, w, err
}

type eventDescriptor struct {
	packageID string
	module    string
	eventType EventType
}

func parseEventDescriptor(typeString string) (eventDescriptor, error) {
	parts := strings.Split(typeString, "::")
	if len(parts) != 3 {
		return eventDescriptor{}, errors.Errorf("invalid event type %q", typeString)
	}

	return eventDescriptor{
		packageID: parts[0],
		module:    parts[1],
		eventType: EventType(parts[2]),
	}, nil
}

func extractStr(kv map[string]any, key string) (string, error) {
	if _, ok := kv[key]; !ok {
		return "", errors.Errorf("missing %s", key)
	}

	v, ok := kv[key].(string)
	if !ok {
		return "", errors.Errorf("invalid %s", key)
	}

	return v, nil
}

func convertPayload(data []any) ([]byte, error) {
	payload := make([]byte, len(data))

	for idx, something := range data {
		// parsed bytes are represented as float64
		f, ok := something.(float64)
		switch {
		case !ok:
			return nil, errors.Errorf("not a float64 at index %d", idx)
		case f < 0 || f > 255:
			return nil, errors.Errorf("not a byte (%f) at index %d", f, idx)
		default:
			payload[idx] = byte(f)
		}
	}

<<<<<<< HEAD
	// Sui encode bytes in base64
	decodedPayload, err := base64.StdEncoding.DecodeString(string(payload))
	if err != nil {
		return nil, errors.Wrap(err, "failed to decode payload from base64")
	}

	return decodedPayload, nil
=======
	return payload, nil
}

func parsePair(pair string) (string, string, error) {
	parts := strings.Split(pair, ",")
	if len(parts) != 2 {
		return "", "", errors.Errorf("invalid pair %q", pair)
	}

	return parts[0], parts[1], nil
>>>>>>> 280c75c3
}<|MERGE_RESOLUTION|>--- conflicted
+++ resolved
@@ -1,11 +1,8 @@
 package sui
 
 import (
-<<<<<<< HEAD
+	"fmt"
 	"encoding/base64"
-=======
-	"fmt"
->>>>>>> 280c75c3
 	"strconv"
 	"strings"
 	"sync"
@@ -274,7 +271,6 @@
 		}
 	}
 
-<<<<<<< HEAD
 	// Sui encode bytes in base64
 	decodedPayload, err := base64.StdEncoding.DecodeString(string(payload))
 	if err != nil {
@@ -282,8 +278,6 @@
 	}
 
 	return decodedPayload, nil
-=======
-	return payload, nil
 }
 
 func parsePair(pair string) (string, string, error) {
@@ -293,5 +287,4 @@
 	}
 
 	return parts[0], parts[1], nil
->>>>>>> 280c75c3
 }