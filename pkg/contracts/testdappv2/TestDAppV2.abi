--- conflicted
+++ resolved
@@ -129,7 +129,6 @@
       {
         "components": [
           {
-<<<<<<< HEAD
             "internalType": "bytes",
             "name": "origin",
             "type": "bytes"
@@ -206,84 +205,6 @@
       {
         "components": [
           {
-=======
->>>>>>> 93471653
-            "internalType": "bytes",
-            "name": "origin",
-            "type": "bytes"
-          },
-          {
-            "internalType": "address",
-            "name": "sender",
-            "type": "address"
-          },
-          {
-            "internalType": "uint256",
-            "name": "chainID",
-            "type": "uint256"
-          }
-        ],
-        "internalType": "struct TestDAppV2.zContext",
-        "name": "_context",
-        "type": "tuple"
-      },
-      {
-        "internalType": "address",
-        "name": "_zrc20",
-        "type": "address"
-      },
-      {
-        "internalType": "uint256",
-        "name": "amount",
-        "type": "uint256"
-      },
-      {
-        "internalType": "bytes",
-        "name": "message",
-        "type": "bytes"
-      }
-    ],
-    "name": "onCall",
-    "outputs": [],
-    "stateMutability": "nonpayable",
-    "type": "function"
-  },
-  {
-    "inputs": [
-      {
-        "components": [
-          {
-            "internalType": "address",
-            "name": "sender",
-            "type": "address"
-          }
-        ],
-        "internalType": "struct TestDAppV2.MessageContext",
-        "name": "messageContext",
-        "type": "tuple"
-      },
-      {
-        "internalType": "bytes",
-        "name": "message",
-        "type": "bytes"
-      }
-    ],
-    "name": "onCall",
-    "outputs": [
-      {
-        "internalType": "bytes",
-        "name": "",
-        "type": "bytes"
-      }
-    ],
-    "stateMutability": "payable",
-    "type": "function"
-  },
-  {
-    "inputs": [
-      {
-        "components": [
-          {
             "internalType": "address",
             "name": "sender",
             "type": "address"
