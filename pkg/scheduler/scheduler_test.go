package scheduler

import (
	"context"
	"fmt"
	"sync/atomic"
	"testing"
	"time"

	cometbft "github.com/cometbft/cometbft/types"
	"github.com/stretchr/testify/assert"
	"github.com/stretchr/testify/require"
	"github.com/zeta-chain/node/zetaclient/testutils/testlog"
)

func TestScheduler(t *testing.T) {
	t.Run("Basic case", func(t *testing.T) {
		t.Parallel()

		// ARRANGE
		ts := newTestSuite(t)

		var counter int32

		exec := func(ctx context.Context) error {
			atomic.AddInt32(&counter, 1)
			return nil
		}

		// ACT
		// Register task and stop it after x1.5 interval.
		ts.scheduler.Register(ts.ctx, exec)
		time.Sleep(1500 * time.Millisecond)
		ts.scheduler.Stop()

		// ASSERT
		// Counter should be 2 because we invoke a task once on a start,
		// once after 1 second
		// and then at T=1.5s we stop the scheduler.
		assert.Equal(t, int32(2), counter)

		// Check logs
		assert.Contains(t, ts.logger.String(), "Stopped scheduler task")
		assert.Contains(t, ts.logger.String(), `"task.group":"default"`)
	})

	t.Run("More opts", func(t *testing.T) {
		t.Parallel()

		// ARRANGE
		ts := newTestSuite(t)

		var counter int32

		exec := func(ctx context.Context) error {
			atomic.AddInt32(&counter, 1)
			return nil
		}

		// ACT
		// Register task and stop it after x1.5 interval.
		ts.scheduler.Register(
			ts.ctx,
			exec,
			Name("counter-inc"),
			GroupName("my-custom-group"),
			Interval(300*time.Millisecond),
			LogFields(map[string]any{
				"blockchain": "doge",
				"validators": []string{"alice", "bob"},
			}),
		)

		time.Sleep(time.Second)
		ts.scheduler.Stop()

		// ASSERT
		// Counter should be 1 + 1000/300 = 4 (first run + interval runs)
		assert.Equal(t, int32(4), counter)

		// Also check that log fields are present
		assert.Contains(t, ts.logger.String(), `"task.name":"counter-inc","task.group":"my-custom-group"`)
		assert.Contains(t, ts.logger.String(), `"blockchain":"doge","validators":["alice","bob"]`)
	})

	t.Run("Task can stop itself", func(t *testing.T) {
		t.Parallel()

		// ARRANGE
		ts := newTestSuite(t)

		var counter int32

		exec := func(ctx context.Context) error {
			atomic.AddInt32(&counter, 1)
			return nil
		}

		// ACT
		// Register task and stop it after x1.5 interval.
		task := ts.scheduler.Register(ts.ctx, exec, Interval(300*time.Millisecond))

		time.Sleep(time.Second)
		task.Stop()

		// ASSERT
		// Counter should be 1 + 1000/300 = 4 (first run + interval runs)
		assert.Equal(t, int32(4), counter)
	})

	t.Run("Skipper option", func(t *testing.T) {
		t.Parallel()

		// ARRANGE
		ts := newTestSuite(t)

		var counter int32

		exec := func(ctx context.Context) error {
			atomic.AddInt32(&counter, 1)
			return nil
		}

		const maxValue = 5

		// Skipper function that drops the task after reaching a certain counter value.
		skipper := func() bool {
			allowed := atomic.LoadInt32(&counter) < maxValue
			return !allowed
		}

		// ACT
		// Register task and stop it after x1.5 interval.
		task := ts.scheduler.Register(ts.ctx, exec, Interval(50*time.Millisecond), Skipper(skipper))

		time.Sleep(time.Second)
		task.Stop()

		// ASSERT
		assert.Equal(t, int32(maxValue), counter)
	})

	t.Run("IntervalUpdater option", func(t *testing.T) {
		t.Parallel()

		// ARRANGE
		ts := newTestSuite(t)

		var counter int32

		exec := func(ctx context.Context) error {
			atomic.AddInt32(&counter, 1)
			return nil
		}

		// Interval updater that increases the interval by 50ms on each counter increment.
		intervalUpdater := func() time.Duration {
			cnt := atomic.LoadInt32(&counter)
			if cnt == 0 {
				return time.Millisecond
			}

			return time.Duration(cnt) * 50 * time.Millisecond
		}

		// ACT
		// Register task and stop it after x1.5 interval.
		task := ts.scheduler.Register(ts.ctx, exec, IntervalUpdater(intervalUpdater))

		time.Sleep(time.Second)
		task.Stop()

		// ASSERT
		assert.Equal(t, int32(6), counter)

		assert.Contains(t, ts.logger.String(), `"ticker.old_interval":0.001,"ticker.new_interval":0.05`)
		assert.Contains(t, ts.logger.String(), `"ticker.old_interval":0.05,"ticker.new_interval":0.1`)
		assert.Contains(t, ts.logger.String(), `"ticker.old_interval":0.1,"ticker.new_interval":0.15`)
		assert.Contains(t, ts.logger.String(), `"ticker.old_interval":0.15,"ticker.new_interval":0.2`)
		assert.Contains(t, ts.logger.String(), `"ticker.old_interval":0.2,"ticker.new_interval":0.25`)
		assert.Contains(t, ts.logger.String(), `"ticker.old_interval":0.25,"ticker.new_interval":0.3`)
	})

	t.Run("Multiple tasks in different groups", func(t *testing.T) {
		t.Parallel()

		// ARRANGE
		ts := newTestSuite(t)

		// Given multiple tasks
		var counterA, counterB, counterC int32

		// Two tasks for Alice
		taskAliceA := func(ctx context.Context) error {
			atomic.AddInt32(&counterA, 1)
			time.Sleep(60 * time.Millisecond)
			return nil
		}

		taskAliceB := func(ctx context.Context) error {
			atomic.AddInt32(&counterB, 1)
			time.Sleep(70 * time.Millisecond)
			return nil
		}

		// One task for Bob
		taskBobC := func(ctx context.Context) error {
			atomic.AddInt32(&counterC, 1)
			time.Sleep(80 * time.Millisecond)
			return nil
		}

		// ACT
		// Register all tasks with different intervals and groups
		ts.scheduler.Register(ts.ctx, taskAliceA, Interval(50*time.Millisecond), GroupName("alice"), Name("a"))
		ts.scheduler.Register(ts.ctx, taskAliceB, Interval(100*time.Millisecond), GroupName("alice"), Name("b"))
		ts.scheduler.Register(ts.ctx, taskBobC, Interval(200*time.Millisecond), GroupName("bob"), Name("c"))

		// Wait and then stop Alice's tasks
		time.Sleep(time.Second)
		ts.scheduler.StopGroup("alice")

		// ASSERT #1
		shutdownLogPattern := func(group, name string) string {
			const pattern = `"task\.name":"%s","task\.group":"%s",.*"message":"Stopped scheduler task"`
			return fmt.Sprintf(pattern, name, group)
		}

		// Make sure Alice.A and Alice.B are stopped
		assert.Regexp(t, shutdownLogPattern("alice", "a"), ts.logger.String())
		assert.Regexp(t, shutdownLogPattern("alice", "b"), ts.logger.String())

		// But Bob.C is still running
		assert.NotRegexp(t, shutdownLogPattern("bob", "c"), ts.logger.String())

		// ACT #2
		time.Sleep(200 * time.Millisecond)
		ts.scheduler.StopGroup("bob")

		// ASSERT #2
		// Bob.C is not running
		assert.Regexp(t, shutdownLogPattern("bob", "c"), ts.logger.String())
	})

	t.Run("Block tick: tick is faster than the block", func(t *testing.T) {
		t.Parallel()

		// ARRANGE
		ts := newTestSuite(t)

		// Given a task that increments a counter by block height
		var counter int64

		task := func(ctx context.Context) error {
			// Note that ctx contains the block event
			blockEvent, ok := BlockFromContext(ctx)
			require.True(t, ok)

			atomic.AddInt64(&counter, blockEvent.Block.Height)
			time.Sleep(100 * time.Millisecond)
			return nil
		}

		// Given block ticker
		blockChan := ts.mockBlockChan(200*time.Millisecond, 0)

		// ACT
		// Register block
		ts.scheduler.Register(ts.ctx, task, BlockTicker(blockChan))
		time.Sleep(1200 * time.Millisecond)
		ts.scheduler.Stop()

		// ASSERT
		assert.Equal(t, int64(21), counter)
		assert.Contains(t, ts.logger.String(), "Stopped scheduler task")
		assert.Contains(t, ts.logger.String(), `"task.type":"block_ticker"`)
	})

	t.Run("Block tick: tick is slower than the block", func(t *testing.T) {
		t.Parallel()

		// ARRANGE
		ts := newTestSuite(t)

		// Given a task that increments a counter on start
		// and then decrements before finish
		var counter int64

		exec := func(ctx context.Context) error {
			_, ok := BlockFromContext(ctx)
			require.True(t, ok)

			atomic.AddInt64(&counter, 1)
			time.Sleep(256 * time.Millisecond)
			atomic.AddInt64(&counter, -1)
			return nil
		}

		// Given block ticker
		blockChan := ts.mockBlockChan(100*time.Millisecond, 0)

		// ACT
		// Register block
		ts.scheduler.Register(ts.ctx, exec, BlockTicker(blockChan))
		time.Sleep(1200 * time.Millisecond)
		ts.scheduler.Stop()

		// ASSERT
		// zero indicates that Stop() waits for current iteration to finish (graceful shutdown)
		assert.Equal(t, int64(0), counter)
	})

	t.Run("Block tick: chan closes unexpectedly", func(t *testing.T) {
		t.Parallel()

		// ARRANGE
		ts := newTestSuite(t)

		// Given a task that increments a counter on start
		// and then decrements before finish
		var counter int64

		exec := func(ctx context.Context) error {
			_, ok := BlockFromContext(ctx)
			require.True(t, ok)

			atomic.AddInt64(&counter, 1)
			time.Sleep(200 * time.Millisecond)
			atomic.AddInt64(&counter, -1)
			return nil
		}

		// Given block ticker that closes after 3 blocks
		blockChan := ts.mockBlockChan(100*time.Millisecond, 3)

		// ACT
		// Register block
		ts.scheduler.Register(ts.ctx, exec, BlockTicker(blockChan), Name("block-tick"))

		// Wait for a while
		time.Sleep(1000 * time.Millisecond)

		// Stop the scheduler.
		// Note that actually the ticker is already stopped.
		ts.scheduler.Stop()

		// ASSERT
		// zero indicates that Stop() waits for current iteration to finish (graceful shutdown)
		assert.Equal(t, int64(0), counter)
		assert.Contains(t, ts.logger.String(), "Block channel closed")
	})
}

type testSuite struct {
	ctx       context.Context
	scheduler *Scheduler

	logger *testlog.Log
}

func newTestSuite(t *testing.T) *testSuite {
	logger := testlog.New(t)

	scheduler := New(logger.Logger)
	t.Cleanup(scheduler.Stop)

	return &testSuite{
		ctx:       context.Background(),
<<<<<<< HEAD
		scheduler: New(logger, time.Second),
=======
		scheduler: scheduler,
>>>>>>> ca409451
		logger:    logger,
	}
}

// mockBlockChan mocks websocket blocks. Optionally halts after lastBlock.
func (ts *testSuite) mockBlockChan(interval time.Duration, lastBlock int64) chan cometbft.EventDataNewBlock {
	producer := make(chan cometbft.EventDataNewBlock)

	go func() {
		var blockNumber int64

		for {
			blockNumber++
			ts.logger.Info().Int64("block_number", blockNumber).Msg("Producing new block")

			header := cometbft.Header{
				ChainID: "zeta",
				Height:  blockNumber,
				Time:    time.Now(),
			}

			producer <- cometbft.EventDataNewBlock{
				Block: &cometbft.Block{Header: header},
			}

			if blockNumber > 0 && blockNumber == lastBlock {
				ts.logger.Info().Int64("block_number", blockNumber).Msg("Halting block producer")
				close(producer)
				return
			}

			time.Sleep(interval)
		}
	}()

	return producer
}<|MERGE_RESOLUTION|>--- conflicted
+++ resolved
@@ -361,16 +361,12 @@
 func newTestSuite(t *testing.T) *testSuite {
 	logger := testlog.New(t)
 
-	scheduler := New(logger.Logger)
+	scheduler := New(logger.Logger, time.Second)
 	t.Cleanup(scheduler.Stop)
 
 	return &testSuite{
 		ctx:       context.Background(),
-<<<<<<< HEAD
-		scheduler: New(logger, time.Second),
-=======
 		scheduler: scheduler,
->>>>>>> ca409451
 		logger:    logger,
 	}
 }
