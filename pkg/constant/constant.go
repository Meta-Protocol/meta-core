package constant

import "time"

const (
	// ZetaBlockTime is the block time of the ZetaChain network
	// It's a rough estimate that can be used in non-critical path to estimate the time of a block
	ZetaBlockTime = 6000 * time.Millisecond

	// DonationMessage is the message for donation transactions
	// Transaction sent to the TSS or ERC20 Custody address containing this message are considered as a donation
	DonationMessage = "I am rich!"

	// CmdWhitelistERC20 is used for CCTX of type cmd to give the instruction to the TSS to whitelist an ERC20 on an exeternal chain
	CmdWhitelistERC20 = "cmd_whitelist_erc20"

	// CmdMigrateERC20CustodyFunds is used for CCTX of type cmd to give the instruction to the TSS to transfer its funds on a new address
	CmdMigrateERC20CustodyFunds = "cmd_migrate_erc20_custody_funds"

<<<<<<< HEAD
	// CmdUpdateERC20CustodyPauseStatus is used for CCTX of type cmd to give the instruction to the TSS to update the pause status of the ERC20 custody contract
	CmdUpdateERC20CustodyPauseStatus = "cmd_update_erc20_custody_pause_status"

=======
>>>>>>> e2351ce3
	// CmdMigrateTssFunds is used for CCTX of type cmd to give the instruction to the TSS to transfer its funds on a new address
	CmdMigrateTssFunds = "cmd_migrate_tss_funds"

	// BTCWithdrawalDustAmount is the minimum satoshis that can be withdrawn from zEVM to avoid outbound dust output
	// The Bitcoin protocol sets a minimum output value to 546 satoshis (dust limit) but we set it to 1000 satoshis
	BTCWithdrawalDustAmount = 1000

	// SolanaWalletRentExempt is the minimum balance for a Solana wallet account to become rent exempt
	// The Solana protocol sets minimum rent exempt to 890880 lamports but we set it to 1_000_000 lamports (0.001 SOL)
	// The number 890880 comes from CLI command `solana rent 0` and has been verified on devnet gateway program
	SolanaWalletRentExempt = 1_000_000

	// OptionPause is the argument used in CmdUpdateERC20CustodyPauseStatus to pause the ERC20 custody contract
	OptionPause = "pause"

	// OptionUnpause is the argument used in CmdUpdateERC20CustodyPauseStatus to unpause the ERC20 custody contract
	OptionUnpause = "unpause"
)<|MERGE_RESOLUTION|>--- conflicted
+++ resolved
@@ -17,12 +17,9 @@
 	// CmdMigrateERC20CustodyFunds is used for CCTX of type cmd to give the instruction to the TSS to transfer its funds on a new address
 	CmdMigrateERC20CustodyFunds = "cmd_migrate_erc20_custody_funds"
 
-<<<<<<< HEAD
 	// CmdUpdateERC20CustodyPauseStatus is used for CCTX of type cmd to give the instruction to the TSS to update the pause status of the ERC20 custody contract
 	CmdUpdateERC20CustodyPauseStatus = "cmd_update_erc20_custody_pause_status"
 
-=======
->>>>>>> e2351ce3
 	// CmdMigrateTssFunds is used for CCTX of type cmd to give the instruction to the TSS to transfer its funds on a new address
 	CmdMigrateTssFunds = "cmd_migrate_tss_funds"
 
