--- conflicted
+++ resolved
@@ -32,14 +32,12 @@
 	// The number 890880 comes from CLI command `solana rent 0` and has been verified on devnet gateway program
 	SolanaWalletRentExempt = 1_000_000
 
-<<<<<<< HEAD
 	// EVMZeroAddress is the zero address for EVM address format
 	EVMZeroAddress = "0x0000000000000000000000000000000000000000"
-=======
+
 	// OptionPause is the argument used in CmdUpdateERC20CustodyPauseStatus to pause the ERC20 custody contract
 	OptionPause = "pause"
 
 	// OptionUnpause is the argument used in CmdUpdateERC20CustodyPauseStatus to unpause the ERC20 custody contract
 	OptionUnpause = "unpause"
->>>>>>> 20933143
 )