# CHANGELOG

## Unreleased

### Features

* [3353](https://github.com/zeta-chain/node/pull/3353) - add liquidity cap parameter to ZRC20 creation
* [3357](https://github.com/zeta-chain/node/pull/3357) - cosmos-sdk v.50.x upgrade
* [3368](https://github.com/zeta-chain/node/pull/3368) - cli command to fetch inbound ballot from inbound hash added to zetatools.

### Refactor

* [3332](https://github.com/zeta-chain/node/pull/3332) - implement orchestrator V2. Move BTC observer-signer to V2
* [3360](https://github.com/zeta-chain/node/pull/3360) - update protocol contract imports using consolidated path
* [3349](https://github.com/zeta-chain/node/pull/3349) - implement new bitcoin rpc in zetaclient with improved performance and observability
* [3379](https://github.com/zeta-chain/node/pull/3379) - add Avalanche, Arbitrum and World Chain in chain info
<<<<<<< HEAD
* [3381](https://github.com/zeta-chain/node/pull/3381) - split Bitcoin observer and signer into small files and organize outbound logic into reusable/testable functions; renaming, type unification, etc.
=======
* [3390](https://github.com/zeta-chain/node/pull/3390) - orchestrator V2: EVM observer-signer
>>>>>>> 840b6e7c

### Fixes

* [3374](https://github.com/zeta-chain/node/pull/3374) - remove minimum rent exempt check for SPL token withdrawals
* [3348](https://github.com/zeta-chain/node/pull/3348) - add support to perform withdraws in ZetaChain `onRevert` call

## v25.0.0

## Unreleased

## Refactor

* [2863](https://github.com/zeta-chain/node/pull/2863) - refactor zetacore to delete matured ballots and add a migration script to remove all old ballots.

### Features

* [3235](https://github.com/zeta-chain/node/pull/3235) - add /systemtime telemetry endpoint (zetaclient)
* [3317](https://github.com/zeta-chain/node/pull/3317) - add configurable signer latency correction (zetaclient)
* [3320](https://github.com/zeta-chain/node/pull/3320) - add zetaclient minimum version check

### Tests

* [3205](https://github.com/zeta-chain/node/issues/3205) - move Bitcoin revert address test to advanced group to avoid upgrade test failure
* [3254](https://github.com/zeta-chain/node/pull/3254) - rename v2 E2E tests as evm tests and rename old evm tests as legacy
* [3095](https://github.com/zeta-chain/node/pull/3095) - initialize simulation tests for custom zetachain modules
* [3276](https://github.com/zeta-chain/node/pull/3276) - add Solana E2E performance tests and improve Solana outbounds performance
* [3207](https://github.com/zeta-chain/node/pull/3207) - add simulation test operations for all messages in crosschain and observer module

### Refactor

* [3170](https://github.com/zeta-chain/node/pull/3170) - revamp TSS package in zetaclient
* [3291](https://github.com/zeta-chain/node/pull/3291) - revamp zetaclient initialization (+ graceful shutdown)
* [3319](https://github.com/zeta-chain/node/pull/3319) - implement scheduler for zetaclient

### Fixes

* [3206](https://github.com/zeta-chain/node/pull/3206) - skip Solana unsupported transaction version to not block inbound observation
* [3184](https://github.com/zeta-chain/node/pull/3184) - zetaclient should not retry if inbound vote message validation fails
* [3230](https://github.com/zeta-chain/node/pull/3230) - update pending nonces when aborting a cctx through MsgAbortStuckCCTX
* [3225](https://github.com/zeta-chain/node/pull/3225) - use separate database file names for btc signet and testnet4
* [3242](https://github.com/zeta-chain/node/pull/3242) - set the `Receiver` of `MsgVoteInbound` to the address pulled from solana memo
* [3253](https://github.com/zeta-chain/node/pull/3253) - fix solana inbound version 0 queries and move tss keysign prior to relayer key checking
* [3278](https://github.com/zeta-chain/node/pull/3278) - enforce checksum format for asset address in ZRC20
* [3289](https://github.com/zeta-chain/node/pull/3289) - remove all dynamic peer discovery (zetaclient)
* [3314](https://github.com/zeta-chain/node/pull/3314) - update `last_scanned_block_number` metrics more frequently for Solana chain
* [3321](https://github.com/zeta-chain/node/pull/3321) - make crosschain-call with invalid withdraw revert

## v24.0.0

* [3323](https://github.com/zeta-chain/node/pull/3323) - upgrade cosmos sdk to 0.47.15

## v23.0.0

### Features

* [2984](https://github.com/zeta-chain/node/pull/2984) - add Whitelist message ability to whitelist SPL tokens on Solana
* [3091](https://github.com/zeta-chain/node/pull/3091) - improve build reproducability. `make release{,-build-only}` checksums should now be stable.
* [3124](https://github.com/zeta-chain/node/pull/3124) - integrate SPL deposits
* [3134](https://github.com/zeta-chain/node/pull/3134) - integrate SPL tokens withdraw to Solana
* [3088](https://github.com/zeta-chain/node/pull/3088) - add functions to check and withdraw zrc20 as delegation rewards
* [3182](https://github.com/zeta-chain/node/pull/3182) - enable zetaclient pprof server on port 6061

### Tests

* [3075](https://github.com/zeta-chain/node/pull/3075) - ton: withdraw concurrent, deposit & revert.
* [3105](https://github.com/zeta-chain/node/pull/3105) - split Bitcoin E2E tests into two runners for deposit and withdraw
* [3154](https://github.com/zeta-chain/node/pull/3154) - configure Solana gateway program id for E2E tests
* [3188](https://github.com/zeta-chain/node/pull/3188) - add e2e test for v2 deposit and call with swap
* [3151](https://github.com/zeta-chain/node/pull/3151) - add withdraw emissions to e2e tests

### Refactor

* [3118](https://github.com/zeta-chain/node/pull/3118) - zetaclient: remove hsm signer
* [3122](https://github.com/zeta-chain/node/pull/3122) - improve & refactor zetaclientd cli
* [3125](https://github.com/zeta-chain/node/pull/3125) - drop support for header proofs
* [3131](https://github.com/zeta-chain/node/pull/3131) - move app context update from zetacore client
* [3137](https://github.com/zeta-chain/node/pull/3137) - remove chain.Chain from zetaclientd config

### Fixes

* [3117](https://github.com/zeta-chain/node/pull/3117) - register messages for emissions module to legacy amino codec.
* [3041](https://github.com/zeta-chain/node/pull/3041) - replace libp2p public DHT with private gossip peer discovery and connection gater for inbound connections
* [3106](https://github.com/zeta-chain/node/pull/3106) - prevent blocked CCTX on out of gas during omnichain calls
* [3139](https://github.com/zeta-chain/node/pull/3139) - fix config resolution in orchestrator
* [3149](https://github.com/zeta-chain/node/pull/3149) - abort the cctx if dust amount is detected in the revert outbound
* [3155](https://github.com/zeta-chain/node/pull/3155) - fix potential panic in the Bitcoin inscription parsing
* [3162](https://github.com/zeta-chain/node/pull/3162) - skip depositor fee calculation if transaction does not involve TSS address
* [3179](https://github.com/zeta-chain/node/pull/3179) - support inbound trackers for v2 cctx
* [3192](https://github.com/zeta-chain/node/pull/3192) - fix incorrect zContext origin caused by the replacement of 'sender' with 'revertAddress'

## v22.1.2

## Fixes

- [3181](https://github.com/zeta-chain/node/pull/3181) - add lock around pingRTT to prevent crash

## v22.1.1

## Fixes

- [3171](https://github.com/zeta-chain/node/pull/3171) - infinite discovery address leak

## v22.1.0

## Features

- [3028](https://github.com/zeta-chain/node/pull/3028) - whitelist connection gater

## Fixes

- [3041](https://github.com/zeta-chain/node/pull/3041) - replace DHT with private peer discovery
- [3162](https://github.com/zeta-chain/node/pull/3162) - skip depositor fee calculation on irrelevant transactions

## v22.0.2

## Fixes

- [3144](https://github.com/zeta-chain/node/pull/3145) - out of gas on ZetaClient during `onRevert`

## v22.0.1

## Fixes

- [3140](https://github.com/zeta-chain/node/pull/3140) - allow BTC revert with dust amount

## v22.0.0

## Refactor

* [3073](https://github.com/zeta-chain/node/pull/3073) - improve ZETA deposit check with max supply check

## v21.0.0

### Features

* [2633](https://github.com/zeta-chain/node/pull/2633) - support for stateful precompiled contracts
* [2788](https://github.com/zeta-chain/node/pull/2788) - add common importable zetacored rpc package
* [2784](https://github.com/zeta-chain/node/pull/2784) - staking precompiled contract
* [2795](https://github.com/zeta-chain/node/pull/2795) - support restricted address in Solana
* [2861](https://github.com/zeta-chain/node/pull/2861) - emit events from staking precompile
* [2860](https://github.com/zeta-chain/node/pull/2860) - bank precompiled contract
* [2870](https://github.com/zeta-chain/node/pull/2870) - support for multiple Bitcoin chains in the zetaclient
* [2883](https://github.com/zeta-chain/node/pull/2883) - add chain static information for btc signet testnet
* [2907](https://github.com/zeta-chain/node/pull/2907) - derive Bitcoin tss address by chain id and added more Signet static info
* [2911](https://github.com/zeta-chain/node/pull/2911) - add chain static information for btc testnet4
* [2904](https://github.com/zeta-chain/node/pull/2904) - integrate authenticated calls smart contract functionality into protocol
* [2919](https://github.com/zeta-chain/node/pull/2919) - add inbound sender to revert context
* [2957](https://github.com/zeta-chain/node/pull/2957) - enable Bitcoin inscription support on testnet
* [2896](https://github.com/zeta-chain/node/pull/2896) - add TON inbound observation
* [2987](https://github.com/zeta-chain/node/pull/2987) - add non-EVM standard inbound memo package
* [2979](https://github.com/zeta-chain/node/pull/2979) - add fungible keeper ability to lock/unlock ZRC20 tokens
* [3012](https://github.com/zeta-chain/node/pull/3012) - integrate authenticated calls erc20 smart contract functionality into protocol
* [3025](https://github.com/zeta-chain/node/pull/3025) - standard memo for Bitcoin inbound
* [3028](https://github.com/zeta-chain/node/pull/3028) - whitelist connection gater
* [3019](https://github.com/zeta-chain/node/pull/3019) - add ditribute functions to staking precompile
* [3020](https://github.com/zeta-chain/node/pull/3020) - add support for TON withdrawals

### Refactor

* [2749](https://github.com/zeta-chain/node/pull/2749) - fix all lint errors from govet
* [2725](https://github.com/zeta-chain/node/pull/2725) - refactor SetCctxAndNonceToCctxAndInboundHashToCctx to receive tsspubkey as an argument
* [2802](https://github.com/zeta-chain/node/pull/2802) - set default liquidity cap for new ZRC20s
* [2826](https://github.com/zeta-chain/node/pull/2826) - remove unused code from emissions module and add new parameter for fixed block reward amount
* [2890](https://github.com/zeta-chain/node/pull/2890) - refactor `MsgUpdateChainInfo` to accept a single chain, and add `MsgRemoveChainInfo` to remove a chain
* [2899](https://github.com/zeta-chain/node/pull/2899) - remove btc deposit fee v1 and improve unit tests
* [2952](https://github.com/zeta-chain/node/pull/2952) - add error_message to cctx.status
* [3039](https://github.com/zeta-chain/node/pull/3039) - use `btcd` native APIs to handle Bitcoin Taproot address
* [3082](https://github.com/zeta-chain/node/pull/3082) - replace docker-based bitcoin sidecar inscription build with Golang implementation

### Tests

* [2661](https://github.com/zeta-chain/node/pull/2661) - update connector and erc20Custody addresses in tss migration e2e tests
* [2703](https://github.com/zeta-chain/node/pull/2703) - add e2e tests for stateful precompiled contracts
* [2830](https://github.com/zeta-chain/node/pull/2830) - extend staking precompile tests
* [2867](https://github.com/zeta-chain/node/pull/2867) - skip precompiles test for tss migration
* [2833](https://github.com/zeta-chain/node/pull/2833) - add e2e framework for TON blockchain
* [2874](https://github.com/zeta-chain/node/pull/2874) - add support for multiple runs for precompile tests
* [2895](https://github.com/zeta-chain/node/pull/2895) - add e2e test for bitcoin deposit and call
* [2894](https://github.com/zeta-chain/node/pull/2894) - increase gas limit for TSS vote tx
* [2932](https://github.com/zeta-chain/node/pull/2932) - add gateway upgrade as part of the upgrade test
* [2947](https://github.com/zeta-chain/node/pull/2947) - initialize simulation tests
* [3033](https://github.com/zeta-chain/node/pull/3033) - initialize simulation tests for import and export

### Fixes

* [2674](https://github.com/zeta-chain/node/pull/2674) - allow operators to vote on ballots associated with discarded keygen without affecting the status of the current keygen.
* [2672](https://github.com/zeta-chain/node/pull/2672) - check observer set for duplicates when adding a new observer or updating an existing one
* [2735](https://github.com/zeta-chain/node/pull/2735) - fix the outbound tracker blocking confirmation and outbound processing on EVM chains by locally index outbound txs in zetaclient
* [2944](https://github.com/zeta-chain/node/pull/2844) - add tsspubkey to index for tss keygen voting
* [2842](https://github.com/zeta-chain/node/pull/2842) - fix: move interval assignment out of cctx loop in EVM outbound tx scheduler
* [2853](https://github.com/zeta-chain/node/pull/2853) - calling precompile through sc with sc state update
* [2925](https://github.com/zeta-chain/node/pull/2925) - add recover to init chainer to diplay informative message when starting a node from block 1
* [2909](https://github.com/zeta-chain/node/pull/2909) - add legacy messages back to codec for querier backward compatibility
* [3018](https://github.com/zeta-chain/node/pull/3018) - support `DepositAndCall` and `WithdrawAndCall` with empty payload
* [3030](https://github.com/zeta-chain/node/pull/3030) - Avoid storing invalid Solana gateway address in the `SetGatewayAddress`
* [3047](https://github.com/zeta-chain/node/pull/3047) - wrong block hash in subscribe new heads

## v20.0.0

### Features

* [2578](https://github.com/zeta-chain/node/pull/2578) - add Gateway address in protocol contract list
* [2630](https://github.com/zeta-chain/node/pull/2630) - implement `MsgMigrateERC20CustodyFunds` to migrate the funds from the ERC20Custody to a new contracts (to be used for the new ERC20Custody contract for smart contract V2)
* [2578](https://github.com/zeta-chain/node/pull/2578) - Add Gateway address in protocol contract list
* [2594](https://github.com/zeta-chain/node/pull/2594) - Integrate Protocol Contracts V2 in the protocol
* [2634](https://github.com/zeta-chain/node/pull/2634) - add support for EIP-1559 gas fees
* [2597](https://github.com/zeta-chain/node/pull/2597) - Add generic rpc metrics to zetaclient
* [2538](https://github.com/zeta-chain/node/pull/2538) - add background worker routines to shutdown zetaclientd when needed for tss migration
* [2681](https://github.com/zeta-chain/node/pull/2681) - implement `MsgUpdateERC20CustodyPauseStatus` to pause or unpause ERC20 Custody contract (to be used for the migration process for smart contract V2)
* [2644](https://github.com/zeta-chain/node/pull/2644) - add created_timestamp to cctx status
* [2673](https://github.com/zeta-chain/node/pull/2673) - add relayer key importer, encryption and decryption
* [2633](https://github.com/zeta-chain/node/pull/2633) - support for stateful precompiled contracts
* [2751](https://github.com/zeta-chain/node/pull/2751) - add RPC status check for Solana chain
* [2788](https://github.com/zeta-chain/node/pull/2788) - add common importable zetacored rpc package
* [2784](https://github.com/zeta-chain/node/pull/2784) - staking precompiled contract
* [2795](https://github.com/zeta-chain/node/pull/2795) - support restricted address in Solana
* [2825](https://github.com/zeta-chain/node/pull/2825) - add Bitcoin inscriptions support

### Refactor

* [2615](https://github.com/zeta-chain/node/pull/2615) - Refactor cleanup of outbound trackers
* [2855](https://github.com/zeta-chain/node/pull/2855) - disable Bitcoin witness support for mainnet

### Tests

* [2726](https://github.com/zeta-chain/node/pull/2726) - add e2e tests for deposit and call, deposit and revert
* [2821](https://github.com/zeta-chain/node/pull/2821) - V2 protocol contracts migration e2e tests

### Fixes

* [2654](https://github.com/zeta-chain/node/pull/2654) - add validation for authorization list in when validating genesis state for authorization module
* [2672](https://github.com/zeta-chain/node/pull/2672) - check observer set for duplicates when adding a new observer or updating an existing one
* [2824](https://github.com/zeta-chain/node/pull/2824) - fix Solana deposit number

## v19.0.0

### Breaking Changes

* [2460](https://github.com/zeta-chain/node/pull/2460) - Upgrade to go 1.22. This required us to temporarily remove the QUIC backend from [go-libp2p](https://github.com/libp2p/go-libp2p). If you are a zetaclient operator and have configured quic peers, you need to switch to tcp peers.
* [List of the other breaking changes can be found in this document](docs/releases/v19_breaking_changes.md)

### Features

* [2032](https://github.com/zeta-chain/node/pull/2032) - improve some general structure of the ZetaClient codebase
* [2100](https://github.com/zeta-chain/node/pull/2100) - cosmos v0.47 upgrade
* [2145](https://github.com/zeta-chain/node/pull/2145) - add `ibc` and `ibc-transfer` modules
* [2135](https://github.com/zeta-chain/node/pull/2135) - add develop build version logic
* [2152](https://github.com/zeta-chain/node/pull/2152) - custom priority nonce mempool
* [2113](https://github.com/zeta-chain/node/pull/2113) - add zetaclientd-supervisor process
* [2154](https://github.com/zeta-chain/node/pull/2154) - add `ibccrosschain` module
* [2282](https://github.com/zeta-chain/node/pull/2282) - modify rpc methods to support synthetic txs
* [2258](https://github.com/zeta-chain/node/pull/2258) - add Optimism and Base in static chain information
* [2287](https://github.com/zeta-chain/node/pull/2287) - implement `MsgUpdateChainInfo` message
* [2279](https://github.com/zeta-chain/node/pull/2279) - add a CCTXGateway field to chain static data
* [2275](https://github.com/zeta-chain/node/pull/2275) - add ChainInfo singleton state variable in authority
* [2291](https://github.com/zeta-chain/node/pull/2291) - initialize cctx gateway interface
* [2289](https://github.com/zeta-chain/node/pull/2289) - add an authorization list to keep track of all authorizations on the chain
* [2305](https://github.com/zeta-chain/node/pull/2305) - add new messages `MsgAddAuthorization` and `MsgRemoveAuthorization` that can be used to update the authorization list
* [2313](https://github.com/zeta-chain/node/pull/2313) - add `CheckAuthorization` function to replace the `IsAuthorized` function. The new function uses the authorization list to verify the signer's authorization
* [2312](https://github.com/zeta-chain/node/pull/2312) - add queries `ShowAuthorization` and `ListAuthorizations`
* [2319](https://github.com/zeta-chain/node/pull/2319) - use `CheckAuthorization` function in all messages
* [2325](https://github.com/zeta-chain/node/pull/2325) - revert telemetry server changes
* [2339](https://github.com/zeta-chain/node/pull/2339) - add binaries related question to syncing issue form
* [2366](https://github.com/zeta-chain/node/pull/2366) - add migration script for adding authorizations table
* [2372](https://github.com/zeta-chain/node/pull/2372) - add queries for tss fund migration info
* [2416](https://github.com/zeta-chain/node/pull/2416) - add Solana chain information
* [2465](https://github.com/zeta-chain/node/pull/2465) - add Solana inbound SOL token observation
* [2497](https://github.com/zeta-chain/node/pull/2416) - support for runtime chain (de)provisioning
* [2518](https://github.com/zeta-chain/node/pull/2518) - add support for Solana address in zetacore
* [2483](https://github.com/zeta-chain/node/pull/2483) - add priorityFee (gasTipCap) gas to the state
* [2567](https://github.com/zeta-chain/node/pull/2567) - add sign latency metric to zetaclient (zetaclient_sign_latency)
* [2524](https://github.com/zeta-chain/node/pull/2524) - add inscription envelop parsing
* [2560](https://github.com/zeta-chain/node/pull/2560) - add support for Solana SOL token withdraw
* [2533](https://github.com/zeta-chain/node/pull/2533) - parse memo from both OP_RETURN and inscription
* [2765](https://github.com/zeta-chain/node/pull/2765) - bitcoin depositor fee improvement

### Refactor

* [2094](https://github.com/zeta-chain/node/pull/2094) - upgrade go-tss to use cosmos v0.47
* [2110](https://github.com/zeta-chain/node/pull/2110) - move non-query rate limiter logic to zetaclient side and code refactor
* [2032](https://github.com/zeta-chain/node/pull/2032) - improve some general structure of the ZetaClient codebase
* [2097](https://github.com/zeta-chain/node/pull/2097) - refactor lightclient verification flags to account for individual chains
* [2071](https://github.com/zeta-chain/node/pull/2071) - Modify chains struct to add all chain related information
* [2118](https://github.com/zeta-chain/node/pull/2118) - consolidate inbound and outbound naming
* [2124](https://github.com/zeta-chain/node/pull/2124) - removed unused variables and method
* [2150](https://github.com/zeta-chain/node/pull/2150) - created `chains` `zetacore` `orchestrator` packages in zetaclient and reorganized source files accordingly
* [2210](https://github.com/zeta-chain/node/pull/2210) - removed unnecessary panics in the zetaclientd process
* [2205](https://github.com/zeta-chain/node/pull/2205) - remove deprecated variables pre-v17
* [2226](https://github.com/zeta-chain/node/pull/2226) - improve Go formatting with imports standardization and max line length to 120
* [2262](https://github.com/zeta-chain/node/pull/2262) - refactor MsgUpdateZRC20 into MsgPauseZrc20 and MsgUnPauseZRC20
* [2290](https://github.com/zeta-chain/node/pull/2290) - rename `MsgAddBlameVote` message to `MsgVoteBlame`
* [2269](https://github.com/zeta-chain/node/pull/2269) - refactor MsgUpdateCrosschainFlags into MsgEnableCCTX, MsgDisableCCTX and MsgUpdateGasPriceIncreaseFlags
* [2306](https://github.com/zeta-chain/node/pull/2306) - refactor zetaclient outbound transaction signing logic
* [2296](https://github.com/zeta-chain/node/pull/2296) - move `testdata` package to `testutil` to organize test-related utilities
* [2317](https://github.com/zeta-chain/node/pull/2317) - add ValidateOutbound method for cctx orchestrator
* [2340](https://github.com/zeta-chain/node/pull/2340) - add ValidateInbound method for cctx orchestrator
* [2344](https://github.com/zeta-chain/node/pull/2344) - group common data of EVM/Bitcoin signer and observer using base structs
* [2357](https://github.com/zeta-chain/node/pull/2357) - integrate base Signer structure into EVM/Bitcoin Signer
* [2359](https://github.com/zeta-chain/node/pull/2359) - integrate base Observer structure into EVM/Bitcoin Observer
* [2375](https://github.com/zeta-chain/node/pull/2375) - improve & speedup code formatting
* [2380](https://github.com/zeta-chain/node/pull/2380) - use `ChainInfo` in `authority` to allow dynamically support new chains
* [2395](https://github.com/zeta-chain/node/pull/2395) - converge AppContext with ZetaCoreContext in zetaclient
* [2428](https://github.com/zeta-chain/node/pull/2428) - propagate context across codebase & refactor zetacore client
* [2464](https://github.com/zeta-chain/node/pull/2464) - move common voting logic to voting.go and add new function VoteOnBallot
* [2515](https://github.com/zeta-chain/node/pull/2515) - replace chainName by chainID for ChainNonces indexing
* [2541](https://github.com/zeta-chain/node/pull/2541) - deprecate ChainName field in Chain object
* [2542](https://github.com/zeta-chain/node/pull/2542) - adjust permissions to be more restrictive
* [2572](https://github.com/zeta-chain/node/pull/2572) - turn off IBC modules
* [2556](https://github.com/zeta-chain/node/pull/2556) - refactor migrator length check to use consensus type
* [2568](https://github.com/zeta-chain/node/pull/2568) - improve AppContext by converging chains, chainParams, enabledChains, and additionalChains into a single zctx.Chain

### Tests

* [2047](https://github.com/zeta-chain/node/pull/2047) - fix liquidity cap advanced test
* [2181](https://github.com/zeta-chain/node/pull/2181) - add more assertion and test cases in ZEVM message passing E2E tests
* [2184](https://github.com/zeta-chain/node/pull/2184) - add tx priority checks to e2e tests
* [2199](https://github.com/zeta-chain/node/pull/2199) - custom priority mempool unit tests
* [2240](https://github.com/zeta-chain/node/pull/2240) - removed hard-coded Bitcoin regnet chainID in E2E withdraw tests
* [2266](https://github.com/zeta-chain/node/pull/2266) - try fixing E2E test `crosschain_swap` failure `btc transaction not signed`
* [2294](https://github.com/zeta-chain/node/pull/2294) - add and fix existing ethermint rpc unit test
* [2329](https://github.com/zeta-chain/node/pull/2329) - fix TODOs in rpc unit tests
* [2342](https://github.com/zeta-chain/node/pull/2342) - extend rpc unit tests with testing extension to include synthetic ethereum txs
* [2299](https://github.com/zeta-chain/node/pull/2299) - add `zetae2e` command to deploy test contracts
* [2364](https://github.com/zeta-chain/node/pull/2364) - add stateful upgrade test
* [2360](https://github.com/zeta-chain/node/pull/2360) - add stateful e2e tests.
* [2349](https://github.com/zeta-chain/node/pull/2349) - add TestBitcoinDepositRefund and WithdrawBitcoinMultipleTimes E2E tests
* [2368](https://github.com/zeta-chain/node/pull/2368) - eliminate panic usage across testing suite
* [2369](https://github.com/zeta-chain/node/pull/2369) - fix random cross-chain swap failure caused by using tiny UTXO
* [2549](https://github.com/zeta-chain/node/pull/2459) - add separate accounts for each policy in e2e tests
* [2415](https://github.com/zeta-chain/node/pull/2415) - add e2e test for upgrade and test admin functionalities
* [2440](https://github.com/zeta-chain/node/pull/2440) - Add e2e test for TSS migration
* [2473](https://github.com/zeta-chain/node/pull/2473) - add e2e tests for most used admin transactions

### Fixes

* [1484](https://github.com/zeta-chain/node/issues/1484) - replaced hard-coded `MaxLookaheadNonce` with a default lookback factor
* [2125](https://github.com/zeta-chain/node/pull/2125) - fix develop upgrade test
* [2222](https://github.com/zeta-chain/node/pull/2222) - removed `maxHeightDiff` to let observer scan from Bitcoin height where it left off
* [2233](https://github.com/zeta-chain/node/pull/2233) - fix `IsSupported` flag not properly updated in zetaclient's context
* [2243](https://github.com/zeta-chain/node/pull/2243) - fix incorrect bitcoin outbound height in the CCTX outbound parameter
* [2256](https://github.com/zeta-chain/node/pull/2256) - fix rate limiter falsely included reverted non-withdraw cctxs
* [2327](https://github.com/zeta-chain/node/pull/2327) - partially cherry picked the fix to Bitcoin outbound dust amount
* [2362](https://github.com/zeta-chain/node/pull/2362) - set 1000 satoshis as minimum BTC amount that can be withdrawn from zEVM
* [2382](https://github.com/zeta-chain/node/pull/2382) - add tx input and gas in rpc methods for synthetic eth txs
* [2396](https://github.com/zeta-chain/node/issues/2386) - special handle bitcoin testnet gas price estimator
* [2434](https://github.com/zeta-chain/node/pull/2434) - the default database when running `zetacored init` is now pebbledb
* [2481](https://github.com/zeta-chain/node/pull/2481) - increase gas limit inbound and outbound vote message to 500k
* [2545](https://github.com/zeta-chain/node/pull/2545) - check solana minimum rent exempt to avoid outbound failure
* [2547](https://github.com/zeta-chain/node/pull/2547) - limit max txs in priority mempool
* [2628](https://github.com/zeta-chain/node/pull/2628) - avoid submitting invalid hashes to outbound tracker

### CI

* [2388](https://github.com/zeta-chain/node/pull/2388) - added GitHub attestations of binaries produced in the release workflow.
* [2285](https://github.com/zeta-chain/node/pull/2285) - added nightly EVM performance testing pipeline, modified localnet testing docker image to utilize debian:bookworm, removed build-jet runners where applicable, removed deprecated/removed upgrade path testing pipeline
* [2268](https://github.com/zeta-chain/node/pull/2268) - updated the publish-release pipeline to utilize the Github Actions Ubuntu 20.04 Runners
* [2070](https://github.com/zeta-chain/node/pull/2070) - Added commands to build binaries from the working branch as a live full node rpc to test non-governance changes
* [2119](https://github.com/zeta-chain/node/pull/2119) - Updated the release pipeline to only run on hotfix/ and release/ branches. Added option to only run pre-checks and not cut release as well. Switched approval steps to use environments
* [2189](https://github.com/zeta-chain/node/pull/2189) - Updated the docker tag when a release trigger runs to be the github event for the release name which should be the version. Removed mac specific build as the arm build should handle that
* [2191](https://github.com/zeta-chain/node/pull/2191) - Fixed conditional logic for the docker build step for non release builds to not overwrite the github tag
* [2192](https://github.com/zeta-chain/node/pull/2192) - Added release status checker and updater pipeline that will update release statuses when they go live on network
* [2335](https://github.com/zeta-chain/node/pull/2335) - ci: updated the artillery report to publish to artillery cloud
* [2377](https://github.com/zeta-chain/node/pull/2377) - ci: adjusted sast-linters.yml to not scan itself, nor alert on removal of nosec.
* [2400](https://github.com/zeta-chain/node/pull/2400) - ci: adjusted the performance test to pass or fail pipeline based on test results, alert slack, and launch network with state. Fixed connection issues as well.
* [2425](https://github.com/zeta-chain/node/pull/2425) - Added verification to performance testing pipeline to ensure p99 aren't above 2000ms and p50 aren't above 40ms, Tweaked the config to 400 users requests per second. 425 is the current max before it starts failing.

### Documentation

* [2321](https://github.com/zeta-chain/node/pull/2321) - improve documentation for ZetaClient functions and packages

### Performance

* [2482](https://github.com/zeta-chain/node/pull/2482) - increase the outbound tracker buffer length from 2 to 5

## v18.0.0

* [2470](https://github.com/zeta-chain/node/pull/2470) - add Polygon, Base and Base Sepolia in static chain info

## v17.0.1

### Fixes

* hotfix/v17.0.1 - modify the amount field in CCTXs that carry dust BTC amounts to avoid dust output error

## v17.0.0

### Fixes

* [2249](https://github.com/zeta-chain/node/pull/2249) - fix inbound and outbound validation for BSC chain
* [2265](https://github.com/zeta-chain/node/pull/2265) - fix rate limiter query for revert cctxs

## v16.0.0

### Breaking Changes

* Admin policies have been moved from `observer` to a new module `authority`
  * Updating admin policies now requires to send a governance proposal executing the `UpdatePolicies` message in the `authority` module
  * The `Policies` query of the `authority` module must be used to get the current admin policies
  * `PolicyType_group1` has been renamed into `PolicyType_groupEmergency` and `PolicyType_group2` has been renamed into `PolicyType_groupAdmin`

* A new module called `lightclient` has been created for the blocker header and proof functionality to add inbound and outbound trackers in a permissionless manner (currently deactivated on live networks)
  * The list of block headers are now stored in the `lightclient` module instead of the `observer` module
    * The message to vote on new block headers is still in the `observer` module but has been renamed to `MsgVoteBlockHeader` instead of `MsgAddBlockHeader`
    * The `GetAllBlockHeaders` query has been moved to the `lightclient` module and renamed to `BlockHeaderAll`
    * The `GetBlockHeaderByHash` query has been moved to the `lightclient` module and renamed to `BlockHeader`
    * The `GetBlockHeaderStateByChain` query has been moved to the `lightclient` module and renamed to `ChainState`
    * The `Prove` query has been moved to the `lightclient` module
    * The `BlockHeaderVerificationFlags` has been deprecated in `CrosschainFlags`, `VerificationFlags` should be used instead

* `MsgGasPriceVoter` message in the `crosschain` module has been renamed to `MsgVoteGasPrice`
  * The structure of the message remains the same

* `MsgCreateTSSVoter` message in the `crosschain` module has been moved to the `observer` module and renamed to `MsgVoteTSS`
  * The structure of the message remains the same

### Refactor

* [1511](https://github.com/zeta-chain/node/pull/1511) - move ballot voting logic from `crosschain` to `observer`
* [1783](https://github.com/zeta-chain/node/pull/1783) - refactor zetaclient metrics naming and structure
* [1774](https://github.com/zeta-chain/node/pull/1774) - split params and config in zetaclient
* [1831](https://github.com/zeta-chain/node/pull/1831) - removing unnecessary pointers in context structure
* [1864](https://github.com/zeta-chain/node/pull/1864) - prevent panic in param management
* [1848](https://github.com/zeta-chain/node/issues/1848) - create a method to observe deposits to tss address in one evm block
* [1885](https://github.com/zeta-chain/node/pull/1885) - change important metrics on port 8123 to be prometheus compatible
* [1863](https://github.com/zeta-chain/node/pull/1863) - remove duplicate ValidateChainParams function
* [1914](https://github.com/zeta-chain/node/pull/1914) - move crosschain flags to core context in zetaclient
* [1948](https://github.com/zeta-chain/node/pull/1948) - remove deprecated GetTSSAddress query in crosschain module
* [1936](https://github.com/zeta-chain/node/pull/1936) - refactor common package into subpackages and rename to pkg
* [1966](https://github.com/zeta-chain/node/pull/1966) - move TSS vote message from crosschain to observer
* [1853](https://github.com/zeta-chain/node/pull/1853) - refactor vote inbound tx and vote outbound tx
* [1815](https://github.com/zeta-chain/node/pull/1815) - add authority module for authorized actions
* [1976](https://github.com/zeta-chain/node/pull/1976) - add lightclient module for header and proof functionality
* [2001](https://github.com/zeta-chain/node/pull/2001) - replace broadcast mode block with sync and remove fungible params
* [1989](https://github.com/zeta-chain/node/pull/1989) - simplify `IsSendOutTxProcessed` method and add unit tests
* [2013](https://github.com/zeta-chain/node/pull/2013) - rename `GasPriceVoter` message to `VoteGasPrice`
* [2059](https://github.com/zeta-chain/node/pull/2059) - Remove unused params from all functions in zetanode
* [2071](https://github.com/zeta-chain/node/pull/2071) - Modify chains struct to add all chain related information
* [2076](https://github.com/zeta-chain/node/pull/2076) - automatically deposit native zeta to an address if it doesn't exist on ZEVM
* [2169](https://github.com/zeta-chain/node/pull/2169) - Limit zEVM revert transactions to coin type ZETA

### Features

* [1789](https://github.com/zeta-chain/node/issues/1789) - block cross-chain transactions that involve restricted addresses
* [1755](https://github.com/zeta-chain/node/issues/1755) - use evm JSON RPC for inbound tx (including blob tx) observation
* [1884](https://github.com/zeta-chain/node/pull/1884) - added zetatool cmd, added subcommand to filter deposits
* [1942](https://github.com/zeta-chain/node/pull/1982) - support Bitcoin P2TR, P2WSH, P2SH, P2PKH addresses
* [1935](https://github.com/zeta-chain/node/pull/1935) - add an operational authority group
* [1954](https://github.com/zeta-chain/node/pull/1954) - add metric for concurrent keysigns
* [1979](https://github.com/zeta-chain/node/pull/1979) - add script to import genesis data into an existing genesis file
* [2006](https://github.com/zeta-chain/node/pull/2006) - add Amoy testnet static chain information
* [2045](https://github.com/zeta-chain/node/pull/2046) - add grpc query with outbound rate limit for zetaclient to use
* [2046](https://github.com/zeta-chain/node/pull/2046) - add state variable in crosschain for rate limiter flags
* [2034](https://github.com/zeta-chain/node/pull/2034) - add support for zEVM message passing
* [1825](https://github.com/zeta-chain/node/pull/1825) - add a message to withdraw emission rewards

### Tests

* [1767](https://github.com/zeta-chain/node/pull/1767) - add unit tests for emissions module begin blocker
* [1816](https://github.com/zeta-chain/node/pull/1816) - add args to e2e tests
* [1791](https://github.com/zeta-chain/node/pull/1791) - add e2e tests for feature of restricted address
* [1787](https://github.com/zeta-chain/node/pull/1787) - add unit tests for cross-chain evm hooks and e2e test failed withdraw to BTC legacy address
* [1840](https://github.com/zeta-chain/node/pull/1840) - fix code coverage test failures ignored in CI
* [1870](https://github.com/zeta-chain/node/pull/1870) - enable emissions pool in local e2e testing
* [1868](https://github.com/zeta-chain/node/pull/1868) - run e2e btc tests locally
* [1851](https://github.com/zeta-chain/node/pull/1851) - rename usdt to erc20 in e2e tests
* [1872](https://github.com/zeta-chain/node/pull/1872) - remove usage of RPC in unit test
* [1805](https://github.com/zeta-chain/node/pull/1805) - add admin and performance test and fix upgrade test
* [1879](https://github.com/zeta-chain/node/pull/1879) - full coverage for messages in types packages
* [1899](https://github.com/zeta-chain/node/pull/1899) - add empty test files so packages are included in coverage
* [1900](https://github.com/zeta-chain/node/pull/1900) - add testing for external chain migration
* [1903](https://github.com/zeta-chain/node/pull/1903) - common package tests
* [1961](https://github.com/zeta-chain/node/pull/1961) - improve observer module coverage
* [1967](https://github.com/zeta-chain/node/pull/1967) - improve crosschain module coverage
* [1955](https://github.com/zeta-chain/node/pull/1955) - improve emissions module coverage
* [1941](https://github.com/zeta-chain/node/pull/1941) - add unit tests for zetacore package
* [1985](https://github.com/zeta-chain/node/pull/1985) - improve fungible module coverage
* [1992](https://github.com/zeta-chain/node/pull/1992) - remove setupKeeper from crosschain module
* [2008](https://github.com/zeta-chain/node/pull/2008) - add test for connector bytecode update
* [2047](https://github.com/zeta-chain/node/pull/2047) - fix liquidity cap advanced test
* [2076](https://github.com/zeta-chain/node/pull/2076) - automatically deposit native zeta to an address if it doesn't exist on ZEVM

### Fixes

* [1861](https://github.com/zeta-chain/node/pull/1861) - fix `ObserverSlashAmount` invalid read
* [1880](https://github.com/zeta-chain/node/issues/1880) - lower the gas price multiplier for EVM chains
* [1883](https://github.com/zeta-chain/node/issues/1883) - zetaclient should check 'IsSupported' flag to pause/unpause a specific chain
* [2076](https://github.com/zeta-chain/node/pull/2076) - automatically deposit native zeta to an address if it doesn't exist on ZEVM
* [1633](https://github.com/zeta-chain/node/issues/1633) - zetaclient should be able to pick up new connector and erc20Custody addresses
* [1944](https://github.com/zeta-chain/node/pull/1944) - fix evm signer unit tests
* [1888](https://github.com/zeta-chain/node/issues/1888) - zetaclient should stop inbound/outbound txs according to cross-chain flags
* [1970](https://github.com/zeta-chain/node/issues/1970) - remove the timeout in the evm outtx tracker processing thread

### Chores

* [1814](https://github.com/zeta-chain/node/pull/1814) - fix code coverage ignore for protobuf generated files

### CI

* [1958](https://github.com/zeta-chain/node/pull/1958) - Fix e2e advanced test debug checkbox
* [1945](https://github.com/zeta-chain/node/pull/1945) - update advanced testing pipeline to not execute tests that weren't selected so they show skipped instead of skipping steps
* [1940](https://github.com/zeta-chain/node/pull/1940) - adjust release pipeline to be created as pre-release instead of latest
* [1867](https://github.com/zeta-chain/node/pull/1867) - default restore_type for full node docker-compose to snapshot instead of statesync for reliability
* [1891](https://github.com/zeta-chain/node/pull/1891) - fix typo that was introduced to docker-compose and a typo in start.sh for the docker start script for full nodes
* [1894](https://github.com/zeta-chain/node/pull/1894) - added download binaries and configs to the start sequence so it will download binaries that don't exist
* [1953](https://github.com/zeta-chain/node/pull/1953) - run E2E tests for all PRs

## Version: v15.0.0

### Features

* [1912](https://github.com/zeta-chain/node/pull/1912) - add reset chain nonces msg

## Version: v14.0.1

* [1817](https://github.com/zeta-chain/node/pull/1817) - Add migration script to fix pending and chain nonces on testnet

## Version: v13.0.0

### Breaking Changes

* `zetaclientd start`: now requires 2 inputs from stdin: hotkey password and tss keyshare password
  Starting zetaclient now requires two passwords to be input; one for the hotkey and another for the tss key-share

### Features

* [1698](https://github.com/zeta-chain/node/issues/1698) - bitcoin dynamic depositor fee

### Docs

* [1731](https://github.com/zeta-chain/node/pull/1731) added doc for hotkey and tss key-share password prompts

### Features

* [1728] (https://github.com/zeta-chain/node/pull/1728) - allow aborted transactions to be refunded by minting tokens to zEvm

### Refactor

* [1766](https://github.com/zeta-chain/node/pull/1766) - Refactors the `PostTxProcessing` EVM hook functionality to deal with invalid withdraw events
* [1630](https://github.com/zeta-chain/node/pull/1630) - added password prompts for hotkey and tss keyshare in zetaclient
* [1760](https://github.com/zeta-chain/node/pull/1760) - Make staking keeper private in crosschain module
* [1809](https://github.com/zeta-chain/node/pull/1809) - Refactored tryprocessout function in evm signer

### Fixes

* [1678](https://github.com/zeta-chain/node/issues/1678) - clean cached stale block to fix evm outtx hash mismatch
* [1690](https://github.com/zeta-chain/node/issues/1690) - double watched gas prices and fix btc scheduler
* [1687](https://github.com/zeta-chain/node/pull/1687) - only use EVM supported chains for gas stability pool
* [1692](https://github.com/zeta-chain/node/pull/1692) - fix get params query for emissions module
* [1706](https://github.com/zeta-chain/node/pull/1706) - fix CLI crosschain show-out-tx-tracker
* [1707](https://github.com/zeta-chain/node/issues/1707) - fix bitcoin fee rate estimation
* [1712](https://github.com/zeta-chain/node/issues/1712) - increase EVM outtx inclusion timeout to 20 minutes
* [1733](https://github.com/zeta-chain/node/pull/1733) - remove the unnecessary 2x multiplier in the convertGasToZeta RPC
* [1721](https://github.com/zeta-chain/node/issues/1721) - zetaclient should provide bitcoin_chain_id when querying TSS address
* [1744](https://github.com/zeta-chain/node/pull/1744) - added cmd to encrypt tss keyshare file, allowing empty tss password for backward compatibility

### Tests

* [1584](https://github.com/zeta-chain/node/pull/1584) - allow to run E2E tests on any networks
* [1746](https://github.com/zeta-chain/node/pull/1746) - rename smoke tests to e2e tests
* [1753](https://github.com/zeta-chain/node/pull/1753) - fix gosec errors on usage of rand package
* [1762](https://github.com/zeta-chain/node/pull/1762) - improve coverage for fungible module
* [1782](https://github.com/zeta-chain/node/pull/1782) - improve coverage for fungible module system contract

### CI

* Adjusted the release pipeline to be a manually executed pipeline with an approver step. The pipeline now executes all the required tests run before the approval step unless skipped
* Added pipeline to build and push docker images into dockerhub on release for ubuntu and macos
* Adjusted the pipeline for building and pushing docker images for MacOS to install and run docker
* Added docker-compose and make commands for launching full nodes. `make mainnet-zetarpc-node`  `make mainnet-bitcoind-node`
* Made adjustments to the docker-compose for launching mainnet full nodes to include examples of using the docker images build from the docker image build pipeline
* [1736](https://github.com/zeta-chain/node/pull/1736) - chore: add Ethermint endpoints to OpenAPI
* Re-wrote Dockerfile for building Zetacored docker images
* Adjusted the docker-compose files for Zetacored nodes to utilize the new docker image
* Added scripts for the new docker image that facilitate the start up automation
* Adjusted the docker pipeline slightly to pull the version on PR from the app.go file
* [1781](https://github.com/zeta-chain/node/pull/1781) - add codecov coverage report in CI
* fixed the download binary script to use relative pathing from binary_list file

### Features

* [1425](https://github.com/zeta-chain/node/pull/1425) add `whitelist-erc20` command

### Chores

* [1729](https://github.com/zeta-chain/node/pull/1729) - add issue templates
* [1754](https://github.com/zeta-chain/node/pull/1754) - cleanup expected keepers

## Version: v12.2.4

### Fixes

* [1638](https://github.com/zeta-chain/node/issues/1638) - additional check to make sure external chain height always increases
* [1672](https://github.com/zeta-chain/node/pull/1672) - paying 50% more than base gas price to buffer EIP1559 gas price increase
* [1642](https://github.com/zeta-chain/node/pull/1642) - Change WhitelistERC20 authorization from group1 to group2
* [1610](https://github.com/zeta-chain/node/issues/1610) - add pending outtx hash to tracker after monitoring for 10 minutes
* [1656](https://github.com/zeta-chain/node/issues/1656) - schedule bitcoin keysign with intervals to avoid keysign failures
* [1662](https://github.com/zeta-chain/node/issues/1662) - skip Goerli BlobTxType transactions introduced in Dencun upgrade
* [1663](https://github.com/zeta-chain/node/issues/1663) - skip Mumbai empty block if ethclient sanity check fails
* [1661](https://github.com/zeta-chain/node/issues/1661) - use estimated SegWit tx size for Bitcoin gas fee calculation
* [1667](https://github.com/zeta-chain/node/issues/1667) - estimate SegWit tx size in uinit of vByte
* [1675](https://github.com/zeta-chain/node/issues/1675) - use chain param ConfirmationCount for bitcoin confirmation

## Chores

* [1694](https://github.com/zeta-chain/node/pull/1694) - remove standalone network, use require testing package for the entire node folder

## Version: v12.1.0

### Tests

* [1577](https://github.com/zeta-chain/node/pull/1577) - add chain header tests in E2E tests and fix admin tests

### Features

* [1658](https://github.com/zeta-chain/node/pull/1658) - modify emission distribution to use fixed block rewards

### Fixes

* [1535](https://github.com/zeta-chain/node/issues/1535) - Avoid voting on wrong ballots due to false blockNumber in EVM tx receipt
* [1588](https://github.com/zeta-chain/node/pull/1588) - fix chain params comparison logic
* [1650](https://github.com/zeta-chain/node/pull/1605) - exempt (discounted) *system txs* from min gas price check and gas fee deduction
* [1632](https://github.com/zeta-chain/node/pull/1632) - set keygen to `KeygenStatus_KeyGenSuccess` if its in `KeygenStatus_PendingKeygen`
* [1576](https://github.com/zeta-chain/node/pull/1576) - Fix zetaclient crash due to out of bound integer conversion and log prints
* [1575](https://github.com/zeta-chain/node/issues/1575) - Skip unsupported chain parameters by IsSupported flag

### CI

* [1580](https://github.com/zeta-chain/node/pull/1580) - Fix release pipelines cleanup step

### Chores

* [1585](https://github.com/zeta-chain/node/pull/1585) - Updated release instructions
* [1615](https://github.com/zeta-chain/node/pull/1615) - Add upgrade handler for version v12.1.0

### Features

* [1591](https://github.com/zeta-chain/node/pull/1591) - support lower gas limit for voting on inbound and outbound transactions
* [1592](https://github.com/zeta-chain/node/issues/1592) - check inbound tracker tx hash against Tss address and some refactor on inTx observation

### Refactoring

* [1628](https://github.com/zeta-chain/node/pull/1628) optimize return and simplify code
* [1640](https://github.com/zeta-chain/node/pull/1640) reorganize zetaclient into subpackages
* [1619](https://github.com/zeta-chain/node/pull/1619) - Add evm fee calculation to tss migration of evm chains

## Version: v12.0.0

### Breaking Changes

TSS and chain validation related queries have been moved from `crosschain` module to `observer` module:
* `PendingNonces` :Changed from `/zeta-chain/crosschain/pendingNonces/{chain_id}/{address}` to `/zeta-chain/observer/pendingNonces/{chain_id}/{address}` . It returns all the pending nonces for a chain id and address. This returns the current pending nonces for the chain
* `ChainNonces` : Changed from `/zeta-chain/crosschain/chainNonces/{chain_id}` to`/zeta-chain/observer/chainNonces/{chain_id}` . It returns all the chain nonces for a chain id. This returns the current nonce of the TSS address for the chain
* `ChainNoncesAll` :Changed from `/zeta-chain/crosschain/chainNonces` to `/zeta-chain/observer/chainNonces` . It returns all the chain nonces for all chains. This returns the current nonce of the TSS address for all chains

All chains now have the same observer set:
* `ObserversByChain`: `/zeta-chain/observer/observers_by_chain/{observation_chain}` has been removed and replaced with `/zeta-chain/observer/observer_set`. All chains have the same observer set
* `AllObserverMappers`: `/zeta-chain/observer/all_observer_mappers` has been removed. `/zeta-chain/observer/observer_set` should be used to get observers.

Observer params and core params have been merged into chain params:
* `Params`: `/zeta-chain/observer/params` no longer returns observer params. Observer params data have been moved to chain params described below.
* `GetCoreParams`: Renamed into `GetChainParams`. `/zeta-chain/observer/get_core_params` moved to `/zeta-chain/observer/get_chain_params`
* `GetCoreParamsByChain`: Renamed into `GetChainParamsForChain`. `/zeta-chain/observer/get_core_params_by_chain` moved to `/zeta-chain/observer/get_chain_params_by_chain`

Getting the correct TSS address for Bitcoin now requires providing the Bitcoin chain id:
* `GetTssAddress` : Changed from `/zeta-chain/observer/get_tss_address/` to `/zeta-chain/observer/getTssAddress/{bitcoin_chain_id}` . Optional bitcoin chain id can now be passed as a parameter to fetch the correct tss for required BTC chain. This parameter only affects the BTC tss address in the response

### Features

* [1498](https://github.com/zeta-chain/node/pull/1498) - Add monitoring(grafana, prometheus, ethbalance) for localnet testing
* [1395](https://github.com/zeta-chain/node/pull/1395) - Add state variable to track aborted zeta amount
* [1410](https://github.com/zeta-chain/node/pull/1410) - `snapshots` commands
* enable zetaclients to use dynamic gas price on zetachain - enables >0 min_gas_price in feemarket module
* add static chain data for Sepolia testnet
* added metrics to track the burn rate of the hotkey in the telemetry server as well as prometheus

### Fixes

* [1554](https://github.com/zeta-chain/node/pull/1554) - Screen out unconfirmed UTXOs that are not created by TSS itself
* [1560](https://github.com/zeta-chain/node/issues/1560) - Zetaclient post evm-chain outtx hashes only when receipt is available
* [1516](https://github.com/zeta-chain/node/issues/1516) - Unprivileged outtx tracker removal
* [1537](https://github.com/zeta-chain/node/issues/1537) - Sanity check events of ZetaSent/ZetaReceived/ZetaRevertedWithdrawn/Deposited
* [1530](https://github.com/zeta-chain/node/pull/1530) - Outbound tx confirmation/inclusion enhancement
* [1496](https://github.com/zeta-chain/node/issues/1496) - post block header for enabled EVM chains only
* [1518](https://github.com/zeta-chain/node/pull/1518) - Avoid duplicate keysign if an outTx is already pending
* fix Code4rena issue - zetaclients potentially miss inTx when PostSend (or other RPC) fails
* fix go-staticcheck warnings for zetaclient
* fix Athens-3 issue - incorrect pending-tx inclusion and incorrect confirmation count
* masked zetaclient config at startup
* set limit for queried pending cctxs
* add check to verify new tss has been produced when triggering tss funds migration
* fix Athens-3 log print issue - avoid posting unnecessary outtx confirmation
* fix docker build issues with version: golang:1.20-alpine3.18
* [1525](https://github.com/zeta-chain/node/pull/1525) - relax EVM chain block header length check 1024->4096
* [1522](https://github.com/zeta-chain/node/pull/1522/files) - block `distribution` module account from receiving zeta
* [1528](https://github.com/zeta-chain/node/pull/1528) - fix panic caused on decoding malformed BTC addresses
* [1536](https://github.com/zeta-chain/node/pull/1536) - add index to check previously finalized inbounds
* [1556](https://github.com/zeta-chain/node/pull/1556) - add emptiness check for topic array in event parsing
* [1546](https://github.com/zeta-chain/node/pull/1546) - fix reset of pending nonces on genesis import
* [1555](https://github.com/zeta-chain/node/pull/1555) - Reduce websocket message limit to 10MB
* [1567](https://github.com/zeta-chain/node/pull/1567) - add bitcoin chain id to fetch the tss address rpc endpoint
* [1501](https://github.com/zeta-chain/node/pull/1501) - fix stress test - use new refactored config file and smoketest runner
* [1589](https://github.com/zeta-chain/node/pull/1589) - add bitcoin chain id to `get tss address` and `get tss address historical` cli query

### Refactoring

* [1552](https://github.com/zeta-chain/node/pull/1552) - requires group2 to enable header verification
* [1211](https://github.com/zeta-chain/node/issues/1211) - use `grpc` and `msg` for query and message files
* refactor cctx scheduler - decouple evm cctx scheduler from btc cctx scheduler
* move tss state from crosschain to observer
* move pending nonces, chain nonces and nonce to cctx to observer
* move tss related cli from crosschain to observer
* reorganize smoke tests structure
* Add pagination to queries which iterate over large data sets InTxTrackerAll ,PendingNoncesAll ,AllBlameRecord ,TssHistory
* GetTssAddress now returns only the current tss address for ETH and BTC
* Add a new query GetTssAddressesByFinalizedBlockHeight to get any other tss addresses for a finalized block height
* Move observer params into core params
* Remove chain id from the index for observer mapper and rename it to observer set.
* Add logger to smoke tests
* [1521](https://github.com/zeta-chain/node/pull/1521) - replace go-tss lib version with one that reverts back to thorchain tss-lib
* [1558](https://github.com/zeta-chain/node/pull/1558) - change log level for gas stability pool iteration error
* Update --ledger flag hint

### Chores

* [1446](https://github.com/zeta-chain/node/pull/1446) - renamed file `zetaclientd/aux.go` to `zetaclientd/utils.go` to avoid complaints from go package resolver
* [1499](https://github.com/zeta-chain/node/pull/1499) - Add scripts to localnet to help test gov proposals
* [1442](https://github.com/zeta-chain/node/pull/1442) - remove build types in `.goreleaser.yaml`
* [1504](https://github.com/zeta-chain/node/pull/1504) - remove `-race` in the `make install` command
* [1564](https://github.com/zeta-chain/node/pull/1564) - bump ti-actions/changed-files

### Tests

* [1538](https://github.com/zeta-chain/node/pull/1538) - improve stateful e2e testing

### CI

* Removed private runners and unused GitHub Action

## Version: v11.0.0

### Features

* [1387](https://github.com/zeta-chain/node/pull/1387) - Add HSM capability for zetaclient hot key
* add a new thread to zetaclient which checks zeta supply in all connected chains in every block
* add a new tx to update an observer, this can be either be run a tombstoned observer/validator or via admin_policy_group_2

### Fixes

* Added check for redeployment of gas and asset token contracts
* [1372](https://github.com/zeta-chain/node/pull/1372) - Include Event Index as part for inbound tx digest
* [1367](https://github.com/zeta-chain/node/pull/1367) - fix minRelayTxFee issue and check misuse of bitcoin mainnet/testnet addresses
* [1358](https://github.com/zeta-chain/node/pull/1358) - add a new thread to zetaclient which checks zeta supply in all connected chains in every block
* prevent deposits for paused zrc20
* [1406](https://github.com/zeta-chain/node/pull/1406) - improve log prints and speed up evm outtx inclusion
* fix Athens-3 issue - include bitcoin outtx regardless of the cctx status

### Refactoring

* [1391](https://github.com/zeta-chain/node/pull/1391) - consolidate node builds
* update `MsgUpdateContractBytecode` to use code hash instead of contract address

### Chores

### Tests

* Add unit tests for adding votes to a ballot

### CI

## Version: v10.1.2

### Features

* [1137](https://github.com/zeta-chain/node/pull/1137) - external stress testing
* [1205](https://github.com/zeta-chain/node/pull/1205) - allow setting liquidity cap for ZRC20
* [1260](https://github.com/zeta-chain/node/pull/1260) - add ability to update gas limit
* [1263](https://github.com/zeta-chain/node/pull/1263) - Bitcoin block header and merkle proof
* [1247](https://github.com/zeta-chain/node/pull/1247) - add query command to get all gas stability pool balances
* [1143](https://github.com/zeta-chain/node/pull/1143) - tss funds migration capability
* [1358](https://github.com/zeta-chain/node/pull/1358) - zetaclient thread for zeta supply checks
* [1384](https://github.com/zeta-chain/node/pull/1384) - tx to update an observer

### Fixes

* [1195](https://github.com/zeta-chain/node/pull/1195) - added upgrade name, and allow download. allows to test release
* [1153](https://github.com/zeta-chain/node/pull/1153) - address `cosmos-gosec` lint issues
* [1128](https://github.com/zeta-chain/node/pull/1228) - adding namespaces back in rpc
* [1245](https://github.com/zeta-chain/node/pull/1245) - set unique index for generate cctx
* [1250](https://github.com/zeta-chain/node/pull/1250) - remove error return in `IsAuthorized`
* [1261](https://github.com/zeta-chain/node/pull/1261) - Ethereum comparison checksum/non-checksum format
* [1264](https://github.com/zeta-chain/node/pull/1264) - Blame index update
* [1243](https://github.com/zeta-chain/node/pull/1243) - feed sataoshi/B to zetacore and check actual outTx size
* [1235](https://github.com/zeta-chain/node/pull/1235) - cherry pick all hotfix from v10.0.x (zero-amount, precision, etc.)
* [1257](https://github.com/zeta-chain/node/pull/1257) - register emissions grpc server
* [1277](https://github.com/zeta-chain/node/pull/1277) - read gas limit from smart contract
* [1252](https://github.com/zeta-chain/node/pull/1252) - add CLI command to query system contract
* [1285](https://github.com/zeta-chain/node/pull/1285) - add notice when using `--ledger` with Ethereum HD path
* [1283](https://github.com/zeta-chain/node/pull/1283) - query outtx tracker by chain using prefixed store
* [1280](https://github.com/zeta-chain/node/pull/1280) - minor fixes to stateful upgrade
* [1304](https://github.com/zeta-chain/node/pull/1304) - remove check `gasObtained == outTxGasFee`
* [1308](https://github.com/zeta-chain/node/pull/1308) - begin blocker for mock mainnet

### Refactoring

* [1226](https://github.com/zeta-chain/node/pull/1226) - call `onCrossChainCall` when depositing to a contract
* [1238](https://github.com/zeta-chain/node/pull/1238) - change default mempool version in config
* [1279](https://github.com/zeta-chain/node/pull/1279) - remove duplicate funtion name IsEthereum
* [1289](https://github.com/zeta-chain/node/pull/1289) - skip gas stability pool funding when gasLimit is equal gasUsed

### Chores

* [1193](https://github.com/zeta-chain/node/pull/1193) - switch back to `cosmos/cosmos-sdk`
* [1222](https://github.com/zeta-chain/node/pull/1222) - changed maxNestedMsgs
* [1265](https://github.com/zeta-chain/node/pull/1265) - sync from mockmain
* [1307](https://github.com/zeta-chain/node/pull/1307) - increment handler version

### Tests

* [1135](https://github.com/zeta-chain/node/pull/1135) - Stateful upgrade for smoke tests

### CI

* [1218](https://github.com/zeta-chain/node/pull/1218) - cross-compile release binaries and simplify PR testings
* [1302](https://github.com/zeta-chain/node/pull/1302) - add mainnet builds to goreleaser<|MERGE_RESOLUTION|>--- conflicted
+++ resolved
@@ -14,11 +14,8 @@
 * [3360](https://github.com/zeta-chain/node/pull/3360) - update protocol contract imports using consolidated path
 * [3349](https://github.com/zeta-chain/node/pull/3349) - implement new bitcoin rpc in zetaclient with improved performance and observability
 * [3379](https://github.com/zeta-chain/node/pull/3379) - add Avalanche, Arbitrum and World Chain in chain info
-<<<<<<< HEAD
 * [3381](https://github.com/zeta-chain/node/pull/3381) - split Bitcoin observer and signer into small files and organize outbound logic into reusable/testable functions; renaming, type unification, etc.
-=======
 * [3390](https://github.com/zeta-chain/node/pull/3390) - orchestrator V2: EVM observer-signer
->>>>>>> 840b6e7c
 
 ### Fixes
 
