--- conflicted
+++ resolved
@@ -4,29 +4,22 @@
 
 ### Features
 
-<<<<<<< HEAD
-* [3461](https://github.com/zeta-chain/node/pull/3461) - add new 'ConfirmationParams' field to chain params to enable multiple confirmation count values, deprecating `confirmation_count`
-=======
 * [3461](https://github.com/zeta-chain/node/pull/3461) - add new `ConfirmationParams` field to chain params to enable multiple confirmation count values, deprecating `confirmation_count`
 * [3489](https://github.com/zeta-chain/node/pull/3489) - add Sui chain info
 * [3455](https://github.com/zeta-chain/node/pull/3455) - add `track-cctx` command to zetatools
 * [3506](https://github.com/zeta-chain/node/pull/3506) - define `ConfirmationMode` enum and add it to `InboundParams`, `OutboundParams`, `MsgVoteInbound` and `MsgVoteOutbound`
->>>>>>> 8eb28e67
 
 ### Refactor
 
 * [3381](https://github.com/zeta-chain/node/pull/3381) - split Bitcoin observer and signer into small files and organize outbound logic into reusable/testable functions; renaming, type unification, etc.
 * [3496](https://github.com/zeta-chain/node/pull/3496) - zetaclient uses `ConfirmationParams` instead of old `ConfirmationCount`; use block ranged based observation for btc and evm chain.
 
-<<<<<<< HEAD
-=======
 ### Fixes
 
 * [3501](https://github.com/zeta-chain/node/pull/3501) - fix E2E test failure caused by nil `ConfirmationParams` for Solana and TON
 * [3509](https://github.com/zeta-chain/node/pull/3509) - schedule Bitcoin TSS keysign on interval to avoid TSS keysign spam
 * [3517](https://github.com/zeta-chain/node/pull/3517) - remove duplicate gateway event appending to fix false positive on multiple events in same tx
 
->>>>>>> 8eb28e67
 ### Tests
 
 * [3430](https://github.com/zeta-chain/node/pull/3430) - add simulation test for MsgWithDrawEmission
