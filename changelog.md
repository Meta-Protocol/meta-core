# CHANGELOG

## Unreleased

### Features

* [3353](https://github.com/zeta-chain/node/pull/3353) - add liquidity cap parameter to ZRC20 creation
* [3357](https://github.com/zeta-chain/node/pull/3357) - cosmos-sdk v.50.x upgrade
* [3358](https://github.com/zeta-chain/node/pull/3358) - register aborted CCTX for Bitcoin inbound that carries insufficient depositor fee
* [3368](https://github.com/zeta-chain/node/pull/3368) - cli command to fetch inbound ballot from inbound hash added to zetatools.
* [3425](https://github.com/zeta-chain/node/pull/3425) - enable inscription parsing on Bitcoin mainnet

### Refactor

* [3332](https://github.com/zeta-chain/node/pull/3332) - implement orchestrator V2. Move BTC observer-signer to V2
* [3360](https://github.com/zeta-chain/node/pull/3360) - update protocol contract imports using consolidated path
* [3349](https://github.com/zeta-chain/node/pull/3349) - implement new bitcoin rpc in zetaclient with improved performance and observability
* [3379](https://github.com/zeta-chain/node/pull/3379) - add Avalanche, Arbitrum and World Chain in chain info
* [3390](https://github.com/zeta-chain/node/pull/3390) - orchestrator V2: EVM observer-signer
* [3326](https://github.com/zeta-chain/node/pull/3326) - improve error messages for cctx status object
* [3418](https://github.com/zeta-chain/node/pull/3418) - orchestrator V2: TON observer-signer


### Fixes

* [3374](https://github.com/zeta-chain/node/pull/3374) - remove minimum rent exempt check for SPL token withdrawals
* [3416](https://github.com/zeta-chain/node/pull/3416) - add a check for nil gas price in the CheckTxFee function

<<<<<<< HEAD
### Tests
=======
## v26.0.0

### Features

* [3379](https://github.com/zeta-chain/node/pull/3379) - add Avalanche, Arbitrum and World Chain in chain info

### Fixes

* [3374](https://github.com/zeta-chain/node/pull/3374) - remove minimum rent exempt check for SPL token withdrawals
* [3348](https://github.com/zeta-chain/node/pull/3348) - add support to perform withdraws in ZetaChain `onRevert` call

## v25.0.0
>>>>>>> 084100a1

* [3430](https://github.com/zeta-chain/node/pull/3430) - add simulation test for MsgWithDrawEmission

## v25.0.0

## Refactor

* [2863](https://github.com/zeta-chain/node/pull/2863) - refactor zetacore to delete matured ballots and add a migration script to remove all old ballots.

### Features

* [3235](https://github.com/zeta-chain/node/pull/3235) - add /systemtime telemetry endpoint (zetaclient)
* [3317](https://github.com/zeta-chain/node/pull/3317) - add configurable signer latency correction (zetaclient)
* [3320](https://github.com/zeta-chain/node/pull/3320) - add zetaclient minimum version check

### Tests

* [3205](https://github.com/zeta-chain/node/issues/3205) - move Bitcoin revert address test to advanced group to avoid upgrade test failure
* [3254](https://github.com/zeta-chain/node/pull/3254) - rename v2 E2E tests as evm tests and rename old evm tests as legacy
* [3095](https://github.com/zeta-chain/node/pull/3095) - initialize simulation tests for custom zetachain modules
* [3276](https://github.com/zeta-chain/node/pull/3276) - add Solana E2E performance tests and improve Solana outbounds performance
* [3207](https://github.com/zeta-chain/node/pull/3207) - add simulation test operations for all messages in crosschain and observer module

### Refactor

* [3170](https://github.com/zeta-chain/node/pull/3170) - revamp TSS package in zetaclient
* [3291](https://github.com/zeta-chain/node/pull/3291) - revamp zetaclient initialization (+ graceful shutdown)
* [3319](https://github.com/zeta-chain/node/pull/3319) - implement scheduler for zetaclient

### Fixes

* [3206](https://github.com/zeta-chain/node/pull/3206) - skip Solana unsupported transaction version to not block inbound observation
* [3184](https://github.com/zeta-chain/node/pull/3184) - zetaclient should not retry if inbound vote message validation fails
* [3230](https://github.com/zeta-chain/node/pull/3230) - update pending nonces when aborting a cctx through MsgAbortStuckCCTX
* [3225](https://github.com/zeta-chain/node/pull/3225) - use separate database file names for btc signet and testnet4
* [3242](https://github.com/zeta-chain/node/pull/3242) - set the `Receiver` of `MsgVoteInbound` to the address pulled from solana memo
* [3253](https://github.com/zeta-chain/node/pull/3253) - fix solana inbound version 0 queries and move tss keysign prior to relayer key checking
* [3278](https://github.com/zeta-chain/node/pull/3278) - enforce checksum format for asset address in ZRC20
* [3289](https://github.com/zeta-chain/node/pull/3289) - remove all dynamic peer discovery (zetaclient)
* [3314](https://github.com/zeta-chain/node/pull/3314) - update `last_scanned_block_number` metrics more frequently for Solana chain
* [3321](https://github.com/zeta-chain/node/pull/3321) - make crosschain-call with invalid withdraw revert

## v24.0.0

* [3323](https://github.com/zeta-chain/node/pull/3323) - upgrade cosmos sdk to 0.47.15

## v23.0.0

### Features

* [2984](https://github.com/zeta-chain/node/pull/2984) - add Whitelist message ability to whitelist SPL tokens on Solana
* [3091](https://github.com/zeta-chain/node/pull/3091) - improve build reproducability. `make release{,-build-only}` checksums should now be stable.
* [3124](https://github.com/zeta-chain/node/pull/3124) - integrate SPL deposits
* [3134](https://github.com/zeta-chain/node/pull/3134) - integrate SPL tokens withdraw to Solana
* [3088](https://github.com/zeta-chain/node/pull/3088) - add functions to check and withdraw zrc20 as delegation rewards
* [3182](https://github.com/zeta-chain/node/pull/3182) - enable zetaclient pprof server on port 6061

### Tests

* [3075](https://github.com/zeta-chain/node/pull/3075) - ton: withdraw concurrent, deposit & revert.
* [3105](https://github.com/zeta-chain/node/pull/3105) - split Bitcoin E2E tests into two runners for deposit and withdraw
* [3154](https://github.com/zeta-chain/node/pull/3154) - configure Solana gateway program id for E2E tests
* [3188](https://github.com/zeta-chain/node/pull/3188) - add e2e test for v2 deposit and call with swap
* [3151](https://github.com/zeta-chain/node/pull/3151) - add withdraw emissions to e2e tests

### Refactor

* [3118](https://github.com/zeta-chain/node/pull/3118) - zetaclient: remove hsm signer
* [3122](https://github.com/zeta-chain/node/pull/3122) - improve & refactor zetaclientd cli
* [3125](https://github.com/zeta-chain/node/pull/3125) - drop support for header proofs
* [3131](https://github.com/zeta-chain/node/pull/3131) - move app context update from zetacore client
* [3137](https://github.com/zeta-chain/node/pull/3137) - remove chain.Chain from zetaclientd config

### Fixes

* [3117](https://github.com/zeta-chain/node/pull/3117) - register messages for emissions module to legacy amino codec.
* [3041](https://github.com/zeta-chain/node/pull/3041) - replace libp2p public DHT with private gossip peer discovery and connection gater for inbound connections
* [3106](https://github.com/zeta-chain/node/pull/3106) - prevent blocked CCTX on out of gas during omnichain calls
* [3139](https://github.com/zeta-chain/node/pull/3139) - fix config resolution in orchestrator
* [3149](https://github.com/zeta-chain/node/pull/3149) - abort the cctx if dust amount is detected in the revert outbound
* [3155](https://github.com/zeta-chain/node/pull/3155) - fix potential panic in the Bitcoin inscription parsing
* [3162](https://github.com/zeta-chain/node/pull/3162) - skip depositor fee calculation if transaction does not involve TSS address
* [3179](https://github.com/zeta-chain/node/pull/3179) - support inbound trackers for v2 cctx
* [3192](https://github.com/zeta-chain/node/pull/3192) - fix incorrect zContext origin caused by the replacement of 'sender' with 'revertAddress'

## v22.1.2

## Fixes

- [3181](https://github.com/zeta-chain/node/pull/3181) - add lock around pingRTT to prevent crash

## v22.1.1

## Fixes

- [3171](https://github.com/zeta-chain/node/pull/3171) - infinite discovery address leak

## v22.1.0

## Features

- [3028](https://github.com/zeta-chain/node/pull/3028) - whitelist connection gater

## Fixes

- [3041](https://github.com/zeta-chain/node/pull/3041) - replace DHT with private peer discovery
- [3162](https://github.com/zeta-chain/node/pull/3162) - skip depositor fee calculation on irrelevant transactions

## v22.0.2

## Fixes

- [3144](https://github.com/zeta-chain/node/pull/3145) - out of gas on ZetaClient during `onRevert`

## v22.0.1

## Fixes

- [3140](https://github.com/zeta-chain/node/pull/3140) - allow BTC revert with dust amount

## v22.0.0

## Refactor

* [3073](https://github.com/zeta-chain/node/pull/3073) - improve ZETA deposit check with max supply check

## v21.0.0

### Features

* [2633](https://github.com/zeta-chain/node/pull/2633) - support for stateful precompiled contracts
* [2788](https://github.com/zeta-chain/node/pull/2788) - add common importable zetacored rpc package
* [2784](https://github.com/zeta-chain/node/pull/2784) - staking precompiled contract
* [2795](https://github.com/zeta-chain/node/pull/2795) - support restricted address in Solana
* [2861](https://github.com/zeta-chain/node/pull/2861) - emit events from staking precompile
* [2860](https://github.com/zeta-chain/node/pull/2860) - bank precompiled contract
* [2870](https://github.com/zeta-chain/node/pull/2870) - support for multiple Bitcoin chains in the zetaclient
* [2883](https://github.com/zeta-chain/node/pull/2883) - add chain static information for btc signet testnet
* [2907](https://github.com/zeta-chain/node/pull/2907) - derive Bitcoin tss address by chain id and added more Signet static info
* [2911](https://github.com/zeta-chain/node/pull/2911) - add chain static information for btc testnet4
* [2904](https://github.com/zeta-chain/node/pull/2904) - integrate authenticated calls smart contract functionality into protocol
* [2919](https://github.com/zeta-chain/node/pull/2919) - add inbound sender to revert context
* [2957](https://github.com/zeta-chain/node/pull/2957) - enable Bitcoin inscription support on testnet
* [2896](https://github.com/zeta-chain/node/pull/2896) - add TON inbound observation
* [2987](https://github.com/zeta-chain/node/pull/2987) - add non-EVM standard inbound memo package
* [2979](https://github.com/zeta-chain/node/pull/2979) - add fungible keeper ability to lock/unlock ZRC20 tokens
* [3012](https://github.com/zeta-chain/node/pull/3012) - integrate authenticated calls erc20 smart contract functionality into protocol
* [3025](https://github.com/zeta-chain/node/pull/3025) - standard memo for Bitcoin inbound
* [3028](https://github.com/zeta-chain/node/pull/3028) - whitelist connection gater
* [3019](https://github.com/zeta-chain/node/pull/3019) - add ditribute functions to staking precompile
* [3020](https://github.com/zeta-chain/node/pull/3020) - add support for TON withdrawals

### Refactor

* [2749](https://github.com/zeta-chain/node/pull/2749) - fix all lint errors from govet
* [2725](https://github.com/zeta-chain/node/pull/2725) - refactor SetCctxAndNonceToCctxAndInboundHashToCctx to receive tsspubkey as an argument
* [2802](https://github.com/zeta-chain/node/pull/2802) - set default liquidity cap for new ZRC20s
* [2826](https://github.com/zeta-chain/node/pull/2826) - remove unused code from emissions module and add new parameter for fixed block reward amount
* [2890](https://github.com/zeta-chain/node/pull/2890) - refactor `MsgUpdateChainInfo` to accept a single chain, and add `MsgRemoveChainInfo` to remove a chain
* [2899](https://github.com/zeta-chain/node/pull/2899) - remove btc deposit fee v1 and improve unit tests
* [2952](https://github.com/zeta-chain/node/pull/2952) - add error_message to cctx.status
* [3039](https://github.com/zeta-chain/node/pull/3039) - use `btcd` native APIs to handle Bitcoin Taproot address
* [3082](https://github.com/zeta-chain/node/pull/3082) - replace docker-based bitcoin sidecar inscription build with Golang implementation

### Tests

* [2661](https://github.com/zeta-chain/node/pull/2661) - update connector and erc20Custody addresses in tss migration e2e tests
* [2703](https://github.com/zeta-chain/node/pull/2703) - add e2e tests for stateful precompiled contracts
* [2830](https://github.com/zeta-chain/node/pull/2830) - extend staking precompile tests
* [2867](https://github.com/zeta-chain/node/pull/2867) - skip precompiles test for tss migration
* [2833](https://github.com/zeta-chain/node/pull/2833) - add e2e framework for TON blockchain
* [2874](https://github.com/zeta-chain/node/pull/2874) - add support for multiple runs for precompile tests
* [2895](https://github.com/zeta-chain/node/pull/2895) - add e2e test for bitcoin deposit and call
* [2894](https://github.com/zeta-chain/node/pull/2894) - increase gas limit for TSS vote tx
* [2932](https://github.com/zeta-chain/node/pull/2932) - add gateway upgrade as part of the upgrade test
* [2947](https://github.com/zeta-chain/node/pull/2947) - initialize simulation tests
* [3033](https://github.com/zeta-chain/node/pull/3033) - initialize simulation tests for import and export

### Fixes

* [2674](https://github.com/zeta-chain/node/pull/2674) - allow operators to vote on ballots associated with discarded keygen without affecting the status of the current keygen.
* [2672](https://github.com/zeta-chain/node/pull/2672) - check observer set for duplicates when adding a new observer or updating an existing one
* [2735](https://github.com/zeta-chain/node/pull/2735) - fix the outbound tracker blocking confirmation and outbound processing on EVM chains by locally index outbound txs in zetaclient
* [2944](https://github.com/zeta-chain/node/pull/2844) - add tsspubkey to index for tss keygen voting
* [2842](https://github.com/zeta-chain/node/pull/2842) - fix: move interval assignment out of cctx loop in EVM outbound tx scheduler
* [2853](https://github.com/zeta-chain/node/pull/2853) - calling precompile through sc with sc state update
* [2925](https://github.com/zeta-chain/node/pull/2925) - add recover to init chainer to diplay informative message when starting a node from block 1
* [2909](https://github.com/zeta-chain/node/pull/2909) - add legacy messages back to codec for querier backward compatibility
* [3018](https://github.com/zeta-chain/node/pull/3018) - support `DepositAndCall` and `WithdrawAndCall` with empty payload
* [3030](https://github.com/zeta-chain/node/pull/3030) - Avoid storing invalid Solana gateway address in the `SetGatewayAddress`
* [3047](https://github.com/zeta-chain/node/pull/3047) - wrong block hash in subscribe new heads

## v20.0.0

### Features

* [2578](https://github.com/zeta-chain/node/pull/2578) - add Gateway address in protocol contract list
* [2630](https://github.com/zeta-chain/node/pull/2630) - implement `MsgMigrateERC20CustodyFunds` to migrate the funds from the ERC20Custody to a new contracts (to be used for the new ERC20Custody contract for smart contract V2)
* [2578](https://github.com/zeta-chain/node/pull/2578) - Add Gateway address in protocol contract list
* [2594](https://github.com/zeta-chain/node/pull/2594) - Integrate Protocol Contracts V2 in the protocol
* [2634](https://github.com/zeta-chain/node/pull/2634) - add support for EIP-1559 gas fees
* [2597](https://github.com/zeta-chain/node/pull/2597) - Add generic rpc metrics to zetaclient
* [2538](https://github.com/zeta-chain/node/pull/2538) - add background worker routines to shutdown zetaclientd when needed for tss migration
* [2681](https://github.com/zeta-chain/node/pull/2681) - implement `MsgUpdateERC20CustodyPauseStatus` to pause or unpause ERC20 Custody contract (to be used for the migration process for smart contract V2)
* [2644](https://github.com/zeta-chain/node/pull/2644) - add created_timestamp to cctx status
* [2673](https://github.com/zeta-chain/node/pull/2673) - add relayer key importer, encryption and decryption
* [2633](https://github.com/zeta-chain/node/pull/2633) - support for stateful precompiled contracts
* [2751](https://github.com/zeta-chain/node/pull/2751) - add RPC status check for Solana chain
* [2788](https://github.com/zeta-chain/node/pull/2788) - add common importable zetacored rpc package
* [2784](https://github.com/zeta-chain/node/pull/2784) - staking precompiled contract
* [2795](https://github.com/zeta-chain/node/pull/2795) - support restricted address in Solana
* [2825](https://github.com/zeta-chain/node/pull/2825) - add Bitcoin inscriptions support

### Refactor

* [2615](https://github.com/zeta-chain/node/pull/2615) - Refactor cleanup of outbound trackers
* [2855](https://github.com/zeta-chain/node/pull/2855) - disable Bitcoin witness support for mainnet

### Tests

* [2726](https://github.com/zeta-chain/node/pull/2726) - add e2e tests for deposit and call, deposit and revert
* [2821](https://github.com/zeta-chain/node/pull/2821) - V2 protocol contracts migration e2e tests

### Fixes

* [2654](https://github.com/zeta-chain/node/pull/2654) - add validation for authorization list in when validating genesis state for authorization module
* [2672](https://github.com/zeta-chain/node/pull/2672) - check observer set for duplicates when adding a new observer or updating an existing one
* [2824](https://github.com/zeta-chain/node/pull/2824) - fix Solana deposit number

## v19.0.0

### Breaking Changes

* [2460](https://github.com/zeta-chain/node/pull/2460) - Upgrade to go 1.22. This required us to temporarily remove the QUIC backend from [go-libp2p](https://github.com/libp2p/go-libp2p). If you are a zetaclient operator and have configured quic peers, you need to switch to tcp peers.
* [List of the other breaking changes can be found in this document](docs/releases/v19_breaking_changes.md)

### Features

* [2032](https://github.com/zeta-chain/node/pull/2032) - improve some general structure of the ZetaClient codebase
* [2100](https://github.com/zeta-chain/node/pull/2100) - cosmos v0.47 upgrade
* [2145](https://github.com/zeta-chain/node/pull/2145) - add `ibc` and `ibc-transfer` modules
* [2135](https://github.com/zeta-chain/node/pull/2135) - add develop build version logic
* [2152](https://github.com/zeta-chain/node/pull/2152) - custom priority nonce mempool
* [2113](https://github.com/zeta-chain/node/pull/2113) - add zetaclientd-supervisor process
* [2154](https://github.com/zeta-chain/node/pull/2154) - add `ibccrosschain` module
* [2282](https://github.com/zeta-chain/node/pull/2282) - modify rpc methods to support synthetic txs
* [2258](https://github.com/zeta-chain/node/pull/2258) - add Optimism and Base in static chain information
* [2287](https://github.com/zeta-chain/node/pull/2287) - implement `MsgUpdateChainInfo` message
* [2279](https://github.com/zeta-chain/node/pull/2279) - add a CCTXGateway field to chain static data
* [2275](https://github.com/zeta-chain/node/pull/2275) - add ChainInfo singleton state variable in authority
* [2291](https://github.com/zeta-chain/node/pull/2291) - initialize cctx gateway interface
* [2289](https://github.com/zeta-chain/node/pull/2289) - add an authorization list to keep track of all authorizations on the chain
* [2305](https://github.com/zeta-chain/node/pull/2305) - add new messages `MsgAddAuthorization` and `MsgRemoveAuthorization` that can be used to update the authorization list
* [2313](https://github.com/zeta-chain/node/pull/2313) - add `CheckAuthorization` function to replace the `IsAuthorized` function. The new function uses the authorization list to verify the signer's authorization
* [2312](https://github.com/zeta-chain/node/pull/2312) - add queries `ShowAuthorization` and `ListAuthorizations`
* [2319](https://github.com/zeta-chain/node/pull/2319) - use `CheckAuthorization` function in all messages
* [2325](https://github.com/zeta-chain/node/pull/2325) - revert telemetry server changes
* [2339](https://github.com/zeta-chain/node/pull/2339) - add binaries related question to syncing issue form
* [2366](https://github.com/zeta-chain/node/pull/2366) - add migration script for adding authorizations table
* [2372](https://github.com/zeta-chain/node/pull/2372) - add queries for tss fund migration info
* [2416](https://github.com/zeta-chain/node/pull/2416) - add Solana chain information
* [2465](https://github.com/zeta-chain/node/pull/2465) - add Solana inbound SOL token observation
* [2497](https://github.com/zeta-chain/node/pull/2416) - support for runtime chain (de)provisioning
* [2518](https://github.com/zeta-chain/node/pull/2518) - add support for Solana address in zetacore
* [2483](https://github.com/zeta-chain/node/pull/2483) - add priorityFee (gasTipCap) gas to the state
* [2567](https://github.com/zeta-chain/node/pull/2567) - add sign latency metric to zetaclient (zetaclient_sign_latency)
* [2524](https://github.com/zeta-chain/node/pull/2524) - add inscription envelop parsing
* [2560](https://github.com/zeta-chain/node/pull/2560) - add support for Solana SOL token withdraw
* [2533](https://github.com/zeta-chain/node/pull/2533) - parse memo from both OP_RETURN and inscription
* [2765](https://github.com/zeta-chain/node/pull/2765) - bitcoin depositor fee improvement

### Refactor

* [2094](https://github.com/zeta-chain/node/pull/2094) - upgrade go-tss to use cosmos v0.47
* [2110](https://github.com/zeta-chain/node/pull/2110) - move non-query rate limiter logic to zetaclient side and code refactor
* [2032](https://github.com/zeta-chain/node/pull/2032) - improve some general structure of the ZetaClient codebase
* [2097](https://github.com/zeta-chain/node/pull/2097) - refactor lightclient verification flags to account for individual chains
* [2071](https://github.com/zeta-chain/node/pull/2071) - Modify chains struct to add all chain related information
* [2118](https://github.com/zeta-chain/node/pull/2118) - consolidate inbound and outbound naming
* [2124](https://github.com/zeta-chain/node/pull/2124) - removed unused variables and method
* [2150](https://github.com/zeta-chain/node/pull/2150) - created `chains` `zetacore` `orchestrator` packages in zetaclient and reorganized source files accordingly
* [2210](https://github.com/zeta-chain/node/pull/2210) - removed unnecessary panics in the zetaclientd process
* [2205](https://github.com/zeta-chain/node/pull/2205) - remove deprecated variables pre-v17
* [2226](https://github.com/zeta-chain/node/pull/2226) - improve Go formatting with imports standardization and max line length to 120
* [2262](https://github.com/zeta-chain/node/pull/2262) - refactor MsgUpdateZRC20 into MsgPauseZrc20 and MsgUnPauseZRC20
* [2290](https://github.com/zeta-chain/node/pull/2290) - rename `MsgAddBlameVote` message to `MsgVoteBlame`
* [2269](https://github.com/zeta-chain/node/pull/2269) - refactor MsgUpdateCrosschainFlags into MsgEnableCCTX, MsgDisableCCTX and MsgUpdateGasPriceIncreaseFlags
* [2306](https://github.com/zeta-chain/node/pull/2306) - refactor zetaclient outbound transaction signing logic
* [2296](https://github.com/zeta-chain/node/pull/2296) - move `testdata` package to `testutil` to organize test-related utilities
* [2317](https://github.com/zeta-chain/node/pull/2317) - add ValidateOutbound method for cctx orchestrator
* [2340](https://github.com/zeta-chain/node/pull/2340) - add ValidateInbound method for cctx orchestrator
* [2344](https://github.com/zeta-chain/node/pull/2344) - group common data of EVM/Bitcoin signer and observer using base structs
* [2357](https://github.com/zeta-chain/node/pull/2357) - integrate base Signer structure into EVM/Bitcoin Signer
* [2359](https://github.com/zeta-chain/node/pull/2359) - integrate base Observer structure into EVM/Bitcoin Observer
* [2375](https://github.com/zeta-chain/node/pull/2375) - improve & speedup code formatting
* [2380](https://github.com/zeta-chain/node/pull/2380) - use `ChainInfo` in `authority` to allow dynamically support new chains
* [2395](https://github.com/zeta-chain/node/pull/2395) - converge AppContext with ZetaCoreContext in zetaclient
* [2428](https://github.com/zeta-chain/node/pull/2428) - propagate context across codebase & refactor zetacore client
* [2464](https://github.com/zeta-chain/node/pull/2464) - move common voting logic to voting.go and add new function VoteOnBallot
* [2515](https://github.com/zeta-chain/node/pull/2515) - replace chainName by chainID for ChainNonces indexing
* [2541](https://github.com/zeta-chain/node/pull/2541) - deprecate ChainName field in Chain object
* [2542](https://github.com/zeta-chain/node/pull/2542) - adjust permissions to be more restrictive
* [2572](https://github.com/zeta-chain/node/pull/2572) - turn off IBC modules
* [2556](https://github.com/zeta-chain/node/pull/2556) - refactor migrator length check to use consensus type
* [2568](https://github.com/zeta-chain/node/pull/2568) - improve AppContext by converging chains, chainParams, enabledChains, and additionalChains into a single zctx.Chain

### Tests

* [2047](https://github.com/zeta-chain/node/pull/2047) - fix liquidity cap advanced test
* [2181](https://github.com/zeta-chain/node/pull/2181) - add more assertion and test cases in ZEVM message passing E2E tests
* [2184](https://github.com/zeta-chain/node/pull/2184) - add tx priority checks to e2e tests
* [2199](https://github.com/zeta-chain/node/pull/2199) - custom priority mempool unit tests
* [2240](https://github.com/zeta-chain/node/pull/2240) - removed hard-coded Bitcoin regnet chainID in E2E withdraw tests
* [2266](https://github.com/zeta-chain/node/pull/2266) - try fixing E2E test `crosschain_swap` failure `btc transaction not signed`
* [2294](https://github.com/zeta-chain/node/pull/2294) - add and fix existing ethermint rpc unit test
* [2329](https://github.com/zeta-chain/node/pull/2329) - fix TODOs in rpc unit tests
* [2342](https://github.com/zeta-chain/node/pull/2342) - extend rpc unit tests with testing extension to include synthetic ethereum txs
* [2299](https://github.com/zeta-chain/node/pull/2299) - add `zetae2e` command to deploy test contracts
* [2364](https://github.com/zeta-chain/node/pull/2364) - add stateful upgrade test
* [2360](https://github.com/zeta-chain/node/pull/2360) - add stateful e2e tests.
* [2349](https://github.com/zeta-chain/node/pull/2349) - add TestBitcoinDepositRefund and WithdrawBitcoinMultipleTimes E2E tests
* [2368](https://github.com/zeta-chain/node/pull/2368) - eliminate panic usage across testing suite
* [2369](https://github.com/zeta-chain/node/pull/2369) - fix random cross-chain swap failure caused by using tiny UTXO
* [2549](https://github.com/zeta-chain/node/pull/2459) - add separate accounts for each policy in e2e tests
* [2415](https://github.com/zeta-chain/node/pull/2415) - add e2e test for upgrade and test admin functionalities
* [2440](https://github.com/zeta-chain/node/pull/2440) - Add e2e test for TSS migration
* [2473](https://github.com/zeta-chain/node/pull/2473) - add e2e tests for most used admin transactions

### Fixes

* [1484](https://github.com/zeta-chain/node/issues/1484) - replaced hard-coded `MaxLookaheadNonce` with a default lookback factor
* [2125](https://github.com/zeta-chain/node/pull/2125) - fix develop upgrade test
* [2222](https://github.com/zeta-chain/node/pull/2222) - removed `maxHeightDiff` to let observer scan from Bitcoin height where it left off
* [2233](https://github.com/zeta-chain/node/pull/2233) - fix `IsSupported` flag not properly updated in zetaclient's context
* [2243](https://github.com/zeta-chain/node/pull/2243) - fix incorrect bitcoin outbound height in the CCTX outbound parameter
* [2256](https://github.com/zeta-chain/node/pull/2256) - fix rate limiter falsely included reverted non-withdraw cctxs
* [2327](https://github.com/zeta-chain/node/pull/2327) - partially cherry picked the fix to Bitcoin outbound dust amount
* [2362](https://github.com/zeta-chain/node/pull/2362) - set 1000 satoshis as minimum BTC amount that can be withdrawn from zEVM
* [2382](https://github.com/zeta-chain/node/pull/2382) - add tx input and gas in rpc methods for synthetic eth txs
* [2396](https://github.com/zeta-chain/node/issues/2386) - special handle bitcoin testnet gas price estimator
* [2434](https://github.com/zeta-chain/node/pull/2434) - the default database when running `zetacored init` is now pebbledb
* [2481](https://github.com/zeta-chain/node/pull/2481) - increase gas limit inbound and outbound vote message to 500k
* [2545](https://github.com/zeta-chain/node/pull/2545) - check solana minimum rent exempt to avoid outbound failure
* [2547](https://github.com/zeta-chain/node/pull/2547) - limit max txs in priority mempool
* [2628](https://github.com/zeta-chain/node/pull/2628) - avoid submitting invalid hashes to outbound tracker

### CI

* [2388](https://github.com/zeta-chain/node/pull/2388) - added GitHub attestations of binaries produced in the release workflow.
* [2285](https://github.com/zeta-chain/node/pull/2285) - added nightly EVM performance testing pipeline, modified localnet testing docker image to utilize debian:bookworm, removed build-jet runners where applicable, removed deprecated/removed upgrade path testing pipeline
* [2268](https://github.com/zeta-chain/node/pull/2268) - updated the publish-release pipeline to utilize the Github Actions Ubuntu 20.04 Runners
* [2070](https://github.com/zeta-chain/node/pull/2070) - Added commands to build binaries from the working branch as a live full node rpc to test non-governance changes
* [2119](https://github.com/zeta-chain/node/pull/2119) - Updated the release pipeline to only run on hotfix/ and release/ branches. Added option to only run pre-checks and not cut release as well. Switched approval steps to use environments
* [2189](https://github.com/zeta-chain/node/pull/2189) - Updated the docker tag when a release trigger runs to be the github event for the release name which should be the version. Removed mac specific build as the arm build should handle that
* [2191](https://github.com/zeta-chain/node/pull/2191) - Fixed conditional logic for the docker build step for non release builds to not overwrite the github tag
* [2192](https://github.com/zeta-chain/node/pull/2192) - Added release status checker and updater pipeline that will update release statuses when they go live on network
* [2335](https://github.com/zeta-chain/node/pull/2335) - ci: updated the artillery report to publish to artillery cloud
* [2377](https://github.com/zeta-chain/node/pull/2377) - ci: adjusted sast-linters.yml to not scan itself, nor alert on removal of nosec.
* [2400](https://github.com/zeta-chain/node/pull/2400) - ci: adjusted the performance test to pass or fail pipeline based on test results, alert slack, and launch network with state. Fixed connection issues as well.
* [2425](https://github.com/zeta-chain/node/pull/2425) - Added verification to performance testing pipeline to ensure p99 aren't above 2000ms and p50 aren't above 40ms, Tweaked the config to 400 users requests per second. 425 is the current max before it starts failing.

### Documentation

* [2321](https://github.com/zeta-chain/node/pull/2321) - improve documentation for ZetaClient functions and packages

### Performance

* [2482](https://github.com/zeta-chain/node/pull/2482) - increase the outbound tracker buffer length from 2 to 5

## v18.0.0

* [2470](https://github.com/zeta-chain/node/pull/2470) - add Polygon, Base and Base Sepolia in static chain info

## v17.0.1

### Fixes

* hotfix/v17.0.1 - modify the amount field in CCTXs that carry dust BTC amounts to avoid dust output error

## v17.0.0

### Fixes

* [2249](https://github.com/zeta-chain/node/pull/2249) - fix inbound and outbound validation for BSC chain
* [2265](https://github.com/zeta-chain/node/pull/2265) - fix rate limiter query for revert cctxs

## v16.0.0

### Breaking Changes

* Admin policies have been moved from `observer` to a new module `authority`
  * Updating admin policies now requires to send a governance proposal executing the `UpdatePolicies` message in the `authority` module
  * The `Policies` query of the `authority` module must be used to get the current admin policies
  * `PolicyType_group1` has been renamed into `PolicyType_groupEmergency` and `PolicyType_group2` has been renamed into `PolicyType_groupAdmin`

* A new module called `lightclient` has been created for the blocker header and proof functionality to add inbound and outbound trackers in a permissionless manner (currently deactivated on live networks)
  * The list of block headers are now stored in the `lightclient` module instead of the `observer` module
    * The message to vote on new block headers is still in the `observer` module but has been renamed to `MsgVoteBlockHeader` instead of `MsgAddBlockHeader`
    * The `GetAllBlockHeaders` query has been moved to the `lightclient` module and renamed to `BlockHeaderAll`
    * The `GetBlockHeaderByHash` query has been moved to the `lightclient` module and renamed to `BlockHeader`
    * The `GetBlockHeaderStateByChain` query has been moved to the `lightclient` module and renamed to `ChainState`
    * The `Prove` query has been moved to the `lightclient` module
    * The `BlockHeaderVerificationFlags` has been deprecated in `CrosschainFlags`, `VerificationFlags` should be used instead

* `MsgGasPriceVoter` message in the `crosschain` module has been renamed to `MsgVoteGasPrice`
  * The structure of the message remains the same

* `MsgCreateTSSVoter` message in the `crosschain` module has been moved to the `observer` module and renamed to `MsgVoteTSS`
  * The structure of the message remains the same

### Refactor

* [1511](https://github.com/zeta-chain/node/pull/1511) - move ballot voting logic from `crosschain` to `observer`
* [1783](https://github.com/zeta-chain/node/pull/1783) - refactor zetaclient metrics naming and structure
* [1774](https://github.com/zeta-chain/node/pull/1774) - split params and config in zetaclient
* [1831](https://github.com/zeta-chain/node/pull/1831) - removing unnecessary pointers in context structure
* [1864](https://github.com/zeta-chain/node/pull/1864) - prevent panic in param management
* [1848](https://github.com/zeta-chain/node/issues/1848) - create a method to observe deposits to tss address in one evm block
* [1885](https://github.com/zeta-chain/node/pull/1885) - change important metrics on port 8123 to be prometheus compatible
* [1863](https://github.com/zeta-chain/node/pull/1863) - remove duplicate ValidateChainParams function
* [1914](https://github.com/zeta-chain/node/pull/1914) - move crosschain flags to core context in zetaclient
* [1948](https://github.com/zeta-chain/node/pull/1948) - remove deprecated GetTSSAddress query in crosschain module
* [1936](https://github.com/zeta-chain/node/pull/1936) - refactor common package into subpackages and rename to pkg
* [1966](https://github.com/zeta-chain/node/pull/1966) - move TSS vote message from crosschain to observer
* [1853](https://github.com/zeta-chain/node/pull/1853) - refactor vote inbound tx and vote outbound tx
* [1815](https://github.com/zeta-chain/node/pull/1815) - add authority module for authorized actions
* [1976](https://github.com/zeta-chain/node/pull/1976) - add lightclient module for header and proof functionality
* [2001](https://github.com/zeta-chain/node/pull/2001) - replace broadcast mode block with sync and remove fungible params
* [1989](https://github.com/zeta-chain/node/pull/1989) - simplify `IsSendOutTxProcessed` method and add unit tests
* [2013](https://github.com/zeta-chain/node/pull/2013) - rename `GasPriceVoter` message to `VoteGasPrice`
* [2059](https://github.com/zeta-chain/node/pull/2059) - Remove unused params from all functions in zetanode
* [2071](https://github.com/zeta-chain/node/pull/2071) - Modify chains struct to add all chain related information
* [2076](https://github.com/zeta-chain/node/pull/2076) - automatically deposit native zeta to an address if it doesn't exist on ZEVM
* [2169](https://github.com/zeta-chain/node/pull/2169) - Limit zEVM revert transactions to coin type ZETA

### Features

* [1789](https://github.com/zeta-chain/node/issues/1789) - block cross-chain transactions that involve restricted addresses
* [1755](https://github.com/zeta-chain/node/issues/1755) - use evm JSON RPC for inbound tx (including blob tx) observation
* [1884](https://github.com/zeta-chain/node/pull/1884) - added zetatool cmd, added subcommand to filter deposits
* [1942](https://github.com/zeta-chain/node/pull/1982) - support Bitcoin P2TR, P2WSH, P2SH, P2PKH addresses
* [1935](https://github.com/zeta-chain/node/pull/1935) - add an operational authority group
* [1954](https://github.com/zeta-chain/node/pull/1954) - add metric for concurrent keysigns
* [1979](https://github.com/zeta-chain/node/pull/1979) - add script to import genesis data into an existing genesis file
* [2006](https://github.com/zeta-chain/node/pull/2006) - add Amoy testnet static chain information
* [2045](https://github.com/zeta-chain/node/pull/2046) - add grpc query with outbound rate limit for zetaclient to use
* [2046](https://github.com/zeta-chain/node/pull/2046) - add state variable in crosschain for rate limiter flags
* [2034](https://github.com/zeta-chain/node/pull/2034) - add support for zEVM message passing
* [1825](https://github.com/zeta-chain/node/pull/1825) - add a message to withdraw emission rewards

### Tests

* [1767](https://github.com/zeta-chain/node/pull/1767) - add unit tests for emissions module begin blocker
* [1816](https://github.com/zeta-chain/node/pull/1816) - add args to e2e tests
* [1791](https://github.com/zeta-chain/node/pull/1791) - add e2e tests for feature of restricted address
* [1787](https://github.com/zeta-chain/node/pull/1787) - add unit tests for cross-chain evm hooks and e2e test failed withdraw to BTC legacy address
* [1840](https://github.com/zeta-chain/node/pull/1840) - fix code coverage test failures ignored in CI
* [1870](https://github.com/zeta-chain/node/pull/1870) - enable emissions pool in local e2e testing
* [1868](https://github.com/zeta-chain/node/pull/1868) - run e2e btc tests locally
* [1851](https://github.com/zeta-chain/node/pull/1851) - rename usdt to erc20 in e2e tests
* [1872](https://github.com/zeta-chain/node/pull/1872) - remove usage of RPC in unit test
* [1805](https://github.com/zeta-chain/node/pull/1805) - add admin and performance test and fix upgrade test
* [1879](https://github.com/zeta-chain/node/pull/1879) - full coverage for messages in types packages
* [1899](https://github.com/zeta-chain/node/pull/1899) - add empty test files so packages are included in coverage
* [1900](https://github.com/zeta-chain/node/pull/1900) - add testing for external chain migration
* [1903](https://github.com/zeta-chain/node/pull/1903) - common package tests
* [1961](https://github.com/zeta-chain/node/pull/1961) - improve observer module coverage
* [1967](https://github.com/zeta-chain/node/pull/1967) - improve crosschain module coverage
* [1955](https://github.com/zeta-chain/node/pull/1955) - improve emissions module coverage
* [1941](https://github.com/zeta-chain/node/pull/1941) - add unit tests for zetacore package
* [1985](https://github.com/zeta-chain/node/pull/1985) - improve fungible module coverage
* [1992](https://github.com/zeta-chain/node/pull/1992) - remove setupKeeper from crosschain module
* [2008](https://github.com/zeta-chain/node/pull/2008) - add test for connector bytecode update
* [2047](https://github.com/zeta-chain/node/pull/2047) - fix liquidity cap advanced test
* [2076](https://github.com/zeta-chain/node/pull/2076) - automatically deposit native zeta to an address if it doesn't exist on ZEVM

### Fixes

* [1861](https://github.com/zeta-chain/node/pull/1861) - fix `ObserverSlashAmount` invalid read
* [1880](https://github.com/zeta-chain/node/issues/1880) - lower the gas price multiplier for EVM chains
* [1883](https://github.com/zeta-chain/node/issues/1883) - zetaclient should check 'IsSupported' flag to pause/unpause a specific chain
* [2076](https://github.com/zeta-chain/node/pull/2076) - automatically deposit native zeta to an address if it doesn't exist on ZEVM
* [1633](https://github.com/zeta-chain/node/issues/1633) - zetaclient should be able to pick up new connector and erc20Custody addresses
* [1944](https://github.com/zeta-chain/node/pull/1944) - fix evm signer unit tests
* [1888](https://github.com/zeta-chain/node/issues/1888) - zetaclient should stop inbound/outbound txs according to cross-chain flags
* [1970](https://github.com/zeta-chain/node/issues/1970) - remove the timeout in the evm outtx tracker processing thread

### Chores

* [1814](https://github.com/zeta-chain/node/pull/1814) - fix code coverage ignore for protobuf generated files

### CI

* [1958](https://github.com/zeta-chain/node/pull/1958) - Fix e2e advanced test debug checkbox
* [1945](https://github.com/zeta-chain/node/pull/1945) - update advanced testing pipeline to not execute tests that weren't selected so they show skipped instead of skipping steps
* [1940](https://github.com/zeta-chain/node/pull/1940) - adjust release pipeline to be created as pre-release instead of latest
* [1867](https://github.com/zeta-chain/node/pull/1867) - default restore_type for full node docker-compose to snapshot instead of statesync for reliability
* [1891](https://github.com/zeta-chain/node/pull/1891) - fix typo that was introduced to docker-compose and a typo in start.sh for the docker start script for full nodes
* [1894](https://github.com/zeta-chain/node/pull/1894) - added download binaries and configs to the start sequence so it will download binaries that don't exist
* [1953](https://github.com/zeta-chain/node/pull/1953) - run E2E tests for all PRs

## Version: v15.0.0

### Features

* [1912](https://github.com/zeta-chain/node/pull/1912) - add reset chain nonces msg

## Version: v14.0.1

* [1817](https://github.com/zeta-chain/node/pull/1817) - Add migration script to fix pending and chain nonces on testnet

## Version: v13.0.0

### Breaking Changes

* `zetaclientd start`: now requires 2 inputs from stdin: hotkey password and tss keyshare password
  Starting zetaclient now requires two passwords to be input; one for the hotkey and another for the tss key-share

### Features

* [1698](https://github.com/zeta-chain/node/issues/1698) - bitcoin dynamic depositor fee

### Docs

* [1731](https://github.com/zeta-chain/node/pull/1731) added doc for hotkey and tss key-share password prompts

### Features

* [1728] (https://github.com/zeta-chain/node/pull/1728) - allow aborted transactions to be refunded by minting tokens to zEvm

### Refactor

* [1766](https://github.com/zeta-chain/node/pull/1766) - Refactors the `PostTxProcessing` EVM hook functionality to deal with invalid withdraw events
* [1630](https://github.com/zeta-chain/node/pull/1630) - added password prompts for hotkey and tss keyshare in zetaclient
* [1760](https://github.com/zeta-chain/node/pull/1760) - Make staking keeper private in crosschain module
* [1809](https://github.com/zeta-chain/node/pull/1809) - Refactored tryprocessout function in evm signer

### Fixes

* [1678](https://github.com/zeta-chain/node/issues/1678) - clean cached stale block to fix evm outtx hash mismatch
* [1690](https://github.com/zeta-chain/node/issues/1690) - double watched gas prices and fix btc scheduler
* [1687](https://github.com/zeta-chain/node/pull/1687) - only use EVM supported chains for gas stability pool
* [1692](https://github.com/zeta-chain/node/pull/1692) - fix get params query for emissions module
* [1706](https://github.com/zeta-chain/node/pull/1706) - fix CLI crosschain show-out-tx-tracker
* [1707](https://github.com/zeta-chain/node/issues/1707) - fix bitcoin fee rate estimation
* [1712](https://github.com/zeta-chain/node/issues/1712) - increase EVM outtx inclusion timeout to 20 minutes
* [1733](https://github.com/zeta-chain/node/pull/1733) - remove the unnecessary 2x multiplier in the convertGasToZeta RPC
* [1721](https://github.com/zeta-chain/node/issues/1721) - zetaclient should provide bitcoin_chain_id when querying TSS address
* [1744](https://github.com/zeta-chain/node/pull/1744) - added cmd to encrypt tss keyshare file, allowing empty tss password for backward compatibility

### Tests

* [1584](https://github.com/zeta-chain/node/pull/1584) - allow to run E2E tests on any networks
* [1746](https://github.com/zeta-chain/node/pull/1746) - rename smoke tests to e2e tests
* [1753](https://github.com/zeta-chain/node/pull/1753) - fix gosec errors on usage of rand package
* [1762](https://github.com/zeta-chain/node/pull/1762) - improve coverage for fungible module
* [1782](https://github.com/zeta-chain/node/pull/1782) - improve coverage for fungible module system contract

### CI

* Adjusted the release pipeline to be a manually executed pipeline with an approver step. The pipeline now executes all the required tests run before the approval step unless skipped
* Added pipeline to build and push docker images into dockerhub on release for ubuntu and macos
* Adjusted the pipeline for building and pushing docker images for MacOS to install and run docker
* Added docker-compose and make commands for launching full nodes. `make mainnet-zetarpc-node`  `make mainnet-bitcoind-node`
* Made adjustments to the docker-compose for launching mainnet full nodes to include examples of using the docker images build from the docker image build pipeline
* [1736](https://github.com/zeta-chain/node/pull/1736) - chore: add Ethermint endpoints to OpenAPI
* Re-wrote Dockerfile for building Zetacored docker images
* Adjusted the docker-compose files for Zetacored nodes to utilize the new docker image
* Added scripts for the new docker image that facilitate the start up automation
* Adjusted the docker pipeline slightly to pull the version on PR from the app.go file
* [1781](https://github.com/zeta-chain/node/pull/1781) - add codecov coverage report in CI
* fixed the download binary script to use relative pathing from binary_list file

### Features

* [1425](https://github.com/zeta-chain/node/pull/1425) add `whitelist-erc20` command

### Chores

* [1729](https://github.com/zeta-chain/node/pull/1729) - add issue templates
* [1754](https://github.com/zeta-chain/node/pull/1754) - cleanup expected keepers

## Version: v12.2.4

### Fixes

* [1638](https://github.com/zeta-chain/node/issues/1638) - additional check to make sure external chain height always increases
* [1672](https://github.com/zeta-chain/node/pull/1672) - paying 50% more than base gas price to buffer EIP1559 gas price increase
* [1642](https://github.com/zeta-chain/node/pull/1642) - Change WhitelistERC20 authorization from group1 to group2
* [1610](https://github.com/zeta-chain/node/issues/1610) - add pending outtx hash to tracker after monitoring for 10 minutes
* [1656](https://github.com/zeta-chain/node/issues/1656) - schedule bitcoin keysign with intervals to avoid keysign failures
* [1662](https://github.com/zeta-chain/node/issues/1662) - skip Goerli BlobTxType transactions introduced in Dencun upgrade
* [1663](https://github.com/zeta-chain/node/issues/1663) - skip Mumbai empty block if ethclient sanity check fails
* [1661](https://github.com/zeta-chain/node/issues/1661) - use estimated SegWit tx size for Bitcoin gas fee calculation
* [1667](https://github.com/zeta-chain/node/issues/1667) - estimate SegWit tx size in uinit of vByte
* [1675](https://github.com/zeta-chain/node/issues/1675) - use chain param ConfirmationCount for bitcoin confirmation

## Chores

* [1694](https://github.com/zeta-chain/node/pull/1694) - remove standalone network, use require testing package for the entire node folder

## Version: v12.1.0

### Tests

* [1577](https://github.com/zeta-chain/node/pull/1577) - add chain header tests in E2E tests and fix admin tests

### Features

* [1658](https://github.com/zeta-chain/node/pull/1658) - modify emission distribution to use fixed block rewards

### Fixes

* [1535](https://github.com/zeta-chain/node/issues/1535) - Avoid voting on wrong ballots due to false blockNumber in EVM tx receipt
* [1588](https://github.com/zeta-chain/node/pull/1588) - fix chain params comparison logic
* [1650](https://github.com/zeta-chain/node/pull/1605) - exempt (discounted) *system txs* from min gas price check and gas fee deduction
* [1632](https://github.com/zeta-chain/node/pull/1632) - set keygen to `KeygenStatus_KeyGenSuccess` if its in `KeygenStatus_PendingKeygen`
* [1576](https://github.com/zeta-chain/node/pull/1576) - Fix zetaclient crash due to out of bound integer conversion and log prints
* [1575](https://github.com/zeta-chain/node/issues/1575) - Skip unsupported chain parameters by IsSupported flag

### CI

* [1580](https://github.com/zeta-chain/node/pull/1580) - Fix release pipelines cleanup step

### Chores

* [1585](https://github.com/zeta-chain/node/pull/1585) - Updated release instructions
* [1615](https://github.com/zeta-chain/node/pull/1615) - Add upgrade handler for version v12.1.0

### Features

* [1591](https://github.com/zeta-chain/node/pull/1591) - support lower gas limit for voting on inbound and outbound transactions
* [1592](https://github.com/zeta-chain/node/issues/1592) - check inbound tracker tx hash against Tss address and some refactor on inTx observation

### Refactoring

* [1628](https://github.com/zeta-chain/node/pull/1628) optimize return and simplify code
* [1640](https://github.com/zeta-chain/node/pull/1640) reorganize zetaclient into subpackages
* [1619](https://github.com/zeta-chain/node/pull/1619) - Add evm fee calculation to tss migration of evm chains

## Version: v12.0.0

### Breaking Changes

TSS and chain validation related queries have been moved from `crosschain` module to `observer` module:
* `PendingNonces` :Changed from `/zeta-chain/crosschain/pendingNonces/{chain_id}/{address}` to `/zeta-chain/observer/pendingNonces/{chain_id}/{address}` . It returns all the pending nonces for a chain id and address. This returns the current pending nonces for the chain
* `ChainNonces` : Changed from `/zeta-chain/crosschain/chainNonces/{chain_id}` to`/zeta-chain/observer/chainNonces/{chain_id}` . It returns all the chain nonces for a chain id. This returns the current nonce of the TSS address for the chain
* `ChainNoncesAll` :Changed from `/zeta-chain/crosschain/chainNonces` to `/zeta-chain/observer/chainNonces` . It returns all the chain nonces for all chains. This returns the current nonce of the TSS address for all chains

All chains now have the same observer set:
* `ObserversByChain`: `/zeta-chain/observer/observers_by_chain/{observation_chain}` has been removed and replaced with `/zeta-chain/observer/observer_set`. All chains have the same observer set
* `AllObserverMappers`: `/zeta-chain/observer/all_observer_mappers` has been removed. `/zeta-chain/observer/observer_set` should be used to get observers.

Observer params and core params have been merged into chain params:
* `Params`: `/zeta-chain/observer/params` no longer returns observer params. Observer params data have been moved to chain params described below.
* `GetCoreParams`: Renamed into `GetChainParams`. `/zeta-chain/observer/get_core_params` moved to `/zeta-chain/observer/get_chain_params`
* `GetCoreParamsByChain`: Renamed into `GetChainParamsForChain`. `/zeta-chain/observer/get_core_params_by_chain` moved to `/zeta-chain/observer/get_chain_params_by_chain`

Getting the correct TSS address for Bitcoin now requires providing the Bitcoin chain id:
* `GetTssAddress` : Changed from `/zeta-chain/observer/get_tss_address/` to `/zeta-chain/observer/getTssAddress/{bitcoin_chain_id}` . Optional bitcoin chain id can now be passed as a parameter to fetch the correct tss for required BTC chain. This parameter only affects the BTC tss address in the response

### Features

* [1498](https://github.com/zeta-chain/node/pull/1498) - Add monitoring(grafana, prometheus, ethbalance) for localnet testing
* [1395](https://github.com/zeta-chain/node/pull/1395) - Add state variable to track aborted zeta amount
* [1410](https://github.com/zeta-chain/node/pull/1410) - `snapshots` commands
* enable zetaclients to use dynamic gas price on zetachain - enables >0 min_gas_price in feemarket module
* add static chain data for Sepolia testnet
* added metrics to track the burn rate of the hotkey in the telemetry server as well as prometheus

### Fixes

* [1554](https://github.com/zeta-chain/node/pull/1554) - Screen out unconfirmed UTXOs that are not created by TSS itself
* [1560](https://github.com/zeta-chain/node/issues/1560) - Zetaclient post evm-chain outtx hashes only when receipt is available
* [1516](https://github.com/zeta-chain/node/issues/1516) - Unprivileged outtx tracker removal
* [1537](https://github.com/zeta-chain/node/issues/1537) - Sanity check events of ZetaSent/ZetaReceived/ZetaRevertedWithdrawn/Deposited
* [1530](https://github.com/zeta-chain/node/pull/1530) - Outbound tx confirmation/inclusion enhancement
* [1496](https://github.com/zeta-chain/node/issues/1496) - post block header for enabled EVM chains only
* [1518](https://github.com/zeta-chain/node/pull/1518) - Avoid duplicate keysign if an outTx is already pending
* fix Code4rena issue - zetaclients potentially miss inTx when PostSend (or other RPC) fails
* fix go-staticcheck warnings for zetaclient
* fix Athens-3 issue - incorrect pending-tx inclusion and incorrect confirmation count
* masked zetaclient config at startup
* set limit for queried pending cctxs
* add check to verify new tss has been produced when triggering tss funds migration
* fix Athens-3 log print issue - avoid posting unnecessary outtx confirmation
* fix docker build issues with version: golang:1.20-alpine3.18
* [1525](https://github.com/zeta-chain/node/pull/1525) - relax EVM chain block header length check 1024->4096
* [1522](https://github.com/zeta-chain/node/pull/1522/files) - block `distribution` module account from receiving zeta
* [1528](https://github.com/zeta-chain/node/pull/1528) - fix panic caused on decoding malformed BTC addresses
* [1536](https://github.com/zeta-chain/node/pull/1536) - add index to check previously finalized inbounds
* [1556](https://github.com/zeta-chain/node/pull/1556) - add emptiness check for topic array in event parsing
* [1546](https://github.com/zeta-chain/node/pull/1546) - fix reset of pending nonces on genesis import
* [1555](https://github.com/zeta-chain/node/pull/1555) - Reduce websocket message limit to 10MB
* [1567](https://github.com/zeta-chain/node/pull/1567) - add bitcoin chain id to fetch the tss address rpc endpoint
* [1501](https://github.com/zeta-chain/node/pull/1501) - fix stress test - use new refactored config file and smoketest runner
* [1589](https://github.com/zeta-chain/node/pull/1589) - add bitcoin chain id to `get tss address` and `get tss address historical` cli query

### Refactoring

* [1552](https://github.com/zeta-chain/node/pull/1552) - requires group2 to enable header verification
* [1211](https://github.com/zeta-chain/node/issues/1211) - use `grpc` and `msg` for query and message files
* refactor cctx scheduler - decouple evm cctx scheduler from btc cctx scheduler
* move tss state from crosschain to observer
* move pending nonces, chain nonces and nonce to cctx to observer
* move tss related cli from crosschain to observer
* reorganize smoke tests structure
* Add pagination to queries which iterate over large data sets InTxTrackerAll ,PendingNoncesAll ,AllBlameRecord ,TssHistory
* GetTssAddress now returns only the current tss address for ETH and BTC
* Add a new query GetTssAddressesByFinalizedBlockHeight to get any other tss addresses for a finalized block height
* Move observer params into core params
* Remove chain id from the index for observer mapper and rename it to observer set.
* Add logger to smoke tests
* [1521](https://github.com/zeta-chain/node/pull/1521) - replace go-tss lib version with one that reverts back to thorchain tss-lib
* [1558](https://github.com/zeta-chain/node/pull/1558) - change log level for gas stability pool iteration error
* Update --ledger flag hint

### Chores

* [1446](https://github.com/zeta-chain/node/pull/1446) - renamed file `zetaclientd/aux.go` to `zetaclientd/utils.go` to avoid complaints from go package resolver
* [1499](https://github.com/zeta-chain/node/pull/1499) - Add scripts to localnet to help test gov proposals
* [1442](https://github.com/zeta-chain/node/pull/1442) - remove build types in `.goreleaser.yaml`
* [1504](https://github.com/zeta-chain/node/pull/1504) - remove `-race` in the `make install` command
* [1564](https://github.com/zeta-chain/node/pull/1564) - bump ti-actions/changed-files

### Tests

* [1538](https://github.com/zeta-chain/node/pull/1538) - improve stateful e2e testing

### CI

* Removed private runners and unused GitHub Action

## Version: v11.0.0

### Features

* [1387](https://github.com/zeta-chain/node/pull/1387) - Add HSM capability for zetaclient hot key
* add a new thread to zetaclient which checks zeta supply in all connected chains in every block
* add a new tx to update an observer, this can be either be run a tombstoned observer/validator or via admin_policy_group_2

### Fixes

* Added check for redeployment of gas and asset token contracts
* [1372](https://github.com/zeta-chain/node/pull/1372) - Include Event Index as part for inbound tx digest
* [1367](https://github.com/zeta-chain/node/pull/1367) - fix minRelayTxFee issue and check misuse of bitcoin mainnet/testnet addresses
* [1358](https://github.com/zeta-chain/node/pull/1358) - add a new thread to zetaclient which checks zeta supply in all connected chains in every block
* prevent deposits for paused zrc20
* [1406](https://github.com/zeta-chain/node/pull/1406) - improve log prints and speed up evm outtx inclusion
* fix Athens-3 issue - include bitcoin outtx regardless of the cctx status

### Refactoring

* [1391](https://github.com/zeta-chain/node/pull/1391) - consolidate node builds
* update `MsgUpdateContractBytecode` to use code hash instead of contract address

### Chores

### Tests

* Add unit tests for adding votes to a ballot

### CI

## Version: v10.1.2

### Features

* [1137](https://github.com/zeta-chain/node/pull/1137) - external stress testing
* [1205](https://github.com/zeta-chain/node/pull/1205) - allow setting liquidity cap for ZRC20
* [1260](https://github.com/zeta-chain/node/pull/1260) - add ability to update gas limit
* [1263](https://github.com/zeta-chain/node/pull/1263) - Bitcoin block header and merkle proof
* [1247](https://github.com/zeta-chain/node/pull/1247) - add query command to get all gas stability pool balances
* [1143](https://github.com/zeta-chain/node/pull/1143) - tss funds migration capability
* [1358](https://github.com/zeta-chain/node/pull/1358) - zetaclient thread for zeta supply checks
* [1384](https://github.com/zeta-chain/node/pull/1384) - tx to update an observer

### Fixes

* [1195](https://github.com/zeta-chain/node/pull/1195) - added upgrade name, and allow download. allows to test release
* [1153](https://github.com/zeta-chain/node/pull/1153) - address `cosmos-gosec` lint issues
* [1128](https://github.com/zeta-chain/node/pull/1228) - adding namespaces back in rpc
* [1245](https://github.com/zeta-chain/node/pull/1245) - set unique index for generate cctx
* [1250](https://github.com/zeta-chain/node/pull/1250) - remove error return in `IsAuthorized`
* [1261](https://github.com/zeta-chain/node/pull/1261) - Ethereum comparison checksum/non-checksum format
* [1264](https://github.com/zeta-chain/node/pull/1264) - Blame index update
* [1243](https://github.com/zeta-chain/node/pull/1243) - feed sataoshi/B to zetacore and check actual outTx size
* [1235](https://github.com/zeta-chain/node/pull/1235) - cherry pick all hotfix from v10.0.x (zero-amount, precision, etc.)
* [1257](https://github.com/zeta-chain/node/pull/1257) - register emissions grpc server
* [1277](https://github.com/zeta-chain/node/pull/1277) - read gas limit from smart contract
* [1252](https://github.com/zeta-chain/node/pull/1252) - add CLI command to query system contract
* [1285](https://github.com/zeta-chain/node/pull/1285) - add notice when using `--ledger` with Ethereum HD path
* [1283](https://github.com/zeta-chain/node/pull/1283) - query outtx tracker by chain using prefixed store
* [1280](https://github.com/zeta-chain/node/pull/1280) - minor fixes to stateful upgrade
* [1304](https://github.com/zeta-chain/node/pull/1304) - remove check `gasObtained == outTxGasFee`
* [1308](https://github.com/zeta-chain/node/pull/1308) - begin blocker for mock mainnet

### Refactoring

* [1226](https://github.com/zeta-chain/node/pull/1226) - call `onCrossChainCall` when depositing to a contract
* [1238](https://github.com/zeta-chain/node/pull/1238) - change default mempool version in config
* [1279](https://github.com/zeta-chain/node/pull/1279) - remove duplicate funtion name IsEthereum
* [1289](https://github.com/zeta-chain/node/pull/1289) - skip gas stability pool funding when gasLimit is equal gasUsed

### Chores

* [1193](https://github.com/zeta-chain/node/pull/1193) - switch back to `cosmos/cosmos-sdk`
* [1222](https://github.com/zeta-chain/node/pull/1222) - changed maxNestedMsgs
* [1265](https://github.com/zeta-chain/node/pull/1265) - sync from mockmain
* [1307](https://github.com/zeta-chain/node/pull/1307) - increment handler version

### Tests

* [1135](https://github.com/zeta-chain/node/pull/1135) - Stateful upgrade for smoke tests

### CI

* [1218](https://github.com/zeta-chain/node/pull/1218) - cross-compile release binaries and simplify PR testings
* [1302](https://github.com/zeta-chain/node/pull/1302) - add mainnet builds to goreleaser<|MERGE_RESOLUTION|>--- conflicted
+++ resolved
@@ -26,9 +26,6 @@
 * [3374](https://github.com/zeta-chain/node/pull/3374) - remove minimum rent exempt check for SPL token withdrawals
 * [3416](https://github.com/zeta-chain/node/pull/3416) - add a check for nil gas price in the CheckTxFee function
 
-<<<<<<< HEAD
-### Tests
-=======
 ## v26.0.0
 
 ### Features
@@ -40,8 +37,7 @@
 * [3374](https://github.com/zeta-chain/node/pull/3374) - remove minimum rent exempt check for SPL token withdrawals
 * [3348](https://github.com/zeta-chain/node/pull/3348) - add support to perform withdraws in ZetaChain `onRevert` call
 
-## v25.0.0
->>>>>>> 084100a1
+### Tests
 
 * [3430](https://github.com/zeta-chain/node/pull/3430) - add simulation test for MsgWithDrawEmission
 
