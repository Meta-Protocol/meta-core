# CHANGELOG

## Unreleased

### Breaking Changes

* PendingNonces :Changed from `/zeta-chain/crosschain/pendingNonces/{chain_id}/{address}` to `/zeta-chain/observer/pendingNonces/{chain_id}/{address}` . It returns all the pending nonces for a chain id and address. This returns the current pending nonces for the chain.
* ChainNonces : Changed from `/zeta-chain/criosschain/chainNonces/{chain_id}` to`/zeta-chain/observer/chainNonces/{chain_id}` . It returns all the chain nonces for a chain id. This returns the current nonce oof the TSS address for the chain.
* ChainNoncesAll :Changed from `/zeta-chain/observer/chainNonces` to `/zeta-chain/observer/chainNonces` . It returns all the chain nonces for all chains. This returns the current nonce of the TSS address for all chains.

### Features
* [1395](https://github.com/zeta-chain/node/pull/1395) - Add state variable to track aborted zeta amount
* [1410](https://github.com/zeta-chain/node/pull/1410) - `snapshots` commands
* enable zetaclients to use dynamic gas price on zetachain - enables >0 min_gas_price in feemarket module
* add static chain data for Sepolia testnet
* added metrics to track the burn rate of the hotkey in the telemetry server as well as prometheus

### Fixes

* [1496](https://github.com/zeta-chain/node/issues/1496) - post block header for enabled EVM chains only
* [1518](https://github.com/zeta-chain/node/pull/1518) - Avoid duplicate keysign if an outTx is already pending
* fix Code4rena issue - zetaclients potentially miss inTx when PostSend (or other RPC) fails
* fix go-staticcheck warnings for zetaclient
* fix Athens-3 issue - incorrect pending-tx inclusion and incorrect confirmation count
* masked zetaclient config at startup
* set limit for queried pending cctxs
* add check to verify new tss has been produced when triggering tss funds migration
* fix Athens-3 log print issue - avoid posting uncessary outtx confirmation
* fix docker build issues with version: golang:1.20-alpine3.18
* [1525](https://github.com/zeta-chain/node/pull/1525) - relax EVM chain block header length check 1024->4096
* [1522](https://github.com/zeta-chain/node/pull/1522/files) - block `distribution` module account from receiving zeta

### Refactoring

* [1211](https://github.com/zeta-chain/node/issues/1211) - use `grpc` and `msg` for query and message files
* refactor cctx scheduler - decouple evm cctx scheduler from btc cctx scheduler
* move tss state from crosschain to observer
* move pending nonces, chain nonces and nonce to cctx to observer
* move tss related cli from crosschain to observer
* reorganize smoke tests structure
* Add pagination to queries which iterate over large data sets InTxTrackerAll ,PendingNoncesAll ,AllBlameRecord ,TssHistory
* GetTssAddress now returns only the current tss address for ETH and BTC
* Add a new query GetTssAddressesByFinalizedBlockHeight to get any other tss addresses for a finalized block height
<<<<<<< HEAD
* Move observer params into core params
=======
* Remove chain id from the index for observer mapper and rename it to observer set.
>>>>>>> 20e0d93f
* Add logger to smoke tests
* [1521](https://github.com/zeta-chain/node/pull/1521) - replace go-tss lib version with one that reverts back to thorchain tss-lib

### Chores
* [1446](https://github.com/zeta-chain/node/pull/1446) - renamed file `zetaclientd/aux.go` to `zetaclientd/utils.go` to avoid complaints from go package resolver. 
* [1499](https://github.com/zeta-chain/node/pull/1499) - Add scripts to localnet to help test gov proposals
* [1442](https://github.com/zeta-chain/node/pull/1442) - remove build types in `.goreleaser.yaml`
* [1504](https://github.com/zeta-chain/node/pull/1504) - remove `-race` in the `make install` commmand

### Tests

### CI
* Removed private runners and unused GitHub Action

## Version: v11.0.0

### Features

* [1387](https://github.com/zeta-chain/node/pull/1387) - Add HSM capability for zetaclient hot key
* add a new thread to zetaclient which checks zeta supply in all connected chains in every block
* add a new tx to update an observer, this can be either be run a tombstoned observer/validator or via admin_policy_group_2.

### Fixes

* Added check for redeployment of gas and asset token contracts
* [1372](https://github.com/zeta-chain/node/pull/1372) - Include Event Index as part for inbound tx digest
* [1367](https://github.com/zeta-chain/node/pull/1367) - fix minRelayTxFee issue and check misuse of bitcoin mainnet/testnet addresses
* [1358](https://github.com/zeta-chain/node/pull/1358) - add a new thread to zetaclient which checks zeta supply in all connected chains in every block
* prevent deposits for paused zrc20
* [1406](https://github.com/zeta-chain/node/pull/1406) - improve log prints and speed up evm outtx inclusion
* fix Athens-3 issue - include bitcoin outtx regardless of the cctx status

### Refactoring

* [1391](https://github.com/zeta-chain/node/pull/1391) - consolidate node builds
* update `MsgUpdateContractBytecode` to use code hash instead of contract address

### Chores

### Tests
- Add unit tests for adding votes to a ballot 

### CI

## Version: v10.1.2

### Features
* [1137](https://github.com/zeta-chain/node/pull/1137) - external stress testing
* [1205](https://github.com/zeta-chain/node/pull/1205) - allow setting liquidity cap for ZRC20
* [1260](https://github.com/zeta-chain/node/pull/1260) - add ability to update gas limit
* [1263](https://github.com/zeta-chain/node/pull/1263) - Bitcoin block header and merkle proof
* [1247](https://github.com/zeta-chain/node/pull/1247) - add query command to get all gas stability pool balances
* [1143](https://github.com/zeta-chain/node/pull/1143) - tss funds migration capability
* [1358](https://github.com/zeta-chain/node/pull/1358) - zetaclient thread for zeta supply checks
* [1384](https://github.com/zeta-chain/node/pull/1384) - tx to update an observer
### Fixes

* [1195](https://github.com/zeta-chain/node/pull/1195) - added upgrade name, and allow download. allows to test release
* [1153](https://github.com/zeta-chain/node/pull/1153) - address `cosmos-gosec` lint issues
* [1128](https://github.com/zeta-chain/node/pull/1228) - adding namespaces back in rpc
* [1245](https://github.com/zeta-chain/node/pull/1245) - set unique index for generate cctx
* [1250](https://github.com/zeta-chain/node/pull/1250) - remove error return in `IsAuthorized`
* [1261](https://github.com/zeta-chain/node/pull/1261) - Ethereum comparaison checksum/non-checksum format
* [1264](https://github.com/zeta-chain/node/pull/1264) - Blame index update
* [1243](https://github.com/zeta-chain/node/pull/1243) - feed sataoshi/B to zetacore and check actual outTx size
* [1235](https://github.com/zeta-chain/node/pull/1235) - cherry pick all hotfix from v10.0.x (zero-amount, precision, etc.)
* [1257](https://github.com/zeta-chain/node/pull/1257) - register emissions grpc server
* [1277](https://github.com/zeta-chain/node/pull/1277) - read gas limit from smart contract
* [1252](https://github.com/zeta-chain/node/pull/1252) - add CLI command to query system contract
* [1285](https://github.com/zeta-chain/node/pull/1285) - add notice when using `--ledger` with Ethereum HD path
* [1283](https://github.com/zeta-chain/node/pull/1283) - query outtx tracker by chain using prefixed store
* [1280](https://github.com/zeta-chain/node/pull/1280) - minor fixes to stateful upgrade
* [1304](https://github.com/zeta-chain/node/pull/1304) - remove check `gasObtained == outTxGasFee`
* [1308](https://github.com/zeta-chain/node/pull/1308) - begin blocker for mock mainnet

### Refactoring

* [1226](https://github.com/zeta-chain/node/pull/1226) - call `onCrossChainCall` when depositing to a contract
* [1238](https://github.com/zeta-chain/node/pull/1238) - change default mempool version in config 
* [1279](https://github.com/zeta-chain/node/pull/1279) - remove duplicate funtion name IsEthereum
* [1289](https://github.com/zeta-chain/node/pull/1289) - skip gas stability pool funding when gasLimit is equal gasUsed

### Chores

* [1193](https://github.com/zeta-chain/node/pull/1193) - switch back to `cosmos/cosmos-sdk`
* [1222](https://github.com/zeta-chain/node/pull/1222) - changed maxNestedMsgs
* [1265](https://github.com/zeta-chain/node/pull/1265) - sync from mockmain
* [1307](https://github.com/zeta-chain/node/pull/1307) - increment handler version

### Tests

* [1135](https://github.com/zeta-chain/node/pull/1135) - Stateful upgrade for smoke tests

### CI

* [1218](https://github.com/zeta-chain/node/pull/1218) - cross-compile release binaries and simplify PR testings
* [1302](https://github.com/zeta-chain/node/pull/1302) - add mainnet builds to goreleaser
<|MERGE_RESOLUTION|>--- conflicted
+++ resolved
@@ -41,11 +41,8 @@
 * Add pagination to queries which iterate over large data sets InTxTrackerAll ,PendingNoncesAll ,AllBlameRecord ,TssHistory
 * GetTssAddress now returns only the current tss address for ETH and BTC
 * Add a new query GetTssAddressesByFinalizedBlockHeight to get any other tss addresses for a finalized block height
-<<<<<<< HEAD
 * Move observer params into core params
-=======
 * Remove chain id from the index for observer mapper and rename it to observer set.
->>>>>>> 20e0d93f
 * Add logger to smoke tests
 * [1521](https://github.com/zeta-chain/node/pull/1521) - replace go-tss lib version with one that reverts back to thorchain tss-lib
 
