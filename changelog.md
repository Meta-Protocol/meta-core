--- conflicted
+++ resolved
@@ -26,11 +26,8 @@
 ### Fixes
 
 * [2654](https://github.com/zeta-chain/node/pull/2654) - add validation for authorization list in when validating genesis state for authorization module
-<<<<<<< HEAD
 * [2674](https://github.com/zeta-chain/node/pull/2674) - allow operators to vote on ballots assosiated with discarded keygen without affecting the status of the current keygen.
-=======
 * [2672](https://github.com/zeta-chain/node/pull/2672) - check observer set for duplicates when adding a new observer or updating an existing one
->>>>>>> 53883f57
 
 ## v19.0.0
 
