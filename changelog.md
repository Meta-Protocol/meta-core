# CHANGELOG

## unreleased

### Refactor

* [3332](https://github.com/zeta-chain/node/pull/3332) - implement orchestrator V2. Move BTC observer-signer to V2
* [3360](https://github.com/zeta-chain/node/pull/3360) - update protocol contract imports using consolidated path
* [3349](https://github.com/zeta-chain/node/pull/3349) - implement new bitcoin rpc in zetaclient with improved performance and observability
<<<<<<< HEAD
* [3381](https://github.com/zeta-chain/node/pull/3381) - split Bitcoin observer and signer into small files and organize outbound logic into reusable/testable functions; renaming, type unification, etc.

* some code refactoring in zetaclient for Bitcoin RBF adoption
=======
* [3379](https://github.com/zeta-chain/node/pull/3379) - add Avalanche, Arbitrum and World Chain in chain info
>>>>>>> 9fc89e0b

### Fixes

* [3374](https://github.com/zeta-chain/node/pull/3374) - remove minimum rent exempt check for SPL token withdrawals
* [3348](https://github.com/zeta-chain/node/pull/3348) - add support to perform withdraws in ZetaChain `onRevert` call

## v25.0.0

## Unreleased

## Refactor

* [2863](https://github.com/zeta-chain/node/pull/2863) - refactor zetacore to delete matured ballots and add a migration script to remove all old ballots.

### Features

* [3235](https://github.com/zeta-chain/node/pull/3235) - add /systemtime telemetry endpoint (zetaclient)
* [3317](https://github.com/zeta-chain/node/pull/3317) - add configurable signer latency correction (zetaclient)
* [3320](https://github.com/zeta-chain/node/pull/3320) - add zetaclient minimum version check

### Tests

* [3205](https://github.com/zeta-chain/node/issues/3205) - move Bitcoin revert address test to advanced group to avoid upgrade test failure
* [3254](https://github.com/zeta-chain/node/pull/3254) - rename v2 E2E tests as evm tests and rename old evm tests as legacy
* [3095](https://github.com/zeta-chain/node/pull/3095) - initialize simulation tests for custom zetachain modules
* [3276](https://github.com/zeta-chain/node/pull/3276) - add Solana E2E performance tests and improve Solana outbounds performance
* [3207](https://github.com/zeta-chain/node/pull/3207) - add simulation test operations for all messages in crosschain and observer module

### Refactor

* [3170](https://github.com/zeta-chain/node/pull/3170) - revamp TSS package in zetaclient
* [3291](https://github.com/zeta-chain/node/pull/3291) - revamp zetaclient initialization (+ graceful shutdown)
* [3319](https://github.com/zeta-chain/node/pull/3319) - implement scheduler for zetaclient

### Fixes

* [3206](https://github.com/zeta-chain/node/pull/3206) - skip Solana unsupported transaction version to not block inbound observation
* [3184](https://github.com/zeta-chain/node/pull/3184) - zetaclient should not retry if inbound vote message validation fails
* [3230](https://github.com/zeta-chain/node/pull/3230) - update pending nonces when aborting a cctx through MsgAbortStuckCCTX
* [3225](https://github.com/zeta-chain/node/pull/3225) - use separate database file names for btc signet and testnet4
* [3242](https://github.com/zeta-chain/node/pull/3242) - set the `Receiver` of `MsgVoteInbound` to the address pulled from solana memo
* [3253](https://github.com/zeta-chain/node/pull/3253) - fix solana inbound version 0 queries and move tss keysign prior to relayer key checking
* [3278](https://github.com/zeta-chain/node/pull/3278) - enforce checksum format for asset address in ZRC20
* [3289](https://github.com/zeta-chain/node/pull/3289) - remove all dynamic peer discovery (zetaclient)
* [3314](https://github.com/zeta-chain/node/pull/3314) - update `last_scanned_block_number` metrics more frequently for Solana chain
* [3321](https://github.com/zeta-chain/node/pull/3321) - make crosschain-call with invalid withdraw revert

## v24.0.0

* [3323](https://github.com/zeta-chain/node/pull/3323) - upgrade cosmos sdk to 0.47.15

## v23.0.0

### Features

* [2984](https://github.com/zeta-chain/node/pull/2984) - add Whitelist message ability to whitelist SPL tokens on Solana
* [3091](https://github.com/zeta-chain/node/pull/3091) - improve build reproducability. `make release{,-build-only}` checksums should now be stable.
* [3124](https://github.com/zeta-chain/node/pull/3124) - integrate SPL deposits
* [3134](https://github.com/zeta-chain/node/pull/3134) - integrate SPL tokens withdraw to Solana
* [3088](https://github.com/zeta-chain/node/pull/3088) - add functions to check and withdraw zrc20 as delegation rewards
* [3182](https://github.com/zeta-chain/node/pull/3182) - enable zetaclient pprof server on port 6061

### Tests

* [3075](https://github.com/zeta-chain/node/pull/3075) - ton: withdraw concurrent, deposit & revert.
* [3105](https://github.com/zeta-chain/node/pull/3105) - split Bitcoin E2E tests into two runners for deposit and withdraw
* [3154](https://github.com/zeta-chain/node/pull/3154) - configure Solana gateway program id for E2E tests
* [3188](https://github.com/zeta-chain/node/pull/3188) - add e2e test for v2 deposit and call with swap
* [3151](https://github.com/zeta-chain/node/pull/3151) - add withdraw emissions to e2e tests

### Refactor

* [3118](https://github.com/zeta-chain/node/pull/3118) - zetaclient: remove hsm signer
* [3122](https://github.com/zeta-chain/node/pull/3122) - improve & refactor zetaclientd cli
* [3125](https://github.com/zeta-chain/node/pull/3125) - drop support for header proofs
* [3131](https://github.com/zeta-chain/node/pull/3131) - move app context update from zetacore client
* [3137](https://github.com/zeta-chain/node/pull/3137) - remove chain.Chain from zetaclientd config

### Fixes

* [3117](https://github.com/zeta-chain/node/pull/3117) - register messages for emissions module to legacy amino codec.
* [3041](https://github.com/zeta-chain/node/pull/3041) - replace libp2p public DHT with private gossip peer discovery and connection gater for inbound connections
* [3106](https://github.com/zeta-chain/node/pull/3106) - prevent blocked CCTX on out of gas during omnichain calls
* [3139](https://github.com/zeta-chain/node/pull/3139) - fix config resolution in orchestrator
* [3149](https://github.com/zeta-chain/node/pull/3149) - abort the cctx if dust amount is detected in the revert outbound
* [3155](https://github.com/zeta-chain/node/pull/3155) - fix potential panic in the Bitcoin inscription parsing
* [3162](https://github.com/zeta-chain/node/pull/3162) - skip depositor fee calculation if transaction does not involve TSS address
* [3179](https://github.com/zeta-chain/node/pull/3179) - support inbound trackers for v2 cctx
* [3192](https://github.com/zeta-chain/node/pull/3192) - fix incorrect zContext origin caused by the replacement of 'sender' with 'revertAddress'

## v22.1.2

## Fixes

- [3181](https://github.com/zeta-chain/node/pull/3181) - add lock around pingRTT to prevent crash

## v22.1.1

## Fixes

- [3171](https://github.com/zeta-chain/node/pull/3171) - infinite discovery address leak

## v22.1.0

## Features

- [3028](https://github.com/zeta-chain/node/pull/3028) - whitelist connection gater

## Fixes

- [3041](https://github.com/zeta-chain/node/pull/3041) - replace DHT with private peer discovery
- [3162](https://github.com/zeta-chain/node/pull/3162) - skip depositor fee calculation on irrelevant transactions

## v22.0.2

## Fixes

- [3144](https://github.com/zeta-chain/node/pull/3145) - out of gas on ZetaClient during `onRevert`

## v22.0.1

## Fixes

- [3140](https://github.com/zeta-chain/node/pull/3140) - allow BTC revert with dust amount

## v22.0.0

## Refactor

* [3073](https://github.com/zeta-chain/node/pull/3073) - improve ZETA deposit check with max supply check

## v21.0.0

### Features

* [2633](https://github.com/zeta-chain/node/pull/2633) - support for stateful precompiled contracts
* [2788](https://github.com/zeta-chain/node/pull/2788) - add common importable zetacored rpc package
* [2784](https://github.com/zeta-chain/node/pull/2784) - staking precompiled contract
* [2795](https://github.com/zeta-chain/node/pull/2795) - support restricted address in Solana
* [2861](https://github.com/zeta-chain/node/pull/2861) - emit events from staking precompile
* [2860](https://github.com/zeta-chain/node/pull/2860) - bank precompiled contract
* [2870](https://github.com/zeta-chain/node/pull/2870) - support for multiple Bitcoin chains in the zetaclient
* [2883](https://github.com/zeta-chain/node/pull/2883) - add chain static information for btc signet testnet
* [2907](https://github.com/zeta-chain/node/pull/2907) - derive Bitcoin tss address by chain id and added more Signet static info
* [2911](https://github.com/zeta-chain/node/pull/2911) - add chain static information for btc testnet4
* [2904](https://github.com/zeta-chain/node/pull/2904) - integrate authenticated calls smart contract functionality into protocol
* [2919](https://github.com/zeta-chain/node/pull/2919) - add inbound sender to revert context
* [2957](https://github.com/zeta-chain/node/pull/2957) - enable Bitcoin inscription support on testnet
* [2896](https://github.com/zeta-chain/node/pull/2896) - add TON inbound observation
* [2987](https://github.com/zeta-chain/node/pull/2987) - add non-EVM standard inbound memo package
* [2979](https://github.com/zeta-chain/node/pull/2979) - add fungible keeper ability to lock/unlock ZRC20 tokens
* [3012](https://github.com/zeta-chain/node/pull/3012) - integrate authenticated calls erc20 smart contract functionality into protocol
* [3025](https://github.com/zeta-chain/node/pull/3025) - standard memo for Bitcoin inbound
* [3028](https://github.com/zeta-chain/node/pull/3028) - whitelist connection gater
* [3019](https://github.com/zeta-chain/node/pull/3019) - add ditribute functions to staking precompile
* [3020](https://github.com/zeta-chain/node/pull/3020) - add support for TON withdrawals

### Refactor

* [2749](https://github.com/zeta-chain/node/pull/2749) - fix all lint errors from govet
* [2725](https://github.com/zeta-chain/node/pull/2725) - refactor SetCctxAndNonceToCctxAndInboundHashToCctx to receive tsspubkey as an argument
* [2802](https://github.com/zeta-chain/node/pull/2802) - set default liquidity cap for new ZRC20s
* [2826](https://github.com/zeta-chain/node/pull/2826) - remove unused code from emissions module and add new parameter for fixed block reward amount
* [2890](https://github.com/zeta-chain/node/pull/2890) - refactor `MsgUpdateChainInfo` to accept a single chain, and add `MsgRemoveChainInfo` to remove a chain
* [2899](https://github.com/zeta-chain/node/pull/2899) - remove btc deposit fee v1 and improve unit tests
* [2952](https://github.com/zeta-chain/node/pull/2952) - add error_message to cctx.status
* [3039](https://github.com/zeta-chain/node/pull/3039) - use `btcd` native APIs to handle Bitcoin Taproot address
* [3082](https://github.com/zeta-chain/node/pull/3082) - replace docker-based bitcoin sidecar inscription build with Golang implementation

### Tests

* [2661](https://github.com/zeta-chain/node/pull/2661) - update connector and erc20Custody addresses in tss migration e2e tests
* [2703](https://github.com/zeta-chain/node/pull/2703) - add e2e tests for stateful precompiled contracts
* [2830](https://github.com/zeta-chain/node/pull/2830) - extend staking precompile tests
* [2867](https://github.com/zeta-chain/node/pull/2867) - skip precompiles test for tss migration
* [2833](https://github.com/zeta-chain/node/pull/2833) - add e2e framework for TON blockchain
* [2874](https://github.com/zeta-chain/node/pull/2874) - add support for multiple runs for precompile tests
* [2895](https://github.com/zeta-chain/node/pull/2895) - add e2e test for bitcoin deposit and call
* [2894](https://github.com/zeta-chain/node/pull/2894) - increase gas limit for TSS vote tx
* [2932](https://github.com/zeta-chain/node/pull/2932) - add gateway upgrade as part of the upgrade test
* [2947](https://github.com/zeta-chain/node/pull/2947) - initialize simulation tests
* [3033](https://github.com/zeta-chain/node/pull/3033) - initialize simulation tests for import and export

### Fixes

* [2674](https://github.com/zeta-chain/node/pull/2674) - allow operators to vote on ballots associated with discarded keygen without affecting the status of the current keygen.
* [2672](https://github.com/zeta-chain/node/pull/2672) - check observer set for duplicates when adding a new observer or updating an existing one
* [2735](https://github.com/zeta-chain/node/pull/2735) - fix the outbound tracker blocking confirmation and outbound processing on EVM chains by locally index outbound txs in zetaclient
* [2944](https://github.com/zeta-chain/node/pull/2844) - add tsspubkey to index for tss keygen voting
* [2842](https://github.com/zeta-chain/node/pull/2842) - fix: move interval assignment out of cctx loop in EVM outbound tx scheduler
* [2853](https://github.com/zeta-chain/node/pull/2853) - calling precompile through sc with sc state update
* [2925](https://github.com/zeta-chain/node/pull/2925) - add recover to init chainer to diplay informative message when starting a node from block 1
* [2909](https://github.com/zeta-chain/node/pull/2909) - add legacy messages back to codec for querier backward compatibility
* [3018](https://github.com/zeta-chain/node/pull/3018) - support `DepositAndCall` and `WithdrawAndCall` with empty payload
* [3030](https://github.com/zeta-chain/node/pull/3030) - Avoid storing invalid Solana gateway address in the `SetGatewayAddress`
* [3047](https://github.com/zeta-chain/node/pull/3047) - wrong block hash in subscribe new heads

## v20.0.0

### Features

* [2578](https://github.com/zeta-chain/node/pull/2578) - add Gateway address in protocol contract list
* [2630](https://github.com/zeta-chain/node/pull/2630) - implement `MsgMigrateERC20CustodyFunds` to migrate the funds from the ERC20Custody to a new contracts (to be used for the new ERC20Custody contract for smart contract V2)
* [2578](https://github.com/zeta-chain/node/pull/2578) - Add Gateway address in protocol contract list
* [2594](https://github.com/zeta-chain/node/pull/2594) - Integrate Protocol Contracts V2 in the protocol
* [2634](https://github.com/zeta-chain/node/pull/2634) - add support for EIP-1559 gas fees
* [2597](https://github.com/zeta-chain/node/pull/2597) - Add generic rpc metrics to zetaclient
* [2538](https://github.com/zeta-chain/node/pull/2538) - add background worker routines to shutdown zetaclientd when needed for tss migration
* [2681](https://github.com/zeta-chain/node/pull/2681) - implement `MsgUpdateERC20CustodyPauseStatus` to pause or unpause ERC20 Custody contract (to be used for the migration process for smart contract V2)
* [2644](https://github.com/zeta-chain/node/pull/2644) - add created_timestamp to cctx status
* [2673](https://github.com/zeta-chain/node/pull/2673) - add relayer key importer, encryption and decryption
* [2633](https://github.com/zeta-chain/node/pull/2633) - support for stateful precompiled contracts
* [2751](https://github.com/zeta-chain/node/pull/2751) - add RPC status check for Solana chain
* [2788](https://github.com/zeta-chain/node/pull/2788) - add common importable zetacored rpc package
* [2784](https://github.com/zeta-chain/node/pull/2784) - staking precompiled contract
* [2795](https://github.com/zeta-chain/node/pull/2795) - support restricted address in Solana
* [2825](https://github.com/zeta-chain/node/pull/2825) - add Bitcoin inscriptions support

### Refactor

* [2615](https://github.com/zeta-chain/node/pull/2615) - Refactor cleanup of outbound trackers
* [2855](https://github.com/zeta-chain/node/pull/2855) - disable Bitcoin witness support for mainnet

### Tests

* [2726](https://github.com/zeta-chain/node/pull/2726) - add e2e tests for deposit and call, deposit and revert
* [2821](https://github.com/zeta-chain/node/pull/2821) - V2 protocol contracts migration e2e tests

### Fixes

* [2654](https://github.com/zeta-chain/node/pull/2654) - add validation for authorization list in when validating genesis state for authorization module
* [2672](https://github.com/zeta-chain/node/pull/2672) - check observer set for duplicates when adding a new observer or updating an existing one
* [2824](https://github.com/zeta-chain/node/pull/2824) - fix Solana deposit number

## v19.0.0

### Breaking Changes

* [2460](https://github.com/zeta-chain/node/pull/2460) - Upgrade to go 1.22. This required us to temporarily remove the QUIC backend from [go-libp2p](https://github.com/libp2p/go-libp2p). If you are a zetaclient operator and have configured quic peers, you need to switch to tcp peers.
* [List of the other breaking changes can be found in this document](docs/releases/v19_breaking_changes.md)

### Features

* [2032](https://github.com/zeta-chain/node/pull/2032) - improve some general structure of the ZetaClient codebase
* [2100](https://github.com/zeta-chain/node/pull/2100) - cosmos v0.47 upgrade
* [2145](https://github.com/zeta-chain/node/pull/2145) - add `ibc` and `ibc-transfer` modules
* [2135](https://github.com/zeta-chain/node/pull/2135) - add develop build version logic
* [2152](https://github.com/zeta-chain/node/pull/2152) - custom priority nonce mempool
* [2113](https://github.com/zeta-chain/node/pull/2113) - add zetaclientd-supervisor process
* [2154](https://github.com/zeta-chain/node/pull/2154) - add `ibccrosschain` module
* [2282](https://github.com/zeta-chain/node/pull/2282) - modify rpc methods to support synthetic txs
* [2258](https://github.com/zeta-chain/node/pull/2258) - add Optimism and Base in static chain information
* [2287](https://github.com/zeta-chain/node/pull/2287) - implement `MsgUpdateChainInfo` message
* [2279](https://github.com/zeta-chain/node/pull/2279) - add a CCTXGateway field to chain static data
* [2275](https://github.com/zeta-chain/node/pull/2275) - add ChainInfo singleton state variable in authority
* [2291](https://github.com/zeta-chain/node/pull/2291) - initialize cctx gateway interface
* [2289](https://github.com/zeta-chain/node/pull/2289) - add an authorization list to keep track of all authorizations on the chain
* [2305](https://github.com/zeta-chain/node/pull/2305) - add new messages `MsgAddAuthorization` and `MsgRemoveAuthorization` that can be used to update the authorization list
* [2313](https://github.com/zeta-chain/node/pull/2313) - add `CheckAuthorization` function to replace the `IsAuthorized` function. The new function uses the authorization list to verify the signer's authorization
* [2312](https://github.com/zeta-chain/node/pull/2312) - add queries `ShowAuthorization` and `ListAuthorizations`
* [2319](https://github.com/zeta-chain/node/pull/2319) - use `CheckAuthorization` function in all messages
* [2325](https://github.com/zeta-chain/node/pull/2325) - revert telemetry server changes
* [2339](https://github.com/zeta-chain/node/pull/2339) - add binaries related question to syncing issue form
* [2366](https://github.com/zeta-chain/node/pull/2366) - add migration script for adding authorizations table
* [2372](https://github.com/zeta-chain/node/pull/2372) - add queries for tss fund migration info
* [2416](https://github.com/zeta-chain/node/pull/2416) - add Solana chain information
* [2465](https://github.com/zeta-chain/node/pull/2465) - add Solana inbound SOL token observation
* [2497](https://github.com/zeta-chain/node/pull/2416) - support for runtime chain (de)provisioning
* [2518](https://github.com/zeta-chain/node/pull/2518) - add support for Solana address in zetacore
* [2483](https://github.com/zeta-chain/node/pull/2483) - add priorityFee (gasTipCap) gas to the state
* [2567](https://github.com/zeta-chain/node/pull/2567) - add sign latency metric to zetaclient (zetaclient_sign_latency)
* [2524](https://github.com/zeta-chain/node/pull/2524) - add inscription envelop parsing
* [2560](https://github.com/zeta-chain/node/pull/2560) - add support for Solana SOL token withdraw
* [2533](https://github.com/zeta-chain/node/pull/2533) - parse memo from both OP_RETURN and inscription
* [2765](https://github.com/zeta-chain/node/pull/2765) - bitcoin depositor fee improvement

### Refactor

* [2094](https://github.com/zeta-chain/node/pull/2094) - upgrade go-tss to use cosmos v0.47
* [2110](https://github.com/zeta-chain/node/pull/2110) - move non-query rate limiter logic to zetaclient side and code refactor
* [2032](https://github.com/zeta-chain/node/pull/2032) - improve some general structure of the ZetaClient codebase
* [2097](https://github.com/zeta-chain/node/pull/2097) - refactor lightclient verification flags to account for individual chains
* [2071](https://github.com/zeta-chain/node/pull/2071) - Modify chains struct to add all chain related information
* [2118](https://github.com/zeta-chain/node/pull/2118) - consolidate inbound and outbound naming
* [2124](https://github.com/zeta-chain/node/pull/2124) - removed unused variables and method
* [2150](https://github.com/zeta-chain/node/pull/2150) - created `chains` `zetacore` `orchestrator` packages in zetaclient and reorganized source files accordingly
* [2210](https://github.com/zeta-chain/node/pull/2210) - removed unnecessary panics in the zetaclientd process
* [2205](https://github.com/zeta-chain/node/pull/2205) - remove deprecated variables pre-v17
* [2226](https://github.com/zeta-chain/node/pull/2226) - improve Go formatting with imports standardization and max line length to 120
* [2262](https://github.com/zeta-chain/node/pull/2262) - refactor MsgUpdateZRC20 into MsgPauseZrc20 and MsgUnPauseZRC20
* [2290](https://github.com/zeta-chain/node/pull/2290) - rename `MsgAddBlameVote` message to `MsgVoteBlame`
* [2269](https://github.com/zeta-chain/node/pull/2269) - refactor MsgUpdateCrosschainFlags into MsgEnableCCTX, MsgDisableCCTX and MsgUpdateGasPriceIncreaseFlags
* [2306](https://github.com/zeta-chain/node/pull/2306) - refactor zetaclient outbound transaction signing logic
* [2296](https://github.com/zeta-chain/node/pull/2296) - move `testdata` package to `testutil` to organize test-related utilities
* [2317](https://github.com/zeta-chain/node/pull/2317) - add ValidateOutbound method for cctx orchestrator
* [2340](https://github.com/zeta-chain/node/pull/2340) - add ValidateInbound method for cctx orchestrator
* [2344](https://github.com/zeta-chain/node/pull/2344) - group common data of EVM/Bitcoin signer and observer using base structs
* [2357](https://github.com/zeta-chain/node/pull/2357) - integrate base Signer structure into EVM/Bitcoin Signer
* [2359](https://github.com/zeta-chain/node/pull/2359) - integrate base Observer structure into EVM/Bitcoin Observer
* [2375](https://github.com/zeta-chain/node/pull/2375) - improve & speedup code formatting
* [2380](https://github.com/zeta-chain/node/pull/2380) - use `ChainInfo` in `authority` to allow dynamically support new chains
* [2395](https://github.com/zeta-chain/node/pull/2395) - converge AppContext with ZetaCoreContext in zetaclient
* [2428](https://github.com/zeta-chain/node/pull/2428) - propagate context across codebase & refactor zetacore client
* [2464](https://github.com/zeta-chain/node/pull/2464) - move common voting logic to voting.go and add new function VoteOnBallot
* [2515](https://github.com/zeta-chain/node/pull/2515) - replace chainName by chainID for ChainNonces indexing
* [2541](https://github.com/zeta-chain/node/pull/2541) - deprecate ChainName field in Chain object
* [2542](https://github.com/zeta-chain/node/pull/2542) - adjust permissions to be more restrictive
* [2572](https://github.com/zeta-chain/node/pull/2572) - turn off IBC modules
* [2556](https://github.com/zeta-chain/node/pull/2556) - refactor migrator length check to use consensus type
* [2568](https://github.com/zeta-chain/node/pull/2568) - improve AppContext by converging chains, chainParams, enabledChains, and additionalChains into a single zctx.Chain

### Tests

* [2047](https://github.com/zeta-chain/node/pull/2047) - fix liquidity cap advanced test
* [2181](https://github.com/zeta-chain/node/pull/2181) - add more assertion and test cases in ZEVM message passing E2E tests
* [2184](https://github.com/zeta-chain/node/pull/2184) - add tx priority checks to e2e tests
* [2199](https://github.com/zeta-chain/node/pull/2199) - custom priority mempool unit tests
* [2240](https://github.com/zeta-chain/node/pull/2240) - removed hard-coded Bitcoin regnet chainID in E2E withdraw tests
* [2266](https://github.com/zeta-chain/node/pull/2266) - try fixing E2E test `crosschain_swap` failure `btc transaction not signed`
* [2294](https://github.com/zeta-chain/node/pull/2294) - add and fix existing ethermint rpc unit test
* [2329](https://github.com/zeta-chain/node/pull/2329) - fix TODOs in rpc unit tests
* [2342](https://github.com/zeta-chain/node/pull/2342) - extend rpc unit tests with testing extension to include synthetic ethereum txs
* [2299](https://github.com/zeta-chain/node/pull/2299) - add `zetae2e` command to deploy test contracts
* [2364](https://github.com/zeta-chain/node/pull/2364) - add stateful upgrade test
* [2360](https://github.com/zeta-chain/node/pull/2360) - add stateful e2e tests.
* [2349](https://github.com/zeta-chain/node/pull/2349) - add TestBitcoinDepositRefund and WithdrawBitcoinMultipleTimes E2E tests
* [2368](https://github.com/zeta-chain/node/pull/2368) - eliminate panic usage across testing suite
* [2369](https://github.com/zeta-chain/node/pull/2369) - fix random cross-chain swap failure caused by using tiny UTXO
* [2549](https://github.com/zeta-chain/node/pull/2459) - add separate accounts for each policy in e2e tests
* [2415](https://github.com/zeta-chain/node/pull/2415) - add e2e test for upgrade and test admin functionalities
* [2440](https://github.com/zeta-chain/node/pull/2440) - Add e2e test for TSS migration
* [2473](https://github.com/zeta-chain/node/pull/2473) - add e2e tests for most used admin transactions

### Fixes

* [1484](https://github.com/zeta-chain/node/issues/1484) - replaced hard-coded `MaxLookaheadNonce` with a default lookback factor
* [2125](https://github.com/zeta-chain/node/pull/2125) - fix develop upgrade test
* [2222](https://github.com/zeta-chain/node/pull/2222) - removed `maxHeightDiff` to let observer scan from Bitcoin height where it left off
* [2233](https://github.com/zeta-chain/node/pull/2233) - fix `IsSupported` flag not properly updated in zetaclient's context
* [2243](https://github.com/zeta-chain/node/pull/2243) - fix incorrect bitcoin outbound height in the CCTX outbound parameter
* [2256](https://github.com/zeta-chain/node/pull/2256) - fix rate limiter falsely included reverted non-withdraw cctxs
* [2327](https://github.com/zeta-chain/node/pull/2327) - partially cherry picked the fix to Bitcoin outbound dust amount
* [2362](https://github.com/zeta-chain/node/pull/2362) - set 1000 satoshis as minimum BTC amount that can be withdrawn from zEVM
* [2382](https://github.com/zeta-chain/node/pull/2382) - add tx input and gas in rpc methods for synthetic eth txs
* [2396](https://github.com/zeta-chain/node/issues/2386) - special handle bitcoin testnet gas price estimator
* [2434](https://github.com/zeta-chain/node/pull/2434) - the default database when running `zetacored init` is now pebbledb
* [2481](https://github.com/zeta-chain/node/pull/2481) - increase gas limit inbound and outbound vote message to 500k
* [2545](https://github.com/zeta-chain/node/pull/2545) - check solana minimum rent exempt to avoid outbound failure
* [2547](https://github.com/zeta-chain/node/pull/2547) - limit max txs in priority mempool
* [2628](https://github.com/zeta-chain/node/pull/2628) - avoid submitting invalid hashes to outbound tracker

### CI

* [2388](https://github.com/zeta-chain/node/pull/2388) - added GitHub attestations of binaries produced in the release workflow.
* [2285](https://github.com/zeta-chain/node/pull/2285) - added nightly EVM performance testing pipeline, modified localnet testing docker image to utilize debian:bookworm, removed build-jet runners where applicable, removed deprecated/removed upgrade path testing pipeline
* [2268](https://github.com/zeta-chain/node/pull/2268) - updated the publish-release pipeline to utilize the Github Actions Ubuntu 20.04 Runners
* [2070](https://github.com/zeta-chain/node/pull/2070) - Added commands to build binaries from the working branch as a live full node rpc to test non-governance changes
* [2119](https://github.com/zeta-chain/node/pull/2119) - Updated the release pipeline to only run on hotfix/ and release/ branches. Added option to only run pre-checks and not cut release as well. Switched approval steps to use environments
* [2189](https://github.com/zeta-chain/node/pull/2189) - Updated the docker tag when a release trigger runs to be the github event for the release name which should be the version. Removed mac specific build as the arm build should handle that
* [2191](https://github.com/zeta-chain/node/pull/2191) - Fixed conditional logic for the docker build step for non release builds to not overwrite the github tag
* [2192](https://github.com/zeta-chain/node/pull/2192) - Added release status checker and updater pipeline that will update release statuses when they go live on network
* [2335](https://github.com/zeta-chain/node/pull/2335) - ci: updated the artillery report to publish to artillery cloud
* [2377](https://github.com/zeta-chain/node/pull/2377) - ci: adjusted sast-linters.yml to not scan itself, nor alert on removal of nosec.
* [2400](https://github.com/zeta-chain/node/pull/2400) - ci: adjusted the performance test to pass or fail pipeline based on test results, alert slack, and launch network with state. Fixed connection issues as well.
* [2425](https://github.com/zeta-chain/node/pull/2425) - Added verification to performance testing pipeline to ensure p99 aren't above 2000ms and p50 aren't above 40ms, Tweaked the config to 400 users requests per second. 425 is the current max before it starts failing.

### Documentation

* [2321](https://github.com/zeta-chain/node/pull/2321) - improve documentation for ZetaClient functions and packages

### Performance

* [2482](https://github.com/zeta-chain/node/pull/2482) - increase the outbound tracker buffer length from 2 to 5

## v18.0.0

* [2470](https://github.com/zeta-chain/node/pull/2470) - add Polygon, Base and Base Sepolia in static chain info

## v17.0.1

### Fixes

* hotfix/v17.0.1 - modify the amount field in CCTXs that carry dust BTC amounts to avoid dust output error

## v17.0.0

### Fixes

* [2249](https://github.com/zeta-chain/node/pull/2249) - fix inbound and outbound validation for BSC chain
* [2265](https://github.com/zeta-chain/node/pull/2265) - fix rate limiter query for revert cctxs

## v16.0.0

### Breaking Changes

* Admin policies have been moved from `observer` to a new module `authority`
  * Updating admin policies now requires to send a governance proposal executing the `UpdatePolicies` message in the `authority` module
  * The `Policies` query of the `authority` module must be used to get the current admin policies
  * `PolicyType_group1` has been renamed into `PolicyType_groupEmergency` and `PolicyType_group2` has been renamed into `PolicyType_groupAdmin`

* A new module called `lightclient` has been created for the blocker header and proof functionality to add inbound and outbound trackers in a permissionless manner (currently deactivated on live networks)
  * The list of block headers are now stored in the `lightclient` module instead of the `observer` module
    * The message to vote on new block headers is still in the `observer` module but has been renamed to `MsgVoteBlockHeader` instead of `MsgAddBlockHeader`
    * The `GetAllBlockHeaders` query has been moved to the `lightclient` module and renamed to `BlockHeaderAll`
    * The `GetBlockHeaderByHash` query has been moved to the `lightclient` module and renamed to `BlockHeader`
    * The `GetBlockHeaderStateByChain` query has been moved to the `lightclient` module and renamed to `ChainState`
    * The `Prove` query has been moved to the `lightclient` module
    * The `BlockHeaderVerificationFlags` has been deprecated in `CrosschainFlags`, `VerificationFlags` should be used instead

* `MsgGasPriceVoter` message in the `crosschain` module has been renamed to `MsgVoteGasPrice`
  * The structure of the message remains the same

* `MsgCreateTSSVoter` message in the `crosschain` module has been moved to the `observer` module and renamed to `MsgVoteTSS`
  * The structure of the message remains the same

### Refactor

* [1511](https://github.com/zeta-chain/node/pull/1511) - move ballot voting logic from `crosschain` to `observer`
* [1783](https://github.com/zeta-chain/node/pull/1783) - refactor zetaclient metrics naming and structure
* [1774](https://github.com/zeta-chain/node/pull/1774) - split params and config in zetaclient
* [1831](https://github.com/zeta-chain/node/pull/1831) - removing unnecessary pointers in context structure
* [1864](https://github.com/zeta-chain/node/pull/1864) - prevent panic in param management
* [1848](https://github.com/zeta-chain/node/issues/1848) - create a method to observe deposits to tss address in one evm block
* [1885](https://github.com/zeta-chain/node/pull/1885) - change important metrics on port 8123 to be prometheus compatible
* [1863](https://github.com/zeta-chain/node/pull/1863) - remove duplicate ValidateChainParams function
* [1914](https://github.com/zeta-chain/node/pull/1914) - move crosschain flags to core context in zetaclient
* [1948](https://github.com/zeta-chain/node/pull/1948) - remove deprecated GetTSSAddress query in crosschain module
* [1936](https://github.com/zeta-chain/node/pull/1936) - refactor common package into subpackages and rename to pkg
* [1966](https://github.com/zeta-chain/node/pull/1966) - move TSS vote message from crosschain to observer
* [1853](https://github.com/zeta-chain/node/pull/1853) - refactor vote inbound tx and vote outbound tx
* [1815](https://github.com/zeta-chain/node/pull/1815) - add authority module for authorized actions
* [1976](https://github.com/zeta-chain/node/pull/1976) - add lightclient module for header and proof functionality
* [2001](https://github.com/zeta-chain/node/pull/2001) - replace broadcast mode block with sync and remove fungible params
* [1989](https://github.com/zeta-chain/node/pull/1989) - simplify `IsSendOutTxProcessed` method and add unit tests
* [2013](https://github.com/zeta-chain/node/pull/2013) - rename `GasPriceVoter` message to `VoteGasPrice`
* [2059](https://github.com/zeta-chain/node/pull/2059) - Remove unused params from all functions in zetanode
* [2071](https://github.com/zeta-chain/node/pull/2071) - Modify chains struct to add all chain related information
* [2076](https://github.com/zeta-chain/node/pull/2076) - automatically deposit native zeta to an address if it doesn't exist on ZEVM
* [2169](https://github.com/zeta-chain/node/pull/2169) - Limit zEVM revert transactions to coin type ZETA

### Features

* [1789](https://github.com/zeta-chain/node/issues/1789) - block cross-chain transactions that involve restricted addresses
* [1755](https://github.com/zeta-chain/node/issues/1755) - use evm JSON RPC for inbound tx (including blob tx) observation
* [1884](https://github.com/zeta-chain/node/pull/1884) - added zetatool cmd, added subcommand to filter deposits
* [1942](https://github.com/zeta-chain/node/pull/1982) - support Bitcoin P2TR, P2WSH, P2SH, P2PKH addresses
* [1935](https://github.com/zeta-chain/node/pull/1935) - add an operational authority group
* [1954](https://github.com/zeta-chain/node/pull/1954) - add metric for concurrent keysigns
* [1979](https://github.com/zeta-chain/node/pull/1979) - add script to import genesis data into an existing genesis file
* [2006](https://github.com/zeta-chain/node/pull/2006) - add Amoy testnet static chain information
* [2045](https://github.com/zeta-chain/node/pull/2046) - add grpc query with outbound rate limit for zetaclient to use
* [2046](https://github.com/zeta-chain/node/pull/2046) - add state variable in crosschain for rate limiter flags
* [2034](https://github.com/zeta-chain/node/pull/2034) - add support for zEVM message passing
* [1825](https://github.com/zeta-chain/node/pull/1825) - add a message to withdraw emission rewards

### Tests

* [1767](https://github.com/zeta-chain/node/pull/1767) - add unit tests for emissions module begin blocker
* [1816](https://github.com/zeta-chain/node/pull/1816) - add args to e2e tests
* [1791](https://github.com/zeta-chain/node/pull/1791) - add e2e tests for feature of restricted address
* [1787](https://github.com/zeta-chain/node/pull/1787) - add unit tests for cross-chain evm hooks and e2e test failed withdraw to BTC legacy address
* [1840](https://github.com/zeta-chain/node/pull/1840) - fix code coverage test failures ignored in CI
* [1870](https://github.com/zeta-chain/node/pull/1870) - enable emissions pool in local e2e testing
* [1868](https://github.com/zeta-chain/node/pull/1868) - run e2e btc tests locally
* [1851](https://github.com/zeta-chain/node/pull/1851) - rename usdt to erc20 in e2e tests
* [1872](https://github.com/zeta-chain/node/pull/1872) - remove usage of RPC in unit test
* [1805](https://github.com/zeta-chain/node/pull/1805) - add admin and performance test and fix upgrade test
* [1879](https://github.com/zeta-chain/node/pull/1879) - full coverage for messages in types packages
* [1899](https://github.com/zeta-chain/node/pull/1899) - add empty test files so packages are included in coverage
* [1900](https://github.com/zeta-chain/node/pull/1900) - add testing for external chain migration
* [1903](https://github.com/zeta-chain/node/pull/1903) - common package tests
* [1961](https://github.com/zeta-chain/node/pull/1961) - improve observer module coverage
* [1967](https://github.com/zeta-chain/node/pull/1967) - improve crosschain module coverage
* [1955](https://github.com/zeta-chain/node/pull/1955) - improve emissions module coverage
* [1941](https://github.com/zeta-chain/node/pull/1941) - add unit tests for zetacore package
* [1985](https://github.com/zeta-chain/node/pull/1985) - improve fungible module coverage
* [1992](https://github.com/zeta-chain/node/pull/1992) - remove setupKeeper from crosschain module
* [2008](https://github.com/zeta-chain/node/pull/2008) - add test for connector bytecode update
* [2047](https://github.com/zeta-chain/node/pull/2047) - fix liquidity cap advanced test
* [2076](https://github.com/zeta-chain/node/pull/2076) - automatically deposit native zeta to an address if it doesn't exist on ZEVM

### Fixes

* [1861](https://github.com/zeta-chain/node/pull/1861) - fix `ObserverSlashAmount` invalid read
* [1880](https://github.com/zeta-chain/node/issues/1880) - lower the gas price multiplier for EVM chains
* [1883](https://github.com/zeta-chain/node/issues/1883) - zetaclient should check 'IsSupported' flag to pause/unpause a specific chain
* [2076](https://github.com/zeta-chain/node/pull/2076) - automatically deposit native zeta to an address if it doesn't exist on ZEVM
* [1633](https://github.com/zeta-chain/node/issues/1633) - zetaclient should be able to pick up new connector and erc20Custody addresses
* [1944](https://github.com/zeta-chain/node/pull/1944) - fix evm signer unit tests
* [1888](https://github.com/zeta-chain/node/issues/1888) - zetaclient should stop inbound/outbound txs according to cross-chain flags
* [1970](https://github.com/zeta-chain/node/issues/1970) - remove the timeout in the evm outtx tracker processing thread

### Chores

* [1814](https://github.com/zeta-chain/node/pull/1814) - fix code coverage ignore for protobuf generated files

### CI

* [1958](https://github.com/zeta-chain/node/pull/1958) - Fix e2e advanced test debug checkbox
* [1945](https://github.com/zeta-chain/node/pull/1945) - update advanced testing pipeline to not execute tests that weren't selected so they show skipped instead of skipping steps
* [1940](https://github.com/zeta-chain/node/pull/1940) - adjust release pipeline to be created as pre-release instead of latest
* [1867](https://github.com/zeta-chain/node/pull/1867) - default restore_type for full node docker-compose to snapshot instead of statesync for reliability
* [1891](https://github.com/zeta-chain/node/pull/1891) - fix typo that was introduced to docker-compose and a typo in start.sh for the docker start script for full nodes
* [1894](https://github.com/zeta-chain/node/pull/1894) - added download binaries and configs to the start sequence so it will download binaries that don't exist
* [1953](https://github.com/zeta-chain/node/pull/1953) - run E2E tests for all PRs

## Version: v15.0.0

### Features

* [1912](https://github.com/zeta-chain/node/pull/1912) - add reset chain nonces msg

## Version: v14.0.1

* [1817](https://github.com/zeta-chain/node/pull/1817) - Add migration script to fix pending and chain nonces on testnet

## Version: v13.0.0

### Breaking Changes

* `zetaclientd start`: now requires 2 inputs from stdin: hotkey password and tss keyshare password
  Starting zetaclient now requires two passwords to be input; one for the hotkey and another for the tss key-share

### Features

* [1698](https://github.com/zeta-chain/node/issues/1698) - bitcoin dynamic depositor fee

### Docs

* [1731](https://github.com/zeta-chain/node/pull/1731) added doc for hotkey and tss key-share password prompts

### Features

* [1728] (https://github.com/zeta-chain/node/pull/1728) - allow aborted transactions to be refunded by minting tokens to zEvm

### Refactor

* [1766](https://github.com/zeta-chain/node/pull/1766) - Refactors the `PostTxProcessing` EVM hook functionality to deal with invalid withdraw events
* [1630](https://github.com/zeta-chain/node/pull/1630) - added password prompts for hotkey and tss keyshare in zetaclient
* [1760](https://github.com/zeta-chain/node/pull/1760) - Make staking keeper private in crosschain module
* [1809](https://github.com/zeta-chain/node/pull/1809) - Refactored tryprocessout function in evm signer

### Fixes

* [1678](https://github.com/zeta-chain/node/issues/1678) - clean cached stale block to fix evm outtx hash mismatch
* [1690](https://github.com/zeta-chain/node/issues/1690) - double watched gas prices and fix btc scheduler
* [1687](https://github.com/zeta-chain/node/pull/1687) - only use EVM supported chains for gas stability pool
* [1692](https://github.com/zeta-chain/node/pull/1692) - fix get params query for emissions module
* [1706](https://github.com/zeta-chain/node/pull/1706) - fix CLI crosschain show-out-tx-tracker
* [1707](https://github.com/zeta-chain/node/issues/1707) - fix bitcoin fee rate estimation
* [1712](https://github.com/zeta-chain/node/issues/1712) - increase EVM outtx inclusion timeout to 20 minutes
* [1733](https://github.com/zeta-chain/node/pull/1733) - remove the unnecessary 2x multiplier in the convertGasToZeta RPC
* [1721](https://github.com/zeta-chain/node/issues/1721) - zetaclient should provide bitcoin_chain_id when querying TSS address
* [1744](https://github.com/zeta-chain/node/pull/1744) - added cmd to encrypt tss keyshare file, allowing empty tss password for backward compatibility

### Tests

* [1584](https://github.com/zeta-chain/node/pull/1584) - allow to run E2E tests on any networks
* [1746](https://github.com/zeta-chain/node/pull/1746) - rename smoke tests to e2e tests
* [1753](https://github.com/zeta-chain/node/pull/1753) - fix gosec errors on usage of rand package
* [1762](https://github.com/zeta-chain/node/pull/1762) - improve coverage for fungible module
* [1782](https://github.com/zeta-chain/node/pull/1782) - improve coverage for fungible module system contract

### CI

* Adjusted the release pipeline to be a manually executed pipeline with an approver step. The pipeline now executes all the required tests run before the approval step unless skipped
* Added pipeline to build and push docker images into dockerhub on release for ubuntu and macos
* Adjusted the pipeline for building and pushing docker images for MacOS to install and run docker
* Added docker-compose and make commands for launching full nodes. `make mainnet-zetarpc-node`  `make mainnet-bitcoind-node`
* Made adjustments to the docker-compose for launching mainnet full nodes to include examples of using the docker images build from the docker image build pipeline
* [1736](https://github.com/zeta-chain/node/pull/1736) - chore: add Ethermint endpoints to OpenAPI
* Re-wrote Dockerfile for building Zetacored docker images
* Adjusted the docker-compose files for Zetacored nodes to utilize the new docker image
* Added scripts for the new docker image that facilitate the start up automation
* Adjusted the docker pipeline slightly to pull the version on PR from the app.go file
* [1781](https://github.com/zeta-chain/node/pull/1781) - add codecov coverage report in CI
* fixed the download binary script to use relative pathing from binary_list file

### Features

* [1425](https://github.com/zeta-chain/node/pull/1425) add `whitelist-erc20` command

### Chores

* [1729](https://github.com/zeta-chain/node/pull/1729) - add issue templates
* [1754](https://github.com/zeta-chain/node/pull/1754) - cleanup expected keepers

## Version: v12.2.4

### Fixes

* [1638](https://github.com/zeta-chain/node/issues/1638) - additional check to make sure external chain height always increases
* [1672](https://github.com/zeta-chain/node/pull/1672) - paying 50% more than base gas price to buffer EIP1559 gas price increase
* [1642](https://github.com/zeta-chain/node/pull/1642) - Change WhitelistERC20 authorization from group1 to group2
* [1610](https://github.com/zeta-chain/node/issues/1610) - add pending outtx hash to tracker after monitoring for 10 minutes
* [1656](https://github.com/zeta-chain/node/issues/1656) - schedule bitcoin keysign with intervals to avoid keysign failures
* [1662](https://github.com/zeta-chain/node/issues/1662) - skip Goerli BlobTxType transactions introduced in Dencun upgrade
* [1663](https://github.com/zeta-chain/node/issues/1663) - skip Mumbai empty block if ethclient sanity check fails
* [1661](https://github.com/zeta-chain/node/issues/1661) - use estimated SegWit tx size for Bitcoin gas fee calculation
* [1667](https://github.com/zeta-chain/node/issues/1667) - estimate SegWit tx size in uinit of vByte
* [1675](https://github.com/zeta-chain/node/issues/1675) - use chain param ConfirmationCount for bitcoin confirmation

## Chores

* [1694](https://github.com/zeta-chain/node/pull/1694) - remove standalone network, use require testing package for the entire node folder

## Version: v12.1.0

### Tests

* [1577](https://github.com/zeta-chain/node/pull/1577) - add chain header tests in E2E tests and fix admin tests

### Features

* [1658](https://github.com/zeta-chain/node/pull/1658) - modify emission distribution to use fixed block rewards

### Fixes

* [1535](https://github.com/zeta-chain/node/issues/1535) - Avoid voting on wrong ballots due to false blockNumber in EVM tx receipt
* [1588](https://github.com/zeta-chain/node/pull/1588) - fix chain params comparison logic
* [1650](https://github.com/zeta-chain/node/pull/1605) - exempt (discounted) *system txs* from min gas price check and gas fee deduction
* [1632](https://github.com/zeta-chain/node/pull/1632) - set keygen to `KeygenStatus_KeyGenSuccess` if its in `KeygenStatus_PendingKeygen`
* [1576](https://github.com/zeta-chain/node/pull/1576) - Fix zetaclient crash due to out of bound integer conversion and log prints
* [1575](https://github.com/zeta-chain/node/issues/1575) - Skip unsupported chain parameters by IsSupported flag

### CI

* [1580](https://github.com/zeta-chain/node/pull/1580) - Fix release pipelines cleanup step

### Chores

* [1585](https://github.com/zeta-chain/node/pull/1585) - Updated release instructions
* [1615](https://github.com/zeta-chain/node/pull/1615) - Add upgrade handler for version v12.1.0

### Features

* [1591](https://github.com/zeta-chain/node/pull/1591) - support lower gas limit for voting on inbound and outbound transactions
* [1592](https://github.com/zeta-chain/node/issues/1592) - check inbound tracker tx hash against Tss address and some refactor on inTx observation

### Refactoring

* [1628](https://github.com/zeta-chain/node/pull/1628) optimize return and simplify code
* [1640](https://github.com/zeta-chain/node/pull/1640) reorganize zetaclient into subpackages
* [1619](https://github.com/zeta-chain/node/pull/1619) - Add evm fee calculation to tss migration of evm chains

## Version: v12.0.0

### Breaking Changes

TSS and chain validation related queries have been moved from `crosschain` module to `observer` module:
* `PendingNonces` :Changed from `/zeta-chain/crosschain/pendingNonces/{chain_id}/{address}` to `/zeta-chain/observer/pendingNonces/{chain_id}/{address}` . It returns all the pending nonces for a chain id and address. This returns the current pending nonces for the chain
* `ChainNonces` : Changed from `/zeta-chain/crosschain/chainNonces/{chain_id}` to`/zeta-chain/observer/chainNonces/{chain_id}` . It returns all the chain nonces for a chain id. This returns the current nonce of the TSS address for the chain
* `ChainNoncesAll` :Changed from `/zeta-chain/crosschain/chainNonces` to `/zeta-chain/observer/chainNonces` . It returns all the chain nonces for all chains. This returns the current nonce of the TSS address for all chains

All chains now have the same observer set:
* `ObserversByChain`: `/zeta-chain/observer/observers_by_chain/{observation_chain}` has been removed and replaced with `/zeta-chain/observer/observer_set`. All chains have the same observer set
* `AllObserverMappers`: `/zeta-chain/observer/all_observer_mappers` has been removed. `/zeta-chain/observer/observer_set` should be used to get observers.

Observer params and core params have been merged into chain params:
* `Params`: `/zeta-chain/observer/params` no longer returns observer params. Observer params data have been moved to chain params described below.
* `GetCoreParams`: Renamed into `GetChainParams`. `/zeta-chain/observer/get_core_params` moved to `/zeta-chain/observer/get_chain_params`
* `GetCoreParamsByChain`: Renamed into `GetChainParamsForChain`. `/zeta-chain/observer/get_core_params_by_chain` moved to `/zeta-chain/observer/get_chain_params_by_chain`

Getting the correct TSS address for Bitcoin now requires providing the Bitcoin chain id:
* `GetTssAddress` : Changed from `/zeta-chain/observer/get_tss_address/` to `/zeta-chain/observer/getTssAddress/{bitcoin_chain_id}` . Optional bitcoin chain id can now be passed as a parameter to fetch the correct tss for required BTC chain. This parameter only affects the BTC tss address in the response

### Features

* [1498](https://github.com/zeta-chain/node/pull/1498) - Add monitoring(grafana, prometheus, ethbalance) for localnet testing
* [1395](https://github.com/zeta-chain/node/pull/1395) - Add state variable to track aborted zeta amount
* [1410](https://github.com/zeta-chain/node/pull/1410) - `snapshots` commands
* enable zetaclients to use dynamic gas price on zetachain - enables >0 min_gas_price in feemarket module
* add static chain data for Sepolia testnet
* added metrics to track the burn rate of the hotkey in the telemetry server as well as prometheus

### Fixes

* [1554](https://github.com/zeta-chain/node/pull/1554) - Screen out unconfirmed UTXOs that are not created by TSS itself
* [1560](https://github.com/zeta-chain/node/issues/1560) - Zetaclient post evm-chain outtx hashes only when receipt is available
* [1516](https://github.com/zeta-chain/node/issues/1516) - Unprivileged outtx tracker removal
* [1537](https://github.com/zeta-chain/node/issues/1537) - Sanity check events of ZetaSent/ZetaReceived/ZetaRevertedWithdrawn/Deposited
* [1530](https://github.com/zeta-chain/node/pull/1530) - Outbound tx confirmation/inclusion enhancement
* [1496](https://github.com/zeta-chain/node/issues/1496) - post block header for enabled EVM chains only
* [1518](https://github.com/zeta-chain/node/pull/1518) - Avoid duplicate keysign if an outTx is already pending
* fix Code4rena issue - zetaclients potentially miss inTx when PostSend (or other RPC) fails
* fix go-staticcheck warnings for zetaclient
* fix Athens-3 issue - incorrect pending-tx inclusion and incorrect confirmation count
* masked zetaclient config at startup
* set limit for queried pending cctxs
* add check to verify new tss has been produced when triggering tss funds migration
* fix Athens-3 log print issue - avoid posting unnecessary outtx confirmation
* fix docker build issues with version: golang:1.20-alpine3.18
* [1525](https://github.com/zeta-chain/node/pull/1525) - relax EVM chain block header length check 1024->4096
* [1522](https://github.com/zeta-chain/node/pull/1522/files) - block `distribution` module account from receiving zeta
* [1528](https://github.com/zeta-chain/node/pull/1528) - fix panic caused on decoding malformed BTC addresses
* [1536](https://github.com/zeta-chain/node/pull/1536) - add index to check previously finalized inbounds
* [1556](https://github.com/zeta-chain/node/pull/1556) - add emptiness check for topic array in event parsing
* [1546](https://github.com/zeta-chain/node/pull/1546) - fix reset of pending nonces on genesis import
* [1555](https://github.com/zeta-chain/node/pull/1555) - Reduce websocket message limit to 10MB
* [1567](https://github.com/zeta-chain/node/pull/1567) - add bitcoin chain id to fetch the tss address rpc endpoint
* [1501](https://github.com/zeta-chain/node/pull/1501) - fix stress test - use new refactored config file and smoketest runner
* [1589](https://github.com/zeta-chain/node/pull/1589) - add bitcoin chain id to `get tss address` and `get tss address historical` cli query

### Refactoring

* [1552](https://github.com/zeta-chain/node/pull/1552) - requires group2 to enable header verification
* [1211](https://github.com/zeta-chain/node/issues/1211) - use `grpc` and `msg` for query and message files
* refactor cctx scheduler - decouple evm cctx scheduler from btc cctx scheduler
* move tss state from crosschain to observer
* move pending nonces, chain nonces and nonce to cctx to observer
* move tss related cli from crosschain to observer
* reorganize smoke tests structure
* Add pagination to queries which iterate over large data sets InTxTrackerAll ,PendingNoncesAll ,AllBlameRecord ,TssHistory
* GetTssAddress now returns only the current tss address for ETH and BTC
* Add a new query GetTssAddressesByFinalizedBlockHeight to get any other tss addresses for a finalized block height
* Move observer params into core params
* Remove chain id from the index for observer mapper and rename it to observer set.
* Add logger to smoke tests
* [1521](https://github.com/zeta-chain/node/pull/1521) - replace go-tss lib version with one that reverts back to thorchain tss-lib
* [1558](https://github.com/zeta-chain/node/pull/1558) - change log level for gas stability pool iteration error
* Update --ledger flag hint

### Chores

* [1446](https://github.com/zeta-chain/node/pull/1446) - renamed file `zetaclientd/aux.go` to `zetaclientd/utils.go` to avoid complaints from go package resolver
* [1499](https://github.com/zeta-chain/node/pull/1499) - Add scripts to localnet to help test gov proposals
* [1442](https://github.com/zeta-chain/node/pull/1442) - remove build types in `.goreleaser.yaml`
* [1504](https://github.com/zeta-chain/node/pull/1504) - remove `-race` in the `make install` command
* [1564](https://github.com/zeta-chain/node/pull/1564) - bump ti-actions/changed-files

### Tests

* [1538](https://github.com/zeta-chain/node/pull/1538) - improve stateful e2e testing

### CI

* Removed private runners and unused GitHub Action

## Version: v11.0.0

### Features

* [1387](https://github.com/zeta-chain/node/pull/1387) - Add HSM capability for zetaclient hot key
* add a new thread to zetaclient which checks zeta supply in all connected chains in every block
* add a new tx to update an observer, this can be either be run a tombstoned observer/validator or via admin_policy_group_2

### Fixes

* Added check for redeployment of gas and asset token contracts
* [1372](https://github.com/zeta-chain/node/pull/1372) - Include Event Index as part for inbound tx digest
* [1367](https://github.com/zeta-chain/node/pull/1367) - fix minRelayTxFee issue and check misuse of bitcoin mainnet/testnet addresses
* [1358](https://github.com/zeta-chain/node/pull/1358) - add a new thread to zetaclient which checks zeta supply in all connected chains in every block
* prevent deposits for paused zrc20
* [1406](https://github.com/zeta-chain/node/pull/1406) - improve log prints and speed up evm outtx inclusion
* fix Athens-3 issue - include bitcoin outtx regardless of the cctx status

### Refactoring

* [1391](https://github.com/zeta-chain/node/pull/1391) - consolidate node builds
* update `MsgUpdateContractBytecode` to use code hash instead of contract address

### Chores

### Tests

* Add unit tests for adding votes to a ballot

### CI

## Version: v10.1.2

### Features

* [1137](https://github.com/zeta-chain/node/pull/1137) - external stress testing
* [1205](https://github.com/zeta-chain/node/pull/1205) - allow setting liquidity cap for ZRC20
* [1260](https://github.com/zeta-chain/node/pull/1260) - add ability to update gas limit
* [1263](https://github.com/zeta-chain/node/pull/1263) - Bitcoin block header and merkle proof
* [1247](https://github.com/zeta-chain/node/pull/1247) - add query command to get all gas stability pool balances
* [1143](https://github.com/zeta-chain/node/pull/1143) - tss funds migration capability
* [1358](https://github.com/zeta-chain/node/pull/1358) - zetaclient thread for zeta supply checks
* [1384](https://github.com/zeta-chain/node/pull/1384) - tx to update an observer

### Fixes

* [1195](https://github.com/zeta-chain/node/pull/1195) - added upgrade name, and allow download. allows to test release
* [1153](https://github.com/zeta-chain/node/pull/1153) - address `cosmos-gosec` lint issues
* [1128](https://github.com/zeta-chain/node/pull/1228) - adding namespaces back in rpc
* [1245](https://github.com/zeta-chain/node/pull/1245) - set unique index for generate cctx
* [1250](https://github.com/zeta-chain/node/pull/1250) - remove error return in `IsAuthorized`
* [1261](https://github.com/zeta-chain/node/pull/1261) - Ethereum comparison checksum/non-checksum format
* [1264](https://github.com/zeta-chain/node/pull/1264) - Blame index update
* [1243](https://github.com/zeta-chain/node/pull/1243) - feed sataoshi/B to zetacore and check actual outTx size
* [1235](https://github.com/zeta-chain/node/pull/1235) - cherry pick all hotfix from v10.0.x (zero-amount, precision, etc.)
* [1257](https://github.com/zeta-chain/node/pull/1257) - register emissions grpc server
* [1277](https://github.com/zeta-chain/node/pull/1277) - read gas limit from smart contract
* [1252](https://github.com/zeta-chain/node/pull/1252) - add CLI command to query system contract
* [1285](https://github.com/zeta-chain/node/pull/1285) - add notice when using `--ledger` with Ethereum HD path
* [1283](https://github.com/zeta-chain/node/pull/1283) - query outtx tracker by chain using prefixed store
* [1280](https://github.com/zeta-chain/node/pull/1280) - minor fixes to stateful upgrade
* [1304](https://github.com/zeta-chain/node/pull/1304) - remove check `gasObtained == outTxGasFee`
* [1308](https://github.com/zeta-chain/node/pull/1308) - begin blocker for mock mainnet

### Refactoring

* [1226](https://github.com/zeta-chain/node/pull/1226) - call `onCrossChainCall` when depositing to a contract
* [1238](https://github.com/zeta-chain/node/pull/1238) - change default mempool version in config
* [1279](https://github.com/zeta-chain/node/pull/1279) - remove duplicate funtion name IsEthereum
* [1289](https://github.com/zeta-chain/node/pull/1289) - skip gas stability pool funding when gasLimit is equal gasUsed

### Chores

* [1193](https://github.com/zeta-chain/node/pull/1193) - switch back to `cosmos/cosmos-sdk`
* [1222](https://github.com/zeta-chain/node/pull/1222) - changed maxNestedMsgs
* [1265](https://github.com/zeta-chain/node/pull/1265) - sync from mockmain
* [1307](https://github.com/zeta-chain/node/pull/1307) - increment handler version

### Tests

* [1135](https://github.com/zeta-chain/node/pull/1135) - Stateful upgrade for smoke tests

### CI

* [1218](https://github.com/zeta-chain/node/pull/1218) - cross-compile release binaries and simplify PR testings
* [1302](https://github.com/zeta-chain/node/pull/1302) - add mainnet builds to goreleaser<|MERGE_RESOLUTION|>--- conflicted
+++ resolved
@@ -7,13 +7,8 @@
 * [3332](https://github.com/zeta-chain/node/pull/3332) - implement orchestrator V2. Move BTC observer-signer to V2
 * [3360](https://github.com/zeta-chain/node/pull/3360) - update protocol contract imports using consolidated path
 * [3349](https://github.com/zeta-chain/node/pull/3349) - implement new bitcoin rpc in zetaclient with improved performance and observability
-<<<<<<< HEAD
+* [3379](https://github.com/zeta-chain/node/pull/3379) - add Avalanche, Arbitrum and World Chain in chain info
 * [3381](https://github.com/zeta-chain/node/pull/3381) - split Bitcoin observer and signer into small files and organize outbound logic into reusable/testable functions; renaming, type unification, etc.
-
-* some code refactoring in zetaclient for Bitcoin RBF adoption
-=======
-* [3379](https://github.com/zeta-chain/node/pull/3379) - add Avalanche, Arbitrum and World Chain in chain info
->>>>>>> 9fc89e0b
 
 ### Fixes
 
