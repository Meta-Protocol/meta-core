# CHANGELOG

## Unreleased

<<<<<<< HEAD
* [1642](https://github.com/zeta-chain/node/pull/1642) - Change WhitelistERC20 authorization from group1 to group2
=======
### Fixes
* [1610](https://github.com/zeta-chain/node/issues/1610) - add pending outtx hash to tracker after monitoring for 10 minutes
>>>>>>> e78d1529

## Version: v12.1.0

### Tests
* [1577](https://github.com/zeta-chain/node/pull/1577) - add chain header tests in E2E tests and fix admin tests

### Features
* [1658](https://github.com/zeta-chain/node/pull/1658) - modify emission distribution to use fixed block rewards 
### Fixes
* [1535](https://github.com/zeta-chain/node/issues/1535) - Avoid voting on wrong ballots due to false blockNumber in EVM tx receipt
* [1588](https://github.com/zeta-chain/node/pull/1588) - fix chain params comparison logic
* [1650](https://github.com/zeta-chain/node/pull/1605) - exempt (discounted) *system txs* from min gas price check and gas fee deduction
* [1632](https://github.com/zeta-chain/node/pull/1632) - set keygen to `KeygenStatus_KeyGenSuccess` if its in `KeygenStatus_PendingKeygen`.
* [1576](https://github.com/zeta-chain/node/pull/1576) - Fix zetaclient crash due to out of bound integer conversion and log prints.
* [1575](https://github.com/zeta-chain/node/issues/1575) - Skip unsupported chain parameters by IsSupported flag

### CI

* [1580](https://github.com/zeta-chain/node/pull/1580) - Fix release pipelines cleanup step.

### Chores

* [1585](https://github.com/zeta-chain/node/pull/1585) - Updated release instructions
* [1615](https://github.com/zeta-chain/node/pull/1615) - Add upgrade handler for version v12.1.0

### Features

* [1591](https://github.com/zeta-chain/node/pull/1591) - support lower gas limit for voting on inbound and outbound transactions
* [1592](https://github.com/zeta-chain/node/issues/1592) - check inbound tracker tx hash against Tss address and some refactor on inTx observation

### Refactoring

* [1628](https://github.com/zeta-chain/node/pull/1628) optimize return and simplify code

### Refactoring
* [1619](https://github.com/zeta-chain/node/pull/1619) - Add evm fee calculation to tss migration of evm chains

## Version: v12.0.0

### Breaking Changes

TSS and chain validation related queries have been moved from `crosschain` module to `observer` module:
* `PendingNonces` :Changed from `/zeta-chain/crosschain/pendingNonces/{chain_id}/{address}` to `/zeta-chain/observer/pendingNonces/{chain_id}/{address}` . It returns all the pending nonces for a chain id and address. This returns the current pending nonces for the chain.
* `ChainNonces` : Changed from `/zeta-chain/crosschain/chainNonces/{chain_id}` to`/zeta-chain/observer/chainNonces/{chain_id}` . It returns all the chain nonces for a chain id. This returns the current nonce of the TSS address for the chain.
* `ChainNoncesAll` :Changed from `/zeta-chain/crosschain/chainNonces` to `/zeta-chain/observer/chainNonces` . It returns all the chain nonces for all chains. This returns the current nonce of the TSS address for all chains.

All chains now have the same observer set:
* `ObserversByChain`: `/zeta-chain/observer/observers_by_chain/{observation_chain}` has been removed and replaced with `/zeta-chain/observer/observer_set`. All chains have the same observer set.
* `AllObserverMappers`: `/zeta-chain/observer/all_observer_mappers` has been removed. `/zeta-chain/observer/observer_set` should be used to get observers.

Observer params and core params have been merged into chain params:
* `Params`: `/zeta-chain/observer/params` no longer returns observer params. Observer params data have been moved to chain params described below.
* `GetCoreParams`: Renamed into `GetChainParams`. `/zeta-chain/observer/get_core_params` moved to `/zeta-chain/observer/get_chain_params`.
* `GetCoreParamsByChain`: Renamed into `GetChainParamsForChain`. `/zeta-chain/observer/get_core_params_by_chain` moved to `/zeta-chain/observer/get_chain_params_by_chain`.

Getting the correct TSS address for Bitcoin now requires proviidng the Bitcoin chain id:
* `GetTssAddress` : Changed from `/zeta-chain/observer/get_tss_address/` to `/zeta-chain/observer/getTssAddress/{bitcoin_chain_id}` . Optional bitcoin chain id can now be passed as a parameter to fetch the correct tss for required BTC chain. This parameter only affects the BTC tss address in the response.

### Features
* [1498](https://github.com/zeta-chain/node/pull/1498) - Add monitoring(grafana, prometheus, ethbalance) for localnet testing
* [1395](https://github.com/zeta-chain/node/pull/1395) - Add state variable to track aborted zeta amount
* [1410](https://github.com/zeta-chain/node/pull/1410) - `snapshots` commands
* enable zetaclients to use dynamic gas price on zetachain - enables >0 min_gas_price in feemarket module
* add static chain data for Sepolia testnet
* added metrics to track the burn rate of the hotkey in the telemetry server as well as prometheus

### Fixes

* [1554](https://github.com/zeta-chain/node/pull/1554) - Screen out unconfirmed UTXOs that are not created by TSS itself
* [1560](https://github.com/zeta-chain/node/issues/1560) - Zetaclient post evm-chain outtx hashes only when receipt is available
* [1516](https://github.com/zeta-chain/node/issues/1516) - Unprivileged outtx tracker removal
* [1537](https://github.com/zeta-chain/node/issues/1537) - Sanity check events of ZetaSent/ZetaReceived/ZetaRevertedWithdrawn/Deposited
* [1530](https://github.com/zeta-chain/node/pull/1530) - Outbound tx confirmation/inclusion enhancement
* [1496](https://github.com/zeta-chain/node/issues/1496) - post block header for enabled EVM chains only
* [1518](https://github.com/zeta-chain/node/pull/1518) - Avoid duplicate keysign if an outTx is already pending
* fix Code4rena issue - zetaclients potentially miss inTx when PostSend (or other RPC) fails
* fix go-staticcheck warnings for zetaclient
* fix Athens-3 issue - incorrect pending-tx inclusion and incorrect confirmation count
* masked zetaclient config at startup
* set limit for queried pending cctxs
* add check to verify new tss has been produced when triggering tss funds migration
* fix Athens-3 log print issue - avoid posting uncessary outtx confirmation
* fix docker build issues with version: golang:1.20-alpine3.18
* [1525](https://github.com/zeta-chain/node/pull/1525) - relax EVM chain block header length check 1024->4096
* [1522](https://github.com/zeta-chain/node/pull/1522/files) - block `distribution` module account from receiving zeta
* [1528](https://github.com/zeta-chain/node/pull/1528) - fix panic caused on decoding malformed BTC addresses
* [1536](https://github.com/zeta-chain/node/pull/1536) - add index to check previously finalized inbounds
* [1556](https://github.com/zeta-chain/node/pull/1556) - add emptiness check for topic array in event parsing
* [1546](https://github.com/zeta-chain/node/pull/1546) - fix reset of pending nonces on genesis import
* [1555](https://github.com/zeta-chain/node/pull/1555) - Reduce websocket message limit to 10MB
* [1567](https://github.com/zeta-chain/node/pull/1567) - add bitcoin chain id to fetch the tss address rpc endpoint
* [1501](https://github.com/zeta-chain/node/pull/1501) - fix stress test - use new refactored config file and smoketest runner
* [1589](https://github.com/zeta-chain/node/pull/1589) - add bitcoin chain id to `get tss address` and `get tss address historical` cli query

### Refactoring

* [1552](https://github.com/zeta-chain/node/pull/1552) - requires group2 to enable header verification
* [1211](https://github.com/zeta-chain/node/issues/1211) - use `grpc` and `msg` for query and message files
* refactor cctx scheduler - decouple evm cctx scheduler from btc cctx scheduler
* move tss state from crosschain to observer
* move pending nonces, chain nonces and nonce to cctx to observer
* move tss related cli from crosschain to observer
* reorganize smoke tests structure
* Add pagination to queries which iterate over large data sets InTxTrackerAll ,PendingNoncesAll ,AllBlameRecord ,TssHistory
* GetTssAddress now returns only the current tss address for ETH and BTC
* Add a new query GetTssAddressesByFinalizedBlockHeight to get any other tss addresses for a finalized block height
* Move observer params into core params
* Remove chain id from the index for observer mapper and rename it to observer set.
* Add logger to smoke tests
* [1521](https://github.com/zeta-chain/node/pull/1521) - replace go-tss lib version with one that reverts back to thorchain tss-lib
* [1558](https://github.com/zeta-chain/node/pull/1558) - change log level for gas stability pool iteration error
* Update --ledger flag hint

### Chores
* [1446](https://github.com/zeta-chain/node/pull/1446) - renamed file `zetaclientd/aux.go` to `zetaclientd/utils.go` to avoid complaints from go package resolver. 
* [1499](https://github.com/zeta-chain/node/pull/1499) - Add scripts to localnet to help test gov proposals
* [1442](https://github.com/zeta-chain/node/pull/1442) - remove build types in `.goreleaser.yaml`
* [1504](https://github.com/zeta-chain/node/pull/1504) - remove `-race` in the `make install` commmand
*  [1564](https://github.com/zeta-chain/node/pull/1564) - bump ti-actions/changed-files

### Tests

* [1538](https://github.com/zeta-chain/node/pull/1538) - improve stateful e2e testing

### CI
* Removed private runners and unused GitHub Action

## Version: v11.0.0

### Features

* [1387](https://github.com/zeta-chain/node/pull/1387) - Add HSM capability for zetaclient hot key
* add a new thread to zetaclient which checks zeta supply in all connected chains in every block
* add a new tx to update an observer, this can be either be run a tombstoned observer/validator or via admin_policy_group_2.

### Fixes

* Added check for redeployment of gas and asset token contracts
* [1372](https://github.com/zeta-chain/node/pull/1372) - Include Event Index as part for inbound tx digest
* [1367](https://github.com/zeta-chain/node/pull/1367) - fix minRelayTxFee issue and check misuse of bitcoin mainnet/testnet addresses
* [1358](https://github.com/zeta-chain/node/pull/1358) - add a new thread to zetaclient which checks zeta supply in all connected chains in every block
* prevent deposits for paused zrc20
* [1406](https://github.com/zeta-chain/node/pull/1406) - improve log prints and speed up evm outtx inclusion
* fix Athens-3 issue - include bitcoin outtx regardless of the cctx status

### Refactoring

* [1391](https://github.com/zeta-chain/node/pull/1391) - consolidate node builds
* update `MsgUpdateContractBytecode` to use code hash instead of contract address

### Chores

### Tests
- Add unit tests for adding votes to a ballot 

### CI

## Version: v10.1.2

### Features
* [1137](https://github.com/zeta-chain/node/pull/1137) - external stress testing
* [1205](https://github.com/zeta-chain/node/pull/1205) - allow setting liquidity cap for ZRC20
* [1260](https://github.com/zeta-chain/node/pull/1260) - add ability to update gas limit
* [1263](https://github.com/zeta-chain/node/pull/1263) - Bitcoin block header and merkle proof
* [1247](https://github.com/zeta-chain/node/pull/1247) - add query command to get all gas stability pool balances
* [1143](https://github.com/zeta-chain/node/pull/1143) - tss funds migration capability
* [1358](https://github.com/zeta-chain/node/pull/1358) - zetaclient thread for zeta supply checks
* [1384](https://github.com/zeta-chain/node/pull/1384) - tx to update an observer
### Fixes

* [1195](https://github.com/zeta-chain/node/pull/1195) - added upgrade name, and allow download. allows to test release
* [1153](https://github.com/zeta-chain/node/pull/1153) - address `cosmos-gosec` lint issues
* [1128](https://github.com/zeta-chain/node/pull/1228) - adding namespaces back in rpc
* [1245](https://github.com/zeta-chain/node/pull/1245) - set unique index for generate cctx
* [1250](https://github.com/zeta-chain/node/pull/1250) - remove error return in `IsAuthorized`
* [1261](https://github.com/zeta-chain/node/pull/1261) - Ethereum comparaison checksum/non-checksum format
* [1264](https://github.com/zeta-chain/node/pull/1264) - Blame index update
* [1243](https://github.com/zeta-chain/node/pull/1243) - feed sataoshi/B to zetacore and check actual outTx size
* [1235](https://github.com/zeta-chain/node/pull/1235) - cherry pick all hotfix from v10.0.x (zero-amount, precision, etc.)
* [1257](https://github.com/zeta-chain/node/pull/1257) - register emissions grpc server
* [1277](https://github.com/zeta-chain/node/pull/1277) - read gas limit from smart contract
* [1252](https://github.com/zeta-chain/node/pull/1252) - add CLI command to query system contract
* [1285](https://github.com/zeta-chain/node/pull/1285) - add notice when using `--ledger` with Ethereum HD path
* [1283](https://github.com/zeta-chain/node/pull/1283) - query outtx tracker by chain using prefixed store
* [1280](https://github.com/zeta-chain/node/pull/1280) - minor fixes to stateful upgrade
* [1304](https://github.com/zeta-chain/node/pull/1304) - remove check `gasObtained == outTxGasFee`
* [1308](https://github.com/zeta-chain/node/pull/1308) - begin blocker for mock mainnet

### Refactoring

* [1226](https://github.com/zeta-chain/node/pull/1226) - call `onCrossChainCall` when depositing to a contract
* [1238](https://github.com/zeta-chain/node/pull/1238) - change default mempool version in config 
* [1279](https://github.com/zeta-chain/node/pull/1279) - remove duplicate funtion name IsEthereum
* [1289](https://github.com/zeta-chain/node/pull/1289) - skip gas stability pool funding when gasLimit is equal gasUsed

### Chores

* [1193](https://github.com/zeta-chain/node/pull/1193) - switch back to `cosmos/cosmos-sdk`
* [1222](https://github.com/zeta-chain/node/pull/1222) - changed maxNestedMsgs
* [1265](https://github.com/zeta-chain/node/pull/1265) - sync from mockmain
* [1307](https://github.com/zeta-chain/node/pull/1307) - increment handler version

### Tests

* [1135](https://github.com/zeta-chain/node/pull/1135) - Stateful upgrade for smoke tests

### CI

* [1218](https://github.com/zeta-chain/node/pull/1218) - cross-compile release binaries and simplify PR testings
* [1302](https://github.com/zeta-chain/node/pull/1302) - add mainnet builds to goreleaser
<|MERGE_RESOLUTION|>--- conflicted
+++ resolved
@@ -2,12 +2,9 @@
 
 ## Unreleased
 
-<<<<<<< HEAD
+### Fixes
 * [1642](https://github.com/zeta-chain/node/pull/1642) - Change WhitelistERC20 authorization from group1 to group2
-=======
-### Fixes
 * [1610](https://github.com/zeta-chain/node/issues/1610) - add pending outtx hash to tracker after monitoring for 10 minutes
->>>>>>> e78d1529
 
 ## Version: v12.1.0
 
