# CHANGELOG

## Unreleased

### Features

* [2633](https://github.com/zeta-chain/node/pull/2633) - support for stateful precompiled contracts
* [2788](https://github.com/zeta-chain/node/pull/2788) - add common importable zetacored rpc package
* [2784](https://github.com/zeta-chain/node/pull/2784) - staking precompiled contract
* [2795](https://github.com/zeta-chain/node/pull/2795) - support restricted address in Solana
* [2861](https://github.com/zeta-chain/node/pull/2861) - emit events from staking precompile
* [2870](https://github.com/zeta-chain/node/pull/2870) - support for multiple Bitcoin chains in the zetaclient
* [2883](https://github.com/zeta-chain/node/pull/2883) - add chain static information for btc signet testnet

### Refactor

* [2749](https://github.com/zeta-chain/node/pull/2749) - fix all lint errors from govet
* [2725](https://github.com/zeta-chain/node/pull/2725) - refactor SetCctxAndNonceToCctxAndInboundHashToCctx to receive tsspubkey as an argument
* [2802](https://github.com/zeta-chain/node/pull/2802) - set default liquidity cap for new ZRC20s
* [2826](https://github.com/zeta-chain/node/pull/2826) - remove unused code from emissions module and add new parameter for fixed block reward amount

### Tests

* [2661](https://github.com/zeta-chain/node/pull/2661) - update connector and erc20Custody addresses in tss migration e2e tests
* [2703](https://github.com/zeta-chain/node/pull/2703) - add e2e tests for stateful precompiled contracts
* [2830](https://github.com/zeta-chain/node/pull/2830) - extend staking precompile tests
* [2867](https://github.com/zeta-chain/node/pull/2867) - skip precompiles test for tss migration
* [2833](https://github.com/zeta-chain/node/pull/2833) - add e2e framework for TON blockchain
* [2874](https://github.com/zeta-chain/node/pull/2874) - add support for multiple runs for precompile tests

### Fixes

* [2674](https://github.com/zeta-chain/node/pull/2674) - allow operators to vote on ballots associated with discarded keygen without affecting the status of the current keygen.
* [2672](https://github.com/zeta-chain/node/pull/2672) - check observer set for duplicates when adding a new observer or updating an existing one
* [2735](https://github.com/zeta-chain/node/pull/2735) - fix the outbound tracker blocking confirmation and outbound processing on EVM chains by locally index outbound txs in zetaclient
* [2944](https://github.com/zeta-chain/node/pull/2844) - add tsspubkey to index for tss keygen voting
* [2842](https://github.com/zeta-chain/node/pull/2842) - fix: move interval assignment out of cctx loop in EVM outbound tx scheduler
* [2853](https://github.com/zeta-chain/node/pull/2853) - calling precompile through sc with sc state update

## v20.0.0

### Features

* [2578](https://github.com/zeta-chain/node/pull/2578) - add Gateway address in protocol contract list
* [2630](https://github.com/zeta-chain/node/pull/2630) - implement `MsgMigrateERC20CustodyFunds` to migrate the funds from the ERC20Custody to a new contracts (to be used for the new ERC20Custody contract for smart contract V2)
* [2578](https://github.com/zeta-chain/node/pull/2578) - Add Gateway address in protocol contract list
* [2594](https://github.com/zeta-chain/node/pull/2594) - Integrate Protocol Contracts V2 in the protocol
* [2634](https://github.com/zeta-chain/node/pull/2634) - add support for EIP-1559 gas fees
* [2597](https://github.com/zeta-chain/node/pull/2597) - Add generic rpc metrics to zetaclient
* [2538](https://github.com/zeta-chain/node/pull/2538) - add background worker routines to shutdown zetaclientd when needed for tss migration
* [2681](https://github.com/zeta-chain/node/pull/2681) - implement `MsgUpdateERC20CustodyPauseStatus` to pause or unpause ERC20 Custody contract (to be used for the migration process for smart contract V2)
* [2644](https://github.com/zeta-chain/node/pull/2644) - add created_timestamp to cctx status
* [2673](https://github.com/zeta-chain/node/pull/2673) - add relayer key importer, encryption and decryption
* [2633](https://github.com/zeta-chain/node/pull/2633) - support for stateful precompiled contracts
* [2751](https://github.com/zeta-chain/node/pull/2751) - add RPC status check for Solana chain
* [2788](https://github.com/zeta-chain/node/pull/2788) - add common importable zetacored rpc package
* [2784](https://github.com/zeta-chain/node/pull/2784) - staking precompiled contract
* [2795](https://github.com/zeta-chain/node/pull/2795) - support restricted address in Solana
* [2825](https://github.com/zeta-chain/node/pull/2825) - add Bitcoin inscriptions support

### Refactor

* [2615](https://github.com/zeta-chain/node/pull/2615) - Refactor cleanup of outbound trackers
* [2855](https://github.com/zeta-chain/node/pull/2855) - disable Bitcoin witness support for mainnet

### Tests

* [2726](https://github.com/zeta-chain/node/pull/2726) - add e2e tests for deposit and call, deposit and revert
<<<<<<< HEAD
* [2703](https://github.com/zeta-chain/node/pull/2703) - add e2e tests for stateful precompiled contracts
* [2763](https://github.com/zeta-chain/node/pull/2763) - add V2 contracts migration test
* [2830](https://github.com/zeta-chain/node/pull/2830) - extend staking precompile tests
* [2895](https://github.com/zeta-chain/node/pull/2895) - add e2e test for bitcoin deposit and call
=======
* [2821](https://github.com/zeta-chain/node/pull/2821) - V2 protocol contracts migration e2e tests
>>>>>>> 8d171188

### Fixes

* [2654](https://github.com/zeta-chain/node/pull/2654) - add validation for authorization list in when validating genesis state for authorization module
* [2672](https://github.com/zeta-chain/node/pull/2672) - check observer set for duplicates when adding a new observer or updating an existing one
* [2824](https://github.com/zeta-chain/node/pull/2824) - fix Solana deposit number

## v19.0.0

### Breaking Changes

* [2460](https://github.com/zeta-chain/node/pull/2460) - Upgrade to go 1.22. This required us to temporarily remove the QUIC backend from [go-libp2p](https://github.com/libp2p/go-libp2p). If you are a zetaclient operator and have configured quic peers, you need to switch to tcp peers.
* [List of the other breaking changes can be found in this document](docs/releases/v19_breaking_changes.md)

### Features

* [2032](https://github.com/zeta-chain/node/pull/2032) - improve some general structure of the ZetaClient codebase
* [2100](https://github.com/zeta-chain/node/pull/2100) - cosmos v0.47 upgrade
* [2145](https://github.com/zeta-chain/node/pull/2145) - add `ibc` and `ibc-transfer` modules
* [2135](https://github.com/zeta-chain/node/pull/2135) - add develop build version logic
* [2152](https://github.com/zeta-chain/node/pull/2152) - custom priority nonce mempool
* [2113](https://github.com/zeta-chain/node/pull/2113) - add zetaclientd-supervisor process
* [2154](https://github.com/zeta-chain/node/pull/2154) - add `ibccrosschain` module
* [2282](https://github.com/zeta-chain/node/pull/2282) - modify rpc methods to support synthetic txs
* [2258](https://github.com/zeta-chain/node/pull/2258) - add Optimism and Base in static chain information
* [2287](https://github.com/zeta-chain/node/pull/2287) - implement `MsgUpdateChainInfo` message
* [2279](https://github.com/zeta-chain/node/pull/2279) - add a CCTXGateway field to chain static data
* [2275](https://github.com/zeta-chain/node/pull/2275) - add ChainInfo singleton state variable in authority
* [2291](https://github.com/zeta-chain/node/pull/2291) - initialize cctx gateway interface
* [2289](https://github.com/zeta-chain/node/pull/2289) - add an authorization list to keep track of all authorizations on the chain
* [2305](https://github.com/zeta-chain/node/pull/2305) - add new messages `MsgAddAuthorization` and `MsgRemoveAuthorization` that can be used to update the authorization list
* [2313](https://github.com/zeta-chain/node/pull/2313) - add `CheckAuthorization` function to replace the `IsAuthorized` function. The new function uses the authorization list to verify the signer's authorization
* [2312](https://github.com/zeta-chain/node/pull/2312) - add queries `ShowAuthorization` and `ListAuthorizations`
* [2319](https://github.com/zeta-chain/node/pull/2319) - use `CheckAuthorization` function in all messages
* [2325](https://github.com/zeta-chain/node/pull/2325) - revert telemetry server changes
* [2339](https://github.com/zeta-chain/node/pull/2339) - add binaries related question to syncing issue form
* [2366](https://github.com/zeta-chain/node/pull/2366) - add migration script for adding authorizations table
* [2372](https://github.com/zeta-chain/node/pull/2372) - add queries for tss fund migration info
* [2416](https://github.com/zeta-chain/node/pull/2416) - add Solana chain information
* [2465](https://github.com/zeta-chain/node/pull/2465) - add Solana inbound SOL token observation
* [2497](https://github.com/zeta-chain/node/pull/2416) - support for runtime chain (de)provisioning
* [2518](https://github.com/zeta-chain/node/pull/2518) - add support for Solana address in zetacore
* [2483](https://github.com/zeta-chain/node/pull/2483) - add priorityFee (gasTipCap) gas to the state
* [2567](https://github.com/zeta-chain/node/pull/2567) - add sign latency metric to zetaclient (zetaclient_sign_latency)
* [2524](https://github.com/zeta-chain/node/pull/2524) - add inscription envelop parsing 
* [2560](https://github.com/zeta-chain/node/pull/2560) - add support for Solana SOL token withdraw
* [2533](https://github.com/zeta-chain/node/pull/2533) - parse memo from both OP_RETURN and inscription
* [2765](https://github.com/zeta-chain/node/pull/2765) - bitcoin depositor fee improvement

### Refactor

* [2094](https://github.com/zeta-chain/node/pull/2094) - upgrade go-tss to use cosmos v0.47
* [2110](https://github.com/zeta-chain/node/pull/2110) - move non-query rate limiter logic to zetaclient side and code refactor
* [2032](https://github.com/zeta-chain/node/pull/2032) - improve some general structure of the ZetaClient codebase
* [2097](https://github.com/zeta-chain/node/pull/2097) - refactor lightclient verification flags to account for individual chains
* [2071](https://github.com/zeta-chain/node/pull/2071) - Modify chains struct to add all chain related information
* [2118](https://github.com/zeta-chain/node/pull/2118) - consolidate inbound and outbound naming
* [2124](https://github.com/zeta-chain/node/pull/2124) - removed unused variables and method
* [2150](https://github.com/zeta-chain/node/pull/2150) - created `chains` `zetacore` `orchestrator` packages in zetaclient and reorganized source files accordingly
* [2210](https://github.com/zeta-chain/node/pull/2210) - removed unnecessary panics in the zetaclientd process
* [2205](https://github.com/zeta-chain/node/pull/2205) - remove deprecated variables pre-v17
* [2226](https://github.com/zeta-chain/node/pull/2226) - improve Go formatting with imports standardization and max line length to 120
* [2262](https://github.com/zeta-chain/node/pull/2262) - refactor MsgUpdateZRC20 into MsgPauseZrc20 and MsgUnPauseZRC20
* [2290](https://github.com/zeta-chain/node/pull/2290) - rename `MsgAddBlameVote` message to `MsgVoteBlame`
* [2269](https://github.com/zeta-chain/node/pull/2269) - refactor MsgUpdateCrosschainFlags into MsgEnableCCTX, MsgDisableCCTX and MsgUpdateGasPriceIncreaseFlags
* [2306](https://github.com/zeta-chain/node/pull/2306) - refactor zetaclient outbound transaction signing logic
* [2296](https://github.com/zeta-chain/node/pull/2296) - move `testdata` package to `testutil` to organize test-related utilities
* [2317](https://github.com/zeta-chain/node/pull/2317) - add ValidateOutbound method for cctx orchestrator
* [2340](https://github.com/zeta-chain/node/pull/2340) - add ValidateInbound method for cctx orchestrator
* [2344](https://github.com/zeta-chain/node/pull/2344) - group common data of EVM/Bitcoin signer and observer using base structs
* [2357](https://github.com/zeta-chain/node/pull/2357) - integrate base Signer structure into EVM/Bitcoin Signer
* [2359](https://github.com/zeta-chain/node/pull/2359) - integrate base Observer structure into EVM/Bitcoin Observer
* [2375](https://github.com/zeta-chain/node/pull/2375) - improve & speedup code formatting
* [2380](https://github.com/zeta-chain/node/pull/2380) - use `ChainInfo` in `authority` to allow dynamically support new chains
* [2395](https://github.com/zeta-chain/node/pull/2395) - converge AppContext with ZetaCoreContext in zetaclient
* [2428](https://github.com/zeta-chain/node/pull/2428) - propagate context across codebase & refactor zetacore client
* [2464](https://github.com/zeta-chain/node/pull/2464) - move common voting logic to voting.go and add new function VoteOnBallot
* [2515](https://github.com/zeta-chain/node/pull/2515) - replace chainName by chainID for ChainNonces indexing
* [2541](https://github.com/zeta-chain/node/pull/2541) - deprecate ChainName field in Chain object
* [2542](https://github.com/zeta-chain/node/pull/2542) - adjust permissions to be more restrictive
* [2572](https://github.com/zeta-chain/node/pull/2572) - turn off IBC modules
* [2556](https://github.com/zeta-chain/node/pull/2556) - refactor migrator length check to use consensus type
* [2568](https://github.com/zeta-chain/node/pull/2568) - improve AppContext by converging chains, chainParams, enabledChains, and additionalChains into a single zctx.Chain

### Tests

* [2047](https://github.com/zeta-chain/node/pull/2047) - fix liquidity cap advanced test
* [2181](https://github.com/zeta-chain/node/pull/2181) - add more assertion and test cases in ZEVM message passing E2E tests
* [2184](https://github.com/zeta-chain/node/pull/2184) - add tx priority checks to e2e tests
* [2199](https://github.com/zeta-chain/node/pull/2199) - custom priority mempool unit tests
* [2240](https://github.com/zeta-chain/node/pull/2240) - removed hard-coded Bitcoin regnet chainID in E2E withdraw tests
* [2266](https://github.com/zeta-chain/node/pull/2266) - try fixing E2E test `crosschain_swap` failure `btc transaction not signed`
* [2294](https://github.com/zeta-chain/node/pull/2294) - add and fix existing ethermint rpc unit test
* [2329](https://github.com/zeta-chain/node/pull/2329) - fix TODOs in rpc unit tests
* [2342](https://github.com/zeta-chain/node/pull/2342) - extend rpc unit tests with testing extension to include synthetic ethereum txs
* [2299](https://github.com/zeta-chain/node/pull/2299) - add `zetae2e` command to deploy test contracts
* [2364](https://github.com/zeta-chain/node/pull/2364) - add stateful upgrade test
* [2360](https://github.com/zeta-chain/node/pull/2360) - add stateful e2e tests.
* [2349](https://github.com/zeta-chain/node/pull/2349) - add TestBitcoinDepositRefund and WithdrawBitcoinMultipleTimes E2E tests
* [2368](https://github.com/zeta-chain/node/pull/2368) - eliminate panic usage across testing suite
* [2369](https://github.com/zeta-chain/node/pull/2369) - fix random cross-chain swap failure caused by using tiny UTXO
* [2549](https://github.com/zeta-chain/node/pull/2459) - add separate accounts for each policy in e2e tests
* [2415](https://github.com/zeta-chain/node/pull/2415) - add e2e test for upgrade and test admin functionalities
* [2440](https://github.com/zeta-chain/node/pull/2440) - Add e2e test for TSS migration
* [2473](https://github.com/zeta-chain/node/pull/2473) - add e2e tests for most used admin transactions

### Fixes

* [1484](https://github.com/zeta-chain/node/issues/1484) - replaced hard-coded `MaxLookaheadNonce` with a default lookback factor
* [2125](https://github.com/zeta-chain/node/pull/2125) - fix develop upgrade test
* [2222](https://github.com/zeta-chain/node/pull/2222) - removed `maxHeightDiff` to let observer scan from Bitcoin height where it left off
* [2233](https://github.com/zeta-chain/node/pull/2233) - fix `IsSupported` flag not properly updated in zetaclient's context
* [2243](https://github.com/zeta-chain/node/pull/2243) - fix incorrect bitcoin outbound height in the CCTX outbound parameter
* [2256](https://github.com/zeta-chain/node/pull/2256) - fix rate limiter falsely included reverted non-withdraw cctxs
* [2327](https://github.com/zeta-chain/node/pull/2327) - partially cherry picked the fix to Bitcoin outbound dust amount
* [2362](https://github.com/zeta-chain/node/pull/2362) - set 1000 satoshis as minimum BTC amount that can be withdrawn from zEVM
* [2382](https://github.com/zeta-chain/node/pull/2382) - add tx input and gas in rpc methods for synthetic eth txs
* [2396](https://github.com/zeta-chain/node/issues/2386) - special handle bitcoin testnet gas price estimator
* [2434](https://github.com/zeta-chain/node/pull/2434) - the default database when running `zetacored init` is now pebbledb
* [2481](https://github.com/zeta-chain/node/pull/2481) - increase gas limit inbound and outbound vote message to 500k
* [2545](https://github.com/zeta-chain/node/pull/2545) - check solana minimum rent exempt to avoid outbound failure
* [2547](https://github.com/zeta-chain/node/pull/2547) - limit max txs in priority mempool
* [2628](https://github.com/zeta-chain/node/pull/2628) - avoid submitting invalid hashes to outbound tracker

### CI

* [2388](https://github.com/zeta-chain/node/pull/2388) - added GitHub attestations of binaries produced in the release workflow. 
* [2285](https://github.com/zeta-chain/node/pull/2285) - added nightly EVM performance testing pipeline, modified localnet testing docker image to utilize debian:bookworm, removed build-jet runners where applicable, removed deprecated/removed upgrade path testing pipeline
* [2268](https://github.com/zeta-chain/node/pull/2268) - updated the publish-release pipeline to utilize the Github Actions Ubuntu 20.04 Runners
* [2070](https://github.com/zeta-chain/node/pull/2070) - Added commands to build binaries from the working branch as a live full node rpc to test non-governance changes
* [2119](https://github.com/zeta-chain/node/pull/2119) - Updated the release pipeline to only run on hotfix/ and release/ branches. Added option to only run pre-checks and not cut release as well. Switched approval steps to use environments
* [2189](https://github.com/zeta-chain/node/pull/2189) - Updated the docker tag when a release trigger runs to be the github event for the release name which should be the version. Removed mac specific build as the arm build should handle that
* [2191](https://github.com/zeta-chain/node/pull/2191) - Fixed conditional logic for the docker build step for non release builds to not overwrite the github tag
* [2192](https://github.com/zeta-chain/node/pull/2192) - Added release status checker and updater pipeline that will update release statuses when they go live on network
* [2335](https://github.com/zeta-chain/node/pull/2335) - ci: updated the artillery report to publish to artillery cloud
* [2377](https://github.com/zeta-chain/node/pull/2377) - ci: adjusted sast-linters.yml to not scan itself, nor alert on removal of nosec.
* [2400](https://github.com/zeta-chain/node/pull/2400) - ci: adjusted the performance test to pass or fail pipeline based on test results, alert slack, and launch network with state. Fixed connection issues as well.
* [2425](https://github.com/zeta-chain/node/pull/2425) - Added verification to performance testing pipeline to ensure p99 aren't above 2000ms and p50 aren't above 40ms, Tweaked the config to 400 users requests per second. 425 is the current max before it starts failing.

### Documentation

* [2321](https://github.com/zeta-chain/node/pull/2321) - improve documentation for ZetaClient functions and packages

### Performance

* [2482](https://github.com/zeta-chain/node/pull/2482) - increase the outbound tracker buffer length from 2 to 5

## v18.0.0

* [2470](https://github.com/zeta-chain/node/pull/2470) - add Polygon, Base and Base Sepolia in static chain info

## v17.0.1

### Fixes

* hotfix/v17.0.1 - modify the amount field in CCTXs that carry dust BTC amounts to avoid dust output error

## v17.0.0

### Fixes

* [2249](https://github.com/zeta-chain/node/pull/2249) - fix inbound and outbound validation for BSC chain
* [2265](https://github.com/zeta-chain/node/pull/2265) - fix rate limiter query for revert cctxs

## v16.0.0

### Breaking Changes

* Admin policies have been moved from `observer` to a new module `authority`
  * Updating admin policies now requires to send a governance proposal executing the `UpdatePolicies` message in the `authority` module
  * The `Policies` query of the `authority` module must be used to get the current admin policies
  * `PolicyType_group1` has been renamed into `PolicyType_groupEmergency` and `PolicyType_group2` has been renamed into `PolicyType_groupAdmin`

* A new module called `lightclient` has been created for the blocker header and proof functionality to add inbound and outbound trackers in a permissionless manner (currently deactivated on live networks)
  * The list of block headers are now stored in the `lightclient` module instead of the `observer` module
    * The message to vote on new block headers is still in the `observer` module but has been renamed to `MsgVoteBlockHeader` instead of `MsgAddBlockHeader`
    * The `GetAllBlockHeaders` query has been moved to the `lightclient` module and renamed to `BlockHeaderAll`
    * The `GetBlockHeaderByHash` query has been moved to the `lightclient` module and renamed to `BlockHeader`
    * The `GetBlockHeaderStateByChain` query has been moved to the `lightclient` module and renamed to `ChainState`
    * The `Prove` query has been moved to the `lightclient` module
    * The `BlockHeaderVerificationFlags` has been deprecated in `CrosschainFlags`, `VerificationFlags` should be used instead

* `MsgGasPriceVoter` message in the `crosschain` module has been renamed to `MsgVoteGasPrice`
  * The structure of the message remains the same

* `MsgCreateTSSVoter` message in the `crosschain` module has been moved to the `observer` module and renamed to `MsgVoteTSS`
  * The structure of the message remains the same

### Refactor

* [1511](https://github.com/zeta-chain/node/pull/1511) - move ballot voting logic from `crosschain` to `observer`
* [1783](https://github.com/zeta-chain/node/pull/1783) - refactor zetaclient metrics naming and structure
* [1774](https://github.com/zeta-chain/node/pull/1774) - split params and config in zetaclient
* [1831](https://github.com/zeta-chain/node/pull/1831) - removing unnecessary pointers in context structure
* [1864](https://github.com/zeta-chain/node/pull/1864) - prevent panic in param management
* [1848](https://github.com/zeta-chain/node/issues/1848) - create a method to observe deposits to tss address in one evm block
* [1885](https://github.com/zeta-chain/node/pull/1885) - change important metrics on port 8123 to be prometheus compatible
* [1863](https://github.com/zeta-chain/node/pull/1863) - remove duplicate ValidateChainParams function
* [1914](https://github.com/zeta-chain/node/pull/1914) - move crosschain flags to core context in zetaclient
* [1948](https://github.com/zeta-chain/node/pull/1948) - remove deprecated GetTSSAddress query in crosschain module
* [1936](https://github.com/zeta-chain/node/pull/1936) - refactor common package into subpackages and rename to pkg
* [1966](https://github.com/zeta-chain/node/pull/1966) - move TSS vote message from crosschain to observer
* [1853](https://github.com/zeta-chain/node/pull/1853) - refactor vote inbound tx and vote outbound tx
* [1815](https://github.com/zeta-chain/node/pull/1815) - add authority module for authorized actions
* [1976](https://github.com/zeta-chain/node/pull/1976) - add lightclient module for header and proof functionality
* [2001](https://github.com/zeta-chain/node/pull/2001) - replace broadcast mode block with sync and remove fungible params
* [1989](https://github.com/zeta-chain/node/pull/1989) - simplify `IsSendOutTxProcessed` method and add unit tests
* [2013](https://github.com/zeta-chain/node/pull/2013) - rename `GasPriceVoter` message to `VoteGasPrice`
* [2059](https://github.com/zeta-chain/node/pull/2059) - Remove unused params from all functions in zetanode
* [2071](https://github.com/zeta-chain/node/pull/2071) - Modify chains struct to add all chain related information
* [2076](https://github.com/zeta-chain/node/pull/2076) - automatically deposit native zeta to an address if it doesn't exist on ZEVM
* [2169](https://github.com/zeta-chain/node/pull/2169) - Limit zEVM revert transactions to coin type ZETA

### Features

* [1789](https://github.com/zeta-chain/node/issues/1789) - block cross-chain transactions that involve restricted addresses
* [1755](https://github.com/zeta-chain/node/issues/1755) - use evm JSON RPC for inbound tx (including blob tx) observation
* [1884](https://github.com/zeta-chain/node/pull/1884) - added zetatool cmd, added subcommand to filter deposits
* [1942](https://github.com/zeta-chain/node/pull/1982) - support Bitcoin P2TR, P2WSH, P2SH, P2PKH addresses
* [1935](https://github.com/zeta-chain/node/pull/1935) - add an operational authority group
* [1954](https://github.com/zeta-chain/node/pull/1954) - add metric for concurrent keysigns
* [1979](https://github.com/zeta-chain/node/pull/1979) - add script to import genesis data into an existing genesis file
* [2006](https://github.com/zeta-chain/node/pull/2006) - add Amoy testnet static chain information
* [2045](https://github.com/zeta-chain/node/pull/2046) - add grpc query with outbound rate limit for zetaclient to use
* [2046](https://github.com/zeta-chain/node/pull/2046) - add state variable in crosschain for rate limiter flags
* [2034](https://github.com/zeta-chain/node/pull/2034) - add support for zEVM message passing
* [1825](https://github.com/zeta-chain/node/pull/1825) - add a message to withdraw emission rewards

### Tests

* [1767](https://github.com/zeta-chain/node/pull/1767) - add unit tests for emissions module begin blocker
* [1816](https://github.com/zeta-chain/node/pull/1816) - add args to e2e tests
* [1791](https://github.com/zeta-chain/node/pull/1791) - add e2e tests for feature of restricted address
* [1787](https://github.com/zeta-chain/node/pull/1787) - add unit tests for cross-chain evm hooks and e2e test failed withdraw to BTC legacy address
* [1840](https://github.com/zeta-chain/node/pull/1840) - fix code coverage test failures ignored in CI
* [1870](https://github.com/zeta-chain/node/pull/1870) - enable emissions pool in local e2e testing
* [1868](https://github.com/zeta-chain/node/pull/1868) - run e2e btc tests locally
* [1851](https://github.com/zeta-chain/node/pull/1851) - rename usdt to erc20 in e2e tests
* [1872](https://github.com/zeta-chain/node/pull/1872) - remove usage of RPC in unit test
* [1805](https://github.com/zeta-chain/node/pull/1805) - add admin and performance test and fix upgrade test
* [1879](https://github.com/zeta-chain/node/pull/1879) - full coverage for messages in types packages
* [1899](https://github.com/zeta-chain/node/pull/1899) - add empty test files so packages are included in coverage
* [1900](https://github.com/zeta-chain/node/pull/1900) - add testing for external chain migration
* [1903](https://github.com/zeta-chain/node/pull/1903) - common package tests
* [1961](https://github.com/zeta-chain/node/pull/1961) - improve observer module coverage
* [1967](https://github.com/zeta-chain/node/pull/1967) - improve crosschain module coverage
* [1955](https://github.com/zeta-chain/node/pull/1955) - improve emissions module coverage
* [1941](https://github.com/zeta-chain/node/pull/1941) - add unit tests for zetacore package
* [1985](https://github.com/zeta-chain/node/pull/1985) - improve fungible module coverage
* [1992](https://github.com/zeta-chain/node/pull/1992) - remove setupKeeper from crosschain module
* [2008](https://github.com/zeta-chain/node/pull/2008) - add test for connector bytecode update
* [2047](https://github.com/zeta-chain/node/pull/2047) - fix liquidity cap advanced test
* [2076](https://github.com/zeta-chain/node/pull/2076) - automatically deposit native zeta to an address if it doesn't exist on ZEVM

### Fixes

* [1861](https://github.com/zeta-chain/node/pull/1861) - fix `ObserverSlashAmount` invalid read
* [1880](https://github.com/zeta-chain/node/issues/1880) - lower the gas price multiplier for EVM chains
* [1883](https://github.com/zeta-chain/node/issues/1883) - zetaclient should check 'IsSupported' flag to pause/unpause a specific chain
* [2076](https://github.com/zeta-chain/node/pull/2076) - automatically deposit native zeta to an address if it doesn't exist on ZEVM
* [1633](https://github.com/zeta-chain/node/issues/1633) - zetaclient should be able to pick up new connector and erc20Custody addresses
* [1944](https://github.com/zeta-chain/node/pull/1944) - fix evm signer unit tests
* [1888](https://github.com/zeta-chain/node/issues/1888) - zetaclient should stop inbound/outbound txs according to cross-chain flags
* [1970](https://github.com/zeta-chain/node/issues/1970) - remove the timeout in the evm outtx tracker processing thread

### Chores

* [1814](https://github.com/zeta-chain/node/pull/1814) - fix code coverage ignore for protobuf generated files

### CI

* [1958](https://github.com/zeta-chain/node/pull/1958) - Fix e2e advanced test debug checkbox
* [1945](https://github.com/zeta-chain/node/pull/1945) - update advanced testing pipeline to not execute tests that weren't selected so they show skipped instead of skipping steps
* [1940](https://github.com/zeta-chain/node/pull/1940) - adjust release pipeline to be created as pre-release instead of latest
* [1867](https://github.com/zeta-chain/node/pull/1867) - default restore_type for full node docker-compose to snapshot instead of statesync for reliability
* [1891](https://github.com/zeta-chain/node/pull/1891) - fix typo that was introduced to docker-compose and a typo in start.sh for the docker start script for full nodes
* [1894](https://github.com/zeta-chain/node/pull/1894) - added download binaries and configs to the start sequence so it will download binaries that don't exist
* [1953](https://github.com/zeta-chain/node/pull/1953) - run E2E tests for all PRs

## Version: v15.0.0

### Features

* [1912](https://github.com/zeta-chain/node/pull/1912) - add reset chain nonces msg

## Version: v14.0.1

* [1817](https://github.com/zeta-chain/node/pull/1817) - Add migration script to fix pending and chain nonces on testnet

## Version: v13.0.0

### Breaking Changes

* `zetaclientd start`: now requires 2 inputs from stdin: hotkey password and tss keyshare password
  Starting zetaclient now requires two passwords to be input; one for the hotkey and another for the tss key-share

### Features

* [1698](https://github.com/zeta-chain/node/issues/1698) - bitcoin dynamic depositor fee

### Docs

* [1731](https://github.com/zeta-chain/node/pull/1731) added doc for hotkey and tss key-share password prompts

### Features

* [1728] (https://github.com/zeta-chain/node/pull/1728) - allow aborted transactions to be refunded by minting tokens to zEvm

### Refactor

* [1766](https://github.com/zeta-chain/node/pull/1766) - Refactors the `PostTxProcessing` EVM hook functionality to deal with invalid withdraw events
* [1630](https://github.com/zeta-chain/node/pull/1630) - added password prompts for hotkey and tss keyshare in zetaclient
* [1760](https://github.com/zeta-chain/node/pull/1760) - Make staking keeper private in crosschain module
* [1809](https://github.com/zeta-chain/node/pull/1809) - Refactored tryprocessout function in evm signer

### Fixes

* [1678](https://github.com/zeta-chain/node/issues/1678) - clean cached stale block to fix evm outtx hash mismatch
* [1690](https://github.com/zeta-chain/node/issues/1690) - double watched gas prices and fix btc scheduler
* [1687](https://github.com/zeta-chain/node/pull/1687) - only use EVM supported chains for gas stability pool
* [1692](https://github.com/zeta-chain/node/pull/1692) - fix get params query for emissions module
* [1706](https://github.com/zeta-chain/node/pull/1706) - fix CLI crosschain show-out-tx-tracker
* [1707](https://github.com/zeta-chain/node/issues/1707) - fix bitcoin fee rate estimation
* [1712](https://github.com/zeta-chain/node/issues/1712) - increase EVM outtx inclusion timeout to 20 minutes
* [1733](https://github.com/zeta-chain/node/pull/1733) - remove the unnecessary 2x multiplier in the convertGasToZeta RPC
* [1721](https://github.com/zeta-chain/node/issues/1721) - zetaclient should provide bitcoin_chain_id when querying TSS address
* [1744](https://github.com/zeta-chain/node/pull/1744) - added cmd to encrypt tss keyshare file, allowing empty tss password for backward compatibility

### Tests

* [1584](https://github.com/zeta-chain/node/pull/1584) - allow to run E2E tests on any networks
* [1746](https://github.com/zeta-chain/node/pull/1746) - rename smoke tests to e2e tests
* [1753](https://github.com/zeta-chain/node/pull/1753) - fix gosec errors on usage of rand package
* [1762](https://github.com/zeta-chain/node/pull/1762) - improve coverage for fungible module
* [1782](https://github.com/zeta-chain/node/pull/1782) - improve coverage for fungible module system contract

### CI

* Adjusted the release pipeline to be a manually executed pipeline with an approver step. The pipeline now executes all the required tests run before the approval step unless skipped
* Added pipeline to build and push docker images into dockerhub on release for ubuntu and macos
* Adjusted the pipeline for building and pushing docker images for MacOS to install and run docker
* Added docker-compose and make commands for launching full nodes. `make mainnet-zetarpc-node`  `make mainnet-bitcoind-node`
* Made adjustments to the docker-compose for launching mainnet full nodes to include examples of using the docker images build from the docker image build pipeline
* [1736](https://github.com/zeta-chain/node/pull/1736) - chore: add Ethermint endpoints to OpenAPI
* Re-wrote Dockerfile for building Zetacored docker images
* Adjusted the docker-compose files for Zetacored nodes to utilize the new docker image
* Added scripts for the new docker image that facilitate the start up automation
* Adjusted the docker pipeline slightly to pull the version on PR from the app.go file
* [1781](https://github.com/zeta-chain/node/pull/1781) - add codecov coverage report in CI
* fixed the download binary script to use relative pathing from binary_list file

### Features

* [1425](https://github.com/zeta-chain/node/pull/1425) add `whitelist-erc20` command

### Chores

* [1729](https://github.com/zeta-chain/node/pull/1729) - add issue templates
* [1754](https://github.com/zeta-chain/node/pull/1754) - cleanup expected keepers

## Version: v12.2.4

### Fixes

* [1638](https://github.com/zeta-chain/node/issues/1638) - additional check to make sure external chain height always increases
* [1672](https://github.com/zeta-chain/node/pull/1672) - paying 50% more than base gas price to buffer EIP1559 gas price increase
* [1642](https://github.com/zeta-chain/node/pull/1642) - Change WhitelistERC20 authorization from group1 to group2
* [1610](https://github.com/zeta-chain/node/issues/1610) - add pending outtx hash to tracker after monitoring for 10 minutes
* [1656](https://github.com/zeta-chain/node/issues/1656) - schedule bitcoin keysign with intervals to avoid keysign failures
* [1662](https://github.com/zeta-chain/node/issues/1662) - skip Goerli BlobTxType transactions introduced in Dencun upgrade
* [1663](https://github.com/zeta-chain/node/issues/1663) - skip Mumbai empty block if ethclient sanity check fails
* [1661](https://github.com/zeta-chain/node/issues/1661) - use estimated SegWit tx size for Bitcoin gas fee calculation
* [1667](https://github.com/zeta-chain/node/issues/1667) - estimate SegWit tx size in uinit of vByte
* [1675](https://github.com/zeta-chain/node/issues/1675) - use chain param ConfirmationCount for bitcoin confirmation

## Chores

* [1694](https://github.com/zeta-chain/node/pull/1694) - remove standalone network, use require testing package for the entire node folder

## Version: v12.1.0

### Tests

* [1577](https://github.com/zeta-chain/node/pull/1577) - add chain header tests in E2E tests and fix admin tests

### Features

* [1658](https://github.com/zeta-chain/node/pull/1658) - modify emission distribution to use fixed block rewards

### Fixes

* [1535](https://github.com/zeta-chain/node/issues/1535) - Avoid voting on wrong ballots due to false blockNumber in EVM tx receipt
* [1588](https://github.com/zeta-chain/node/pull/1588) - fix chain params comparison logic
* [1650](https://github.com/zeta-chain/node/pull/1605) - exempt (discounted) *system txs* from min gas price check and gas fee deduction
* [1632](https://github.com/zeta-chain/node/pull/1632) - set keygen to `KeygenStatus_KeyGenSuccess` if its in `KeygenStatus_PendingKeygen`
* [1576](https://github.com/zeta-chain/node/pull/1576) - Fix zetaclient crash due to out of bound integer conversion and log prints
* [1575](https://github.com/zeta-chain/node/issues/1575) - Skip unsupported chain parameters by IsSupported flag

### CI

* [1580](https://github.com/zeta-chain/node/pull/1580) - Fix release pipelines cleanup step

### Chores

* [1585](https://github.com/zeta-chain/node/pull/1585) - Updated release instructions
* [1615](https://github.com/zeta-chain/node/pull/1615) - Add upgrade handler for version v12.1.0

### Features

* [1591](https://github.com/zeta-chain/node/pull/1591) - support lower gas limit for voting on inbound and outbound transactions
* [1592](https://github.com/zeta-chain/node/issues/1592) - check inbound tracker tx hash against Tss address and some refactor on inTx observation

### Refactoring

* [1628](https://github.com/zeta-chain/node/pull/1628) optimize return and simplify code
* [1640](https://github.com/zeta-chain/node/pull/1640) reorganize zetaclient into subpackages
* [1619](https://github.com/zeta-chain/node/pull/1619) - Add evm fee calculation to tss migration of evm chains

## Version: v12.0.0

### Breaking Changes

TSS and chain validation related queries have been moved from `crosschain` module to `observer` module:
* `PendingNonces` :Changed from `/zeta-chain/crosschain/pendingNonces/{chain_id}/{address}` to `/zeta-chain/observer/pendingNonces/{chain_id}/{address}` . It returns all the pending nonces for a chain id and address. This returns the current pending nonces for the chain
* `ChainNonces` : Changed from `/zeta-chain/crosschain/chainNonces/{chain_id}` to`/zeta-chain/observer/chainNonces/{chain_id}` . It returns all the chain nonces for a chain id. This returns the current nonce of the TSS address for the chain
* `ChainNoncesAll` :Changed from `/zeta-chain/crosschain/chainNonces` to `/zeta-chain/observer/chainNonces` . It returns all the chain nonces for all chains. This returns the current nonce of the TSS address for all chains

All chains now have the same observer set:
* `ObserversByChain`: `/zeta-chain/observer/observers_by_chain/{observation_chain}` has been removed and replaced with `/zeta-chain/observer/observer_set`. All chains have the same observer set
* `AllObserverMappers`: `/zeta-chain/observer/all_observer_mappers` has been removed. `/zeta-chain/observer/observer_set` should be used to get observers.

Observer params and core params have been merged into chain params:
* `Params`: `/zeta-chain/observer/params` no longer returns observer params. Observer params data have been moved to chain params described below.
* `GetCoreParams`: Renamed into `GetChainParams`. `/zeta-chain/observer/get_core_params` moved to `/zeta-chain/observer/get_chain_params`
* `GetCoreParamsByChain`: Renamed into `GetChainParamsForChain`. `/zeta-chain/observer/get_core_params_by_chain` moved to `/zeta-chain/observer/get_chain_params_by_chain`

Getting the correct TSS address for Bitcoin now requires providing the Bitcoin chain id:
* `GetTssAddress` : Changed from `/zeta-chain/observer/get_tss_address/` to `/zeta-chain/observer/getTssAddress/{bitcoin_chain_id}` . Optional bitcoin chain id can now be passed as a parameter to fetch the correct tss for required BTC chain. This parameter only affects the BTC tss address in the response

### Features

* [1498](https://github.com/zeta-chain/node/pull/1498) - Add monitoring(grafana, prometheus, ethbalance) for localnet testing
* [1395](https://github.com/zeta-chain/node/pull/1395) - Add state variable to track aborted zeta amount
* [1410](https://github.com/zeta-chain/node/pull/1410) - `snapshots` commands
* enable zetaclients to use dynamic gas price on zetachain - enables >0 min_gas_price in feemarket module
* add static chain data for Sepolia testnet
* added metrics to track the burn rate of the hotkey in the telemetry server as well as prometheus

### Fixes

* [1554](https://github.com/zeta-chain/node/pull/1554) - Screen out unconfirmed UTXOs that are not created by TSS itself
* [1560](https://github.com/zeta-chain/node/issues/1560) - Zetaclient post evm-chain outtx hashes only when receipt is available
* [1516](https://github.com/zeta-chain/node/issues/1516) - Unprivileged outtx tracker removal
* [1537](https://github.com/zeta-chain/node/issues/1537) - Sanity check events of ZetaSent/ZetaReceived/ZetaRevertedWithdrawn/Deposited
* [1530](https://github.com/zeta-chain/node/pull/1530) - Outbound tx confirmation/inclusion enhancement
* [1496](https://github.com/zeta-chain/node/issues/1496) - post block header for enabled EVM chains only
* [1518](https://github.com/zeta-chain/node/pull/1518) - Avoid duplicate keysign if an outTx is already pending
* fix Code4rena issue - zetaclients potentially miss inTx when PostSend (or other RPC) fails
* fix go-staticcheck warnings for zetaclient
* fix Athens-3 issue - incorrect pending-tx inclusion and incorrect confirmation count
* masked zetaclient config at startup
* set limit for queried pending cctxs
* add check to verify new tss has been produced when triggering tss funds migration
* fix Athens-3 log print issue - avoid posting unnecessary outtx confirmation
* fix docker build issues with version: golang:1.20-alpine3.18
* [1525](https://github.com/zeta-chain/node/pull/1525) - relax EVM chain block header length check 1024->4096
* [1522](https://github.com/zeta-chain/node/pull/1522/files) - block `distribution` module account from receiving zeta
* [1528](https://github.com/zeta-chain/node/pull/1528) - fix panic caused on decoding malformed BTC addresses
* [1536](https://github.com/zeta-chain/node/pull/1536) - add index to check previously finalized inbounds
* [1556](https://github.com/zeta-chain/node/pull/1556) - add emptiness check for topic array in event parsing
* [1546](https://github.com/zeta-chain/node/pull/1546) - fix reset of pending nonces on genesis import
* [1555](https://github.com/zeta-chain/node/pull/1555) - Reduce websocket message limit to 10MB
* [1567](https://github.com/zeta-chain/node/pull/1567) - add bitcoin chain id to fetch the tss address rpc endpoint
* [1501](https://github.com/zeta-chain/node/pull/1501) - fix stress test - use new refactored config file and smoketest runner
* [1589](https://github.com/zeta-chain/node/pull/1589) - add bitcoin chain id to `get tss address` and `get tss address historical` cli query

### Refactoring

* [1552](https://github.com/zeta-chain/node/pull/1552) - requires group2 to enable header verification
* [1211](https://github.com/zeta-chain/node/issues/1211) - use `grpc` and `msg` for query and message files
* refactor cctx scheduler - decouple evm cctx scheduler from btc cctx scheduler
* move tss state from crosschain to observer
* move pending nonces, chain nonces and nonce to cctx to observer
* move tss related cli from crosschain to observer
* reorganize smoke tests structure
* Add pagination to queries which iterate over large data sets InTxTrackerAll ,PendingNoncesAll ,AllBlameRecord ,TssHistory
* GetTssAddress now returns only the current tss address for ETH and BTC
* Add a new query GetTssAddressesByFinalizedBlockHeight to get any other tss addresses for a finalized block height
* Move observer params into core params
* Remove chain id from the index for observer mapper and rename it to observer set.
* Add logger to smoke tests
* [1521](https://github.com/zeta-chain/node/pull/1521) - replace go-tss lib version with one that reverts back to thorchain tss-lib
* [1558](https://github.com/zeta-chain/node/pull/1558) - change log level for gas stability pool iteration error
* Update --ledger flag hint

### Chores

* [1446](https://github.com/zeta-chain/node/pull/1446) - renamed file `zetaclientd/aux.go` to `zetaclientd/utils.go` to avoid complaints from go package resolver
* [1499](https://github.com/zeta-chain/node/pull/1499) - Add scripts to localnet to help test gov proposals
* [1442](https://github.com/zeta-chain/node/pull/1442) - remove build types in `.goreleaser.yaml`
* [1504](https://github.com/zeta-chain/node/pull/1504) - remove `-race` in the `make install` command
* [1564](https://github.com/zeta-chain/node/pull/1564) - bump ti-actions/changed-files

### Tests

* [1538](https://github.com/zeta-chain/node/pull/1538) - improve stateful e2e testing

### CI

* Removed private runners and unused GitHub Action

## Version: v11.0.0

### Features

* [1387](https://github.com/zeta-chain/node/pull/1387) - Add HSM capability for zetaclient hot key
* add a new thread to zetaclient which checks zeta supply in all connected chains in every block
* add a new tx to update an observer, this can be either be run a tombstoned observer/validator or via admin_policy_group_2

### Fixes

* Added check for redeployment of gas and asset token contracts
* [1372](https://github.com/zeta-chain/node/pull/1372) - Include Event Index as part for inbound tx digest
* [1367](https://github.com/zeta-chain/node/pull/1367) - fix minRelayTxFee issue and check misuse of bitcoin mainnet/testnet addresses
* [1358](https://github.com/zeta-chain/node/pull/1358) - add a new thread to zetaclient which checks zeta supply in all connected chains in every block
* prevent deposits for paused zrc20
* [1406](https://github.com/zeta-chain/node/pull/1406) - improve log prints and speed up evm outtx inclusion
* fix Athens-3 issue - include bitcoin outtx regardless of the cctx status

### Refactoring

* [1391](https://github.com/zeta-chain/node/pull/1391) - consolidate node builds
* update `MsgUpdateContractBytecode` to use code hash instead of contract address

### Chores

### Tests

* Add unit tests for adding votes to a ballot 

### CI

## Version: v10.1.2

### Features

* [1137](https://github.com/zeta-chain/node/pull/1137) - external stress testing
* [1205](https://github.com/zeta-chain/node/pull/1205) - allow setting liquidity cap for ZRC20
* [1260](https://github.com/zeta-chain/node/pull/1260) - add ability to update gas limit
* [1263](https://github.com/zeta-chain/node/pull/1263) - Bitcoin block header and merkle proof
* [1247](https://github.com/zeta-chain/node/pull/1247) - add query command to get all gas stability pool balances
* [1143](https://github.com/zeta-chain/node/pull/1143) - tss funds migration capability
* [1358](https://github.com/zeta-chain/node/pull/1358) - zetaclient thread for zeta supply checks
* [1384](https://github.com/zeta-chain/node/pull/1384) - tx to update an observer

### Fixes

* [1195](https://github.com/zeta-chain/node/pull/1195) - added upgrade name, and allow download. allows to test release
* [1153](https://github.com/zeta-chain/node/pull/1153) - address `cosmos-gosec` lint issues
* [1128](https://github.com/zeta-chain/node/pull/1228) - adding namespaces back in rpc
* [1245](https://github.com/zeta-chain/node/pull/1245) - set unique index for generate cctx
* [1250](https://github.com/zeta-chain/node/pull/1250) - remove error return in `IsAuthorized`
* [1261](https://github.com/zeta-chain/node/pull/1261) - Ethereum comparison checksum/non-checksum format
* [1264](https://github.com/zeta-chain/node/pull/1264) - Blame index update
* [1243](https://github.com/zeta-chain/node/pull/1243) - feed sataoshi/B to zetacore and check actual outTx size
* [1235](https://github.com/zeta-chain/node/pull/1235) - cherry pick all hotfix from v10.0.x (zero-amount, precision, etc.)
* [1257](https://github.com/zeta-chain/node/pull/1257) - register emissions grpc server
* [1277](https://github.com/zeta-chain/node/pull/1277) - read gas limit from smart contract
* [1252](https://github.com/zeta-chain/node/pull/1252) - add CLI command to query system contract
* [1285](https://github.com/zeta-chain/node/pull/1285) - add notice when using `--ledger` with Ethereum HD path
* [1283](https://github.com/zeta-chain/node/pull/1283) - query outtx tracker by chain using prefixed store
* [1280](https://github.com/zeta-chain/node/pull/1280) - minor fixes to stateful upgrade
* [1304](https://github.com/zeta-chain/node/pull/1304) - remove check `gasObtained == outTxGasFee`
* [1308](https://github.com/zeta-chain/node/pull/1308) - begin blocker for mock mainnet

### Refactoring

* [1226](https://github.com/zeta-chain/node/pull/1226) - call `onCrossChainCall` when depositing to a contract
* [1238](https://github.com/zeta-chain/node/pull/1238) - change default mempool version in config 
* [1279](https://github.com/zeta-chain/node/pull/1279) - remove duplicate funtion name IsEthereum
* [1289](https://github.com/zeta-chain/node/pull/1289) - skip gas stability pool funding when gasLimit is equal gasUsed

### Chores

* [1193](https://github.com/zeta-chain/node/pull/1193) - switch back to `cosmos/cosmos-sdk`
* [1222](https://github.com/zeta-chain/node/pull/1222) - changed maxNestedMsgs
* [1265](https://github.com/zeta-chain/node/pull/1265) - sync from mockmain
* [1307](https://github.com/zeta-chain/node/pull/1307) - increment handler version

### Tests

* [1135](https://github.com/zeta-chain/node/pull/1135) - Stateful upgrade for smoke tests

### CI

* [1218](https://github.com/zeta-chain/node/pull/1218) - cross-compile release binaries and simplify PR testings
* [1302](https://github.com/zeta-chain/node/pull/1302) - add mainnet builds to goreleaser<|MERGE_RESOLUTION|>--- conflicted
+++ resolved
@@ -66,14 +66,11 @@
 ### Tests
 
 * [2726](https://github.com/zeta-chain/node/pull/2726) - add e2e tests for deposit and call, deposit and revert
-<<<<<<< HEAD
 * [2703](https://github.com/zeta-chain/node/pull/2703) - add e2e tests for stateful precompiled contracts
 * [2763](https://github.com/zeta-chain/node/pull/2763) - add V2 contracts migration test
 * [2830](https://github.com/zeta-chain/node/pull/2830) - extend staking precompile tests
+* [2821](https://github.com/zeta-chain/node/pull/2821) - V2 protocol contracts migration e2e tests
 * [2895](https://github.com/zeta-chain/node/pull/2895) - add e2e test for bitcoin deposit and call
-=======
-* [2821](https://github.com/zeta-chain/node/pull/2821) - V2 protocol contracts migration e2e tests
->>>>>>> 8d171188
 
 ### Fixes
 
