# CHANGELOG

## Unreleased

### Features

### Fixes

* [1372](https://github.com/zeta-chain/node/pull/1372) - Include Event Index as part for inbound tx digest
* [1358](https://github.com/zeta-chain/node/pull/1358) - add a new thread to zetaclient which checks zeta supply in all connected chains in every block

### Refactoring

### Chores

### Tests

### CI

## Version: v10.1.2

<<<<<<< HEAD
### What's Changed:
* bfa1cb8 skip mainnet addresses in cctxs
* 6e1fb4a skip garbage trackers and increase btc gas fee
* fix: added upgrade name, and allow download. allows to test release can. by @gzukel in https://github.com/zeta-chain/node/pull/1195
* chore: switch back to `cosmos/cosmos-sdk` by @lumtis in https://github.com/zeta-chain/node/pull/1193
* test: Stateful upgrade by @kevinssgh in https://github.com/zeta-chain/node/pull/1135
* fix: address `cosmos-gosec` lint issues by @lumtis in https://github.com/zeta-chain/node/pull/1153
* chore: changed maxNestedMsgs by @CharlieMc0 in https://github.com/zeta-chain/node/pull/1222
* ci: cross-compile release binaries and simplify PR testings by @CharlieMc0 in https://github.com/zeta-chain/node/pull/1218
* feat: external stress test by @kevinssgh in https://github.com/zeta-chain/node/pull/1137
* feat: allow setting liquidity cap for ZRC20 by @lumtis in https://github.com/zeta-chain/node/pull/1205
* refactor: call `onCrossChainCall` when depositing to a contract by @lumtis in https://github.com/zeta-chain/node/pull/1226
* fix(`rpc`): adding namespaces back by @lumtis in https://github.com/zeta-chain/node/pull/1228
* refactor(`cmd`): change default mempool version in config by @lumtis in https://github.com/zeta-chain/node/pull/1238
* fix(`MsgWhitelistERC20`): set unique index for generate cctx by @lumtis in https://github.com/zeta-chain/node/pull/1245
* fix(`observer`): remove error return in `IsAuthorized` by @lumtis in https://github.com/zeta-chain/node/pull/1250
* fix(`GetForeignCoinFromAsset`): Ethereum comparaison checksum/non-checksum format by @lumtis in https://github.com/zeta-chain/node/pull/1261
* feat(`fungible`): add ability to update gas limit by @lumtis in https://github.com/zeta-chain/node/pull/1260
* fix: Blame index update by @kevinssgh in https://github.com/zeta-chain/node/pull/1264
* fix: feed sataoshi/B to zetacore and check actual outTx size by @ws4charlie in https://github.com/zeta-chain/node/pull/1243
* fix: cherry pick all hotfix from v10.0.x (zero-amount, precision, etc.) by @ws4charlie in https://github.com/zeta-chain/node/pull/1235
* fix: register emissions grpc server by @kingpinXD in https://github.com/zeta-chain/node/pull/1257
* feat: Bitcoin block header and merkle proof by @ws4charlie in https://github.com/zeta-chain/node/pull/1263
* fix: read gas limit from smart contract by @lumtis in https://github.com/zeta-chain/node/pull/1277
* fix(`fungible`): add CLI command to query system contract by @lumtis in https://github.com/zeta-chain/node/pull/1252
* fix(`cmd`): add notice when using `--ledger` with Ethereum HD path by @lumtis in https://github.com/zeta-chain/node/pull/1285
* fix: gosec issues by @lumtis in https://github.com/zeta-chain/node/pull/1290
* refactor: remove duplicate funtion name IsEthereum by @lukema95 in https://github.com/zeta-chain/node/pull/1279
* fix: query outtx tracker by chain using prefixed store by @ws4charlie in https://github.com/zeta-chain/node/pull/1283
* refactor: skip gas stability pool funding when gasLimit is equal gasUsed by @lukema95 in https://github.com/zeta-chain/node/pull/1289
* fix: minor fixes to stateful upgrade by @kevinssgh in https://github.com/zeta-chain/node/pull/1280
* ci: add mainnet builds to goreleaser by @CharlieMc0 in https://github.com/zeta-chain/node/pull/1302
* feat(`fungible`): add query command to get all gas stability pool balances by @lumtis in https://github.com/zeta-chain/node/pull/1247
* feat: tss funds migration by @kingpinXD in https://github.com/zeta-chain/node/pull/1143
* fix(`gas-payment`): remove check `gasObtained == outTxGasFee` by @lumtis in https://github.com/zeta-chain/node/pull/1304
* chore: sync from mockmain  by @brewmaster012 in https://github.com/zeta-chain/node/pull/1265
* chore: increment handler version by @kingpinXD in https://github.com/zeta-chain/node/pull/1307
* fix: begin blocker for mock mainnet by @kingpinXD in https://github.com/zeta-chain/node/pull/1308

### Unreleased:
* add a new thread to zetaclient which checks zeta supply in all connected chains in every block
* add a new tx to update an observer, this can be either be run a tombstoned observer/validator or via admin_policy_group_2.
=======
### Features
* [1137](https://github.com/zeta-chain/node/pull/1137) - external stress testing
* [1205](https://github.com/zeta-chain/node/pull/1205) - allow setting liquidity cap for ZRC20
* [1260](https://github.com/zeta-chain/node/pull/1260) - add ability to update gas limit
* [1263](https://github.com/zeta-chain/node/pull/1263) - Bitcoin block header and merkle proof
* [1247](https://github.com/zeta-chain/node/pull/1247) - add query command to get all gas stability pool balances
* [1143](https://github.com/zeta-chain/node/pull/1143) - tss funds migration capability

### Fixes

* [1195](https://github.com/zeta-chain/node/pull/1195) - added upgrade name, and allow download. allows to test release
* [1153](https://github.com/zeta-chain/node/pull/1153) - address `cosmos-gosec` lint issues
* [1128](https://github.com/zeta-chain/node/pull/1228) - adding namespaces back in rpc
* [1245](https://github.com/zeta-chain/node/pull/1245) - set unique index for generate cctx
* [1250](https://github.com/zeta-chain/node/pull/1250) - remove error return in `IsAuthorized`
* [1261](https://github.com/zeta-chain/node/pull/1261) - Ethereum comparaison checksum/non-checksum format
* [1264](https://github.com/zeta-chain/node/pull/1264) - Blame index update
* [1243](https://github.com/zeta-chain/node/pull/1243) - feed sataoshi/B to zetacore and check actual outTx size
* [1235](https://github.com/zeta-chain/node/pull/1235) - cherry pick all hotfix from v10.0.x (zero-amount, precision, etc.)
* [1257](https://github.com/zeta-chain/node/pull/1257) - register emissions grpc server
* [1277](https://github.com/zeta-chain/node/pull/1277) - read gas limit from smart contract
* [1252](https://github.com/zeta-chain/node/pull/1252) - add CLI command to query system contract
* [1285](https://github.com/zeta-chain/node/pull/1285) - add notice when using `--ledger` with Ethereum HD path
* [1283](https://github.com/zeta-chain/node/pull/1283) - query outtx tracker by chain using prefixed store
* [1280](https://github.com/zeta-chain/node/pull/1280) - minor fixes to stateful upgrade
* [1304](https://github.com/zeta-chain/node/pull/1304) - remove check `gasObtained == outTxGasFee`
* [1308](https://github.com/zeta-chain/node/pull/1308) - begin blocker for mock mainnet

### Refactoring

* [1226](https://github.com/zeta-chain/node/pull/1226) - call `onCrossChainCall` when depositing to a contract
* [1238](https://github.com/zeta-chain/node/pull/1238) - change default mempool version in config 
* [1279](https://github.com/zeta-chain/node/pull/1279) - remove duplicate funtion name IsEthereum
* [1289](https://github.com/zeta-chain/node/pull/1289) - skip gas stability pool funding when gasLimit is equal gasUsed

### Chores

* [1193](https://github.com/zeta-chain/node/pull/1193) - switch back to `cosmos/cosmos-sdk`
* [1222](https://github.com/zeta-chain/node/pull/1222) - changed maxNestedMsgs
* [1265](https://github.com/zeta-chain/node/pull/1265) - sync from mockmain
* [1307](https://github.com/zeta-chain/node/pull/1307) - increment handler version

### Tests

* [1135](https://github.com/zeta-chain/node/pull/1135) - Stateful upgrade for smoke tests
>>>>>>> 5e635ca8

### CI

* [1218](https://github.com/zeta-chain/node/pull/1218) - cross-compile release binaries and simplify PR testings
* [1302](https://github.com/zeta-chain/node/pull/1302) - add mainnet builds to goreleaser
<|MERGE_RESOLUTION|>--- conflicted
+++ resolved
@@ -18,51 +18,10 @@
 ### CI
 
 ## Version: v10.1.2
-
-<<<<<<< HEAD
-### What's Changed:
-* bfa1cb8 skip mainnet addresses in cctxs
-* 6e1fb4a skip garbage trackers and increase btc gas fee
-* fix: added upgrade name, and allow download. allows to test release can. by @gzukel in https://github.com/zeta-chain/node/pull/1195
-* chore: switch back to `cosmos/cosmos-sdk` by @lumtis in https://github.com/zeta-chain/node/pull/1193
-* test: Stateful upgrade by @kevinssgh in https://github.com/zeta-chain/node/pull/1135
-* fix: address `cosmos-gosec` lint issues by @lumtis in https://github.com/zeta-chain/node/pull/1153
-* chore: changed maxNestedMsgs by @CharlieMc0 in https://github.com/zeta-chain/node/pull/1222
-* ci: cross-compile release binaries and simplify PR testings by @CharlieMc0 in https://github.com/zeta-chain/node/pull/1218
-* feat: external stress test by @kevinssgh in https://github.com/zeta-chain/node/pull/1137
-* feat: allow setting liquidity cap for ZRC20 by @lumtis in https://github.com/zeta-chain/node/pull/1205
-* refactor: call `onCrossChainCall` when depositing to a contract by @lumtis in https://github.com/zeta-chain/node/pull/1226
-* fix(`rpc`): adding namespaces back by @lumtis in https://github.com/zeta-chain/node/pull/1228
-* refactor(`cmd`): change default mempool version in config by @lumtis in https://github.com/zeta-chain/node/pull/1238
-* fix(`MsgWhitelistERC20`): set unique index for generate cctx by @lumtis in https://github.com/zeta-chain/node/pull/1245
-* fix(`observer`): remove error return in `IsAuthorized` by @lumtis in https://github.com/zeta-chain/node/pull/1250
-* fix(`GetForeignCoinFromAsset`): Ethereum comparaison checksum/non-checksum format by @lumtis in https://github.com/zeta-chain/node/pull/1261
-* feat(`fungible`): add ability to update gas limit by @lumtis in https://github.com/zeta-chain/node/pull/1260
-* fix: Blame index update by @kevinssgh in https://github.com/zeta-chain/node/pull/1264
-* fix: feed sataoshi/B to zetacore and check actual outTx size by @ws4charlie in https://github.com/zeta-chain/node/pull/1243
-* fix: cherry pick all hotfix from v10.0.x (zero-amount, precision, etc.) by @ws4charlie in https://github.com/zeta-chain/node/pull/1235
-* fix: register emissions grpc server by @kingpinXD in https://github.com/zeta-chain/node/pull/1257
-* feat: Bitcoin block header and merkle proof by @ws4charlie in https://github.com/zeta-chain/node/pull/1263
-* fix: read gas limit from smart contract by @lumtis in https://github.com/zeta-chain/node/pull/1277
-* fix(`fungible`): add CLI command to query system contract by @lumtis in https://github.com/zeta-chain/node/pull/1252
-* fix(`cmd`): add notice when using `--ledger` with Ethereum HD path by @lumtis in https://github.com/zeta-chain/node/pull/1285
-* fix: gosec issues by @lumtis in https://github.com/zeta-chain/node/pull/1290
-* refactor: remove duplicate funtion name IsEthereum by @lukema95 in https://github.com/zeta-chain/node/pull/1279
-* fix: query outtx tracker by chain using prefixed store by @ws4charlie in https://github.com/zeta-chain/node/pull/1283
-* refactor: skip gas stability pool funding when gasLimit is equal gasUsed by @lukema95 in https://github.com/zeta-chain/node/pull/1289
-* fix: minor fixes to stateful upgrade by @kevinssgh in https://github.com/zeta-chain/node/pull/1280
-* ci: add mainnet builds to goreleaser by @CharlieMc0 in https://github.com/zeta-chain/node/pull/1302
-* feat(`fungible`): add query command to get all gas stability pool balances by @lumtis in https://github.com/zeta-chain/node/pull/1247
-* feat: tss funds migration by @kingpinXD in https://github.com/zeta-chain/node/pull/1143
-* fix(`gas-payment`): remove check `gasObtained == outTxGasFee` by @lumtis in https://github.com/zeta-chain/node/pull/1304
-* chore: sync from mockmain  by @brewmaster012 in https://github.com/zeta-chain/node/pull/1265
-* chore: increment handler version by @kingpinXD in https://github.com/zeta-chain/node/pull/1307
-* fix: begin blocker for mock mainnet by @kingpinXD in https://github.com/zeta-chain/node/pull/1308
-
 ### Unreleased:
 * add a new thread to zetaclient which checks zeta supply in all connected chains in every block
 * add a new tx to update an observer, this can be either be run a tombstoned observer/validator or via admin_policy_group_2.
-=======
+
 ### Features
 * [1137](https://github.com/zeta-chain/node/pull/1137) - external stress testing
 * [1205](https://github.com/zeta-chain/node/pull/1205) - allow setting liquidity cap for ZRC20
@@ -70,7 +29,8 @@
 * [1263](https://github.com/zeta-chain/node/pull/1263) - Bitcoin block header and merkle proof
 * [1247](https://github.com/zeta-chain/node/pull/1247) - add query command to get all gas stability pool balances
 * [1143](https://github.com/zeta-chain/node/pull/1143) - tss funds migration capability
-
+* [1358](https://github.com/zeta-chain/node/pull/1358) - zetaclient thread for zeta supply checks
+* [1384](https://github.com/zeta-chain/node/pull/1384) - tx to update an observer
 ### Fixes
 
 * [1195](https://github.com/zeta-chain/node/pull/1195) - added upgrade name, and allow download. allows to test release
@@ -108,7 +68,6 @@
 ### Tests
 
 * [1135](https://github.com/zeta-chain/node/pull/1135) - Stateful upgrade for smoke tests
->>>>>>> 5e635ca8
 
 ### CI
 
