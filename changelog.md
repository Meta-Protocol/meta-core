--- conflicted
+++ resolved
@@ -15,12 +15,9 @@
 * [3534] (https://github.com/zeta-chain/node/pull/3534) - Add Sui deposit & depositAndCall
 * [3541](https://github.com/zeta-chain/node/pull/3541) - implement `MsgUpdateZRC20Name` to update the name or symbol of a ZRC20 token
 * [3439](https://github.com/zeta-chain/node/pull/3439) - use protocol contracts V2 with TON deposits
-<<<<<<< HEAD
 * [3520](https://github.com/zeta-chain/node/pull/3520) - integrate SPL withdraw and call
 * [3527](https://github.com/zeta-chain/node/pull/3527) - integrate SOL/SPL withdraw and call revert
-=======
 * [3522](https://github.com/zeta-chain/node/pull/3522) - add `MsgDisableFastConfirmation` to disable fast confirmation. This message can be triggered by the emergency policy.
->>>>>>> 048329df
 
 ### Refactor
 
