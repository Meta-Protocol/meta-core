# CHANGELOG

## Unreleased

### Breaking Changes
- PendingNonces :Changed from `/zeta-chain/crosschain/pendingNonces/{chain_id}/{address}` to `/zeta-chain/observer/pendingNonces/{chain_id}/{address}` . It returns all the pending nonces for a chain id and address. This returns the current pending nonces for the chain.
- ChainNonces : Changed from `/zeta-chain/criosschain/chainNonces/{chain_id}` to`/zeta-chain/observer/chainNonces/{chain_id}` . It returns all the chain nonces for a chain id. This returns the current nonce oof the TSS address for the chain.
- ChainNoncesAll :Changed from `/zeta-chain/observer/chainNonces` to `/zeta-chain/observer/chainNonces` . It returns all the chain nonces for all chains. This returns the current nonce of the TSS address for all chains.

### Features
* [1395](https://github.com/zeta-chain/node/pull/1395) - Add state variable to track aborted zeta amount
* [1387](https://github.com/zeta-chain/node/pull/1387) - Add HSM capability for zetaclient hot key
<<<<<<< HEAD
* [1410](https://github.com/zeta-chain/node/pull/1410) - `snapshots` commands
=======
* enable zetaclients to use dynamic gas price on zetachain - enables >0 min_gas_price in feemarket module
* add static chain data for Sepolia testnet
* added metrics to track the burn rate of the hotkey in the telemetry server as well as prometheus
>>>>>>> ef8639d2

### Fixes
* fix go-staticcheck warnings for zetaclient
* fix Athens-3 issue - incorrect pending-tx inclusion and incorrect confirmation count
* 6582f6b42f4f0eb0358e6fdefe5278295c791166 - masked zetaclient config at startup
* 1b8fdd3394c35afa47e830a5858b3c5c133fad8e - Added check for redeployment of gas and asset token contracts
* [1372](https://github.com/zeta-chain/node/pull/1372) - Include Event Index as part for inbound tx digest
* [1367](https://github.com/zeta-chain/node/pull/1367) - fix minRelayTxFee issue and check misuse of bitcoin mainnet/testnet addresses
* [1358](https://github.com/zeta-chain/node/pull/1358) - add a new thread to zetaclient which checks zeta supply in all connected chains in every block
* prevent deposits for paused zrc20
* [1406](https://github.com/zeta-chain/node/pull/1406) - improve log prints and speed up evm outtx inclusion
* fix Athens-3 issue - include bitcoin outtx regardless of the cctx status
* set limit for queried pending cctxs
* add check to verify new tss has been produced when triggering tss funds migration
* fix Athens-3 log print issue - avoid posting uncessary outtx confirmation
* fix docker build issues with version: golang:1.20-alpine3.18

### Refactoring
* [1211](https://github.com/zeta-chain/node/issues/1211) - use `grpc` and `msg` for query and message files
* refactor cctx scheduler - decouple evm cctx scheduler from btc cctx scheduler
* [1391](https://github.com/zeta-chain/node/pull/1391) - consolidate node builds
* update `MsgUpdateContractBytecode` to use code hash instead of contract address
* move tss state from crosschain to observer
* move pending nonces, chain nonces and nonce to cctx to observer
* move tss related cli from crosschain to observer
* reorganize smoke tests structure
* Add pagination to queries which iterate over large data sets InTxTrackerAll ,PendingNoncesAll ,AllBlameRecord ,TssHistory
* GetTssAddress now returns only the current tss address for ETH and BTC
* Add a new query GetTssAddressesByFinalizedBlockHeight to get any other tss addresses for a finalized block height

### Chores

### Tests
- Add unit tests for adding votes to a ballot 
### CI

## Version: v10.1.2
### Unreleased:
* add a new thread to zetaclient which checks zeta supply in all connected chains in every block
* add a new tx to update an observer, this can be either be run a tombstoned observer/validator or via admin_policy_group_2.

### Features
* [1137](https://github.com/zeta-chain/node/pull/1137) - external stress testing
* [1205](https://github.com/zeta-chain/node/pull/1205) - allow setting liquidity cap for ZRC20
* [1260](https://github.com/zeta-chain/node/pull/1260) - add ability to update gas limit
* [1263](https://github.com/zeta-chain/node/pull/1263) - Bitcoin block header and merkle proof
* [1247](https://github.com/zeta-chain/node/pull/1247) - add query command to get all gas stability pool balances
* [1143](https://github.com/zeta-chain/node/pull/1143) - tss funds migration capability
* [1358](https://github.com/zeta-chain/node/pull/1358) - zetaclient thread for zeta supply checks
* [1384](https://github.com/zeta-chain/node/pull/1384) - tx to update an observer
### Fixes

* [1195](https://github.com/zeta-chain/node/pull/1195) - added upgrade name, and allow download. allows to test release
* [1153](https://github.com/zeta-chain/node/pull/1153) - address `cosmos-gosec` lint issues
* [1128](https://github.com/zeta-chain/node/pull/1228) - adding namespaces back in rpc
* [1245](https://github.com/zeta-chain/node/pull/1245) - set unique index for generate cctx
* [1250](https://github.com/zeta-chain/node/pull/1250) - remove error return in `IsAuthorized`
* [1261](https://github.com/zeta-chain/node/pull/1261) - Ethereum comparaison checksum/non-checksum format
* [1264](https://github.com/zeta-chain/node/pull/1264) - Blame index update
* [1243](https://github.com/zeta-chain/node/pull/1243) - feed sataoshi/B to zetacore and check actual outTx size
* [1235](https://github.com/zeta-chain/node/pull/1235) - cherry pick all hotfix from v10.0.x (zero-amount, precision, etc.)
* [1257](https://github.com/zeta-chain/node/pull/1257) - register emissions grpc server
* [1277](https://github.com/zeta-chain/node/pull/1277) - read gas limit from smart contract
* [1252](https://github.com/zeta-chain/node/pull/1252) - add CLI command to query system contract
* [1285](https://github.com/zeta-chain/node/pull/1285) - add notice when using `--ledger` with Ethereum HD path
* [1283](https://github.com/zeta-chain/node/pull/1283) - query outtx tracker by chain using prefixed store
* [1280](https://github.com/zeta-chain/node/pull/1280) - minor fixes to stateful upgrade
* [1304](https://github.com/zeta-chain/node/pull/1304) - remove check `gasObtained == outTxGasFee`
* [1308](https://github.com/zeta-chain/node/pull/1308) - begin blocker for mock mainnet

### Refactoring

* [1226](https://github.com/zeta-chain/node/pull/1226) - call `onCrossChainCall` when depositing to a contract
* [1238](https://github.com/zeta-chain/node/pull/1238) - change default mempool version in config 
* [1279](https://github.com/zeta-chain/node/pull/1279) - remove duplicate funtion name IsEthereum
* [1289](https://github.com/zeta-chain/node/pull/1289) - skip gas stability pool funding when gasLimit is equal gasUsed

### Chores

* [1193](https://github.com/zeta-chain/node/pull/1193) - switch back to `cosmos/cosmos-sdk`
* [1222](https://github.com/zeta-chain/node/pull/1222) - changed maxNestedMsgs
* [1265](https://github.com/zeta-chain/node/pull/1265) - sync from mockmain
* [1307](https://github.com/zeta-chain/node/pull/1307) - increment handler version

### Tests

* [1135](https://github.com/zeta-chain/node/pull/1135) - Stateful upgrade for smoke tests

### CI

* [1218](https://github.com/zeta-chain/node/pull/1218) - cross-compile release binaries and simplify PR testings
* [1302](https://github.com/zeta-chain/node/pull/1302) - add mainnet builds to goreleaser
<|MERGE_RESOLUTION|>--- conflicted
+++ resolved
@@ -10,13 +10,10 @@
 ### Features
 * [1395](https://github.com/zeta-chain/node/pull/1395) - Add state variable to track aborted zeta amount
 * [1387](https://github.com/zeta-chain/node/pull/1387) - Add HSM capability for zetaclient hot key
-<<<<<<< HEAD
 * [1410](https://github.com/zeta-chain/node/pull/1410) - `snapshots` commands
-=======
 * enable zetaclients to use dynamic gas price on zetachain - enables >0 min_gas_price in feemarket module
 * add static chain data for Sepolia testnet
 * added metrics to track the burn rate of the hotkey in the telemetry server as well as prometheus
->>>>>>> ef8639d2
 
 ### Fixes
 * fix go-staticcheck warnings for zetaclient
