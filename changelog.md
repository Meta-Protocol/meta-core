--- conflicted
+++ resolved
@@ -26,12 +26,9 @@
 * [3041](https://github.com/zeta-chain/node/pull/3041) - replace libp2p public DHT with private gossip peer discovery and connection gater for inbound connections
 * [3106](https://github.com/zeta-chain/node/pull/3106) - prevent blocked CCTX on out of gas during omnichain calls
 * [3139](https://github.com/zeta-chain/node/pull/3139) - fix config resolution in orchestrator
-<<<<<<< HEAD
+* [3149](https://github.com/zeta-chain/node/pull/3149) - abort the cctx if dust amount is detected in the revert outbound
 * [3155](https://github.com/zeta-chain/node/pull/3155) - fix potential panic in the Bitcoin inscription parsing
-=======
-* [3149](https://github.com/zeta-chain/node/pull/3149) - abort the cctx if dust amount is detected in the revert outbound
 * [3162](https://github.com/zeta-chain/node/pull/3162) - skip depositor fee calculation if transaction does not involve TSS address
->>>>>>> 46f3d447
 
 ## v21.0.0
 
