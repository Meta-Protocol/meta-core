# CHANGELOG

## Unreleased

### Features
* [2984](https://github.com/zeta-chain/node/pull/2984) - add Whitelist message ability to whitelist SPL tokens on Solana
* [3091](https://github.com/zeta-chain/node/pull/3091) - improve build reproducability. `make release{,-build-only}` checksums should now be stable.

### Refactor
* [3122](https://github.com/zeta-chain/node/pull/3122) - improve & refactor zetaclientd cli

### Tests
* [3075](https://github.com/zeta-chain/node/pull/3075) - ton: withdraw concurrent, deposit & revert.

<<<<<<< HEAD
### Fixes

* [3106](https://github.com/zeta-chain/node/pull/3106) - prevent blocked CCTX on out of gas during omnichain calls
=======
### Refactor
* [3118](https://github.com/zeta-chain/node/pull/3118) - zetaclient: remove hsm signer

### Tests

### Fixes
* [3041](https://github.com/zeta-chain/node/pull/3041) - replace libp2p public DHT with private gossip peer discovery and connection gater for inbound connections

>>>>>>> 0e864946

## v21.0.0

### Features

* [2633](https://github.com/zeta-chain/node/pull/2633) - support for stateful precompiled contracts
* [2788](https://github.com/zeta-chain/node/pull/2788) - add common importable zetacored rpc package
* [2784](https://github.com/zeta-chain/node/pull/2784) - staking precompiled contract
* [2795](https://github.com/zeta-chain/node/pull/2795) - support restricted address in Solana
* [2861](https://github.com/zeta-chain/node/pull/2861) - emit events from staking precompile
* [2860](https://github.com/zeta-chain/node/pull/2860) - bank precompiled contract
* [2870](https://github.com/zeta-chain/node/pull/2870) - support for multiple Bitcoin chains in the zetaclient
* [2883](https://github.com/zeta-chain/node/pull/2883) - add chain static information for btc signet testnet
* [2907](https://github.com/zeta-chain/node/pull/2907) - derive Bitcoin tss address by chain id and added more Signet static info
* [2911](https://github.com/zeta-chain/node/pull/2911) - add chain static information for btc testnet4
* [2904](https://github.com/zeta-chain/node/pull/2904) - integrate authenticated calls smart contract functionality into protocol
* [2919](https://github.com/zeta-chain/node/pull/2919) - add inbound sender to revert context
* [2957](https://github.com/zeta-chain/node/pull/2957) - enable Bitcoin inscription support on testnet
* [2896](https://github.com/zeta-chain/node/pull/2896) - add TON inbound observation
* [2987](https://github.com/zeta-chain/node/pull/2987) - add non-EVM standard inbound memo package
* [2979](https://github.com/zeta-chain/node/pull/2979) - add fungible keeper ability to lock/unlock ZRC20 tokens
* [3012](https://github.com/zeta-chain/node/pull/3012) - integrate authenticated calls erc20 smart contract functionality into protocol
* [3025](https://github.com/zeta-chain/node/pull/3025) - standard memo for Bitcoin inbound
* [3028](https://github.com/zeta-chain/node/pull/3028) - whitelist connection gater
* [3019](https://github.com/zeta-chain/node/pull/3019) - add ditribute functions to staking precompile
* [3020](https://github.com/zeta-chain/node/pull/3020) - add support for TON withdrawals

### Refactor

* [2749](https://github.com/zeta-chain/node/pull/2749) - fix all lint errors from govet
* [2725](https://github.com/zeta-chain/node/pull/2725) - refactor SetCctxAndNonceToCctxAndInboundHashToCctx to receive tsspubkey as an argument
* [2802](https://github.com/zeta-chain/node/pull/2802) - set default liquidity cap for new ZRC20s
* [2826](https://github.com/zeta-chain/node/pull/2826) - remove unused code from emissions module and add new parameter for fixed block reward amount
* [2890](https://github.com/zeta-chain/node/pull/2890) - refactor `MsgUpdateChainInfo` to accept a single chain, and add `MsgRemoveChainInfo` to remove a chain
* [2899](https://github.com/zeta-chain/node/pull/2899) - remove btc deposit fee v1 and improve unit tests
* [2952](https://github.com/zeta-chain/node/pull/2952) - add error_message to cctx.status
* [3039](https://github.com/zeta-chain/node/pull/3039) - use `btcd` native APIs to handle Bitcoin Taproot address
* [3082](https://github.com/zeta-chain/node/pull/3082) - replace docker-based bitcoin sidecar inscription build with Golang implementation

### Tests

* [2661](https://github.com/zeta-chain/node/pull/2661) - update connector and erc20Custody addresses in tss migration e2e tests
* [2703](https://github.com/zeta-chain/node/pull/2703) - add e2e tests for stateful precompiled contracts
* [2830](https://github.com/zeta-chain/node/pull/2830) - extend staking precompile tests
* [2867](https://github.com/zeta-chain/node/pull/2867) - skip precompiles test for tss migration
* [2833](https://github.com/zeta-chain/node/pull/2833) - add e2e framework for TON blockchain
* [2874](https://github.com/zeta-chain/node/pull/2874) - add support for multiple runs for precompile tests
* [2895](https://github.com/zeta-chain/node/pull/2895) - add e2e test for bitcoin deposit and call
* [2894](https://github.com/zeta-chain/node/pull/2894) - increase gas limit for TSS vote tx
* [2932](https://github.com/zeta-chain/node/pull/2932) - add gateway upgrade as part of the upgrade test
* [2947](https://github.com/zeta-chain/node/pull/2947) - initialize simulation tests
* [3033](https://github.com/zeta-chain/node/pull/3033) - initialize simulation tests for import and export

### Fixes

* [2674](https://github.com/zeta-chain/node/pull/2674) - allow operators to vote on ballots associated with discarded keygen without affecting the status of the current keygen.
* [2672](https://github.com/zeta-chain/node/pull/2672) - check observer set for duplicates when adding a new observer or updating an existing one
* [2735](https://github.com/zeta-chain/node/pull/2735) - fix the outbound tracker blocking confirmation and outbound processing on EVM chains by locally index outbound txs in zetaclient
* [2944](https://github.com/zeta-chain/node/pull/2844) - add tsspubkey to index for tss keygen voting
* [2842](https://github.com/zeta-chain/node/pull/2842) - fix: move interval assignment out of cctx loop in EVM outbound tx scheduler
* [2853](https://github.com/zeta-chain/node/pull/2853) - calling precompile through sc with sc state update
* [2925](https://github.com/zeta-chain/node/pull/2925) - add recover to init chainer to diplay informative message when starting a node from block 1
* [2909](https://github.com/zeta-chain/node/pull/2909) - add legacy messages back to codec for querier backward compatibility
* [3018](https://github.com/zeta-chain/node/pull/3018) - support `DepositAndCall` and `WithdrawAndCall` with empty payload
* [3030](https://github.com/zeta-chain/node/pull/3030) - Avoid storing invalid Solana gateway address in the `SetGatewayAddress`
* [3047](https://github.com/zeta-chain/node/pull/3047) - wrong block hash in subscribe new heads

## v20.0.0

### Features

* [2578](https://github.com/zeta-chain/node/pull/2578) - add Gateway address in protocol contract list
* [2630](https://github.com/zeta-chain/node/pull/2630) - implement `MsgMigrateERC20CustodyFunds` to migrate the funds from the ERC20Custody to a new contracts (to be used for the new ERC20Custody contract for smart contract V2)
* [2578](https://github.com/zeta-chain/node/pull/2578) - Add Gateway address in protocol contract list
* [2594](https://github.com/zeta-chain/node/pull/2594) - Integrate Protocol Contracts V2 in the protocol
* [2634](https://github.com/zeta-chain/node/pull/2634) - add support for EIP-1559 gas fees
* [2597](https://github.com/zeta-chain/node/pull/2597) - Add generic rpc metrics to zetaclient
* [2538](https://github.com/zeta-chain/node/pull/2538) - add background worker routines to shutdown zetaclientd when needed for tss migration
* [2681](https://github.com/zeta-chain/node/pull/2681) - implement `MsgUpdateERC20CustodyPauseStatus` to pause or unpause ERC20 Custody contract (to be used for the migration process for smart contract V2)
* [2644](https://github.com/zeta-chain/node/pull/2644) - add created_timestamp to cctx status
* [2673](https://github.com/zeta-chain/node/pull/2673) - add relayer key importer, encryption and decryption
* [2633](https://github.com/zeta-chain/node/pull/2633) - support for stateful precompiled contracts
* [2751](https://github.com/zeta-chain/node/pull/2751) - add RPC status check for Solana chain
* [2788](https://github.com/zeta-chain/node/pull/2788) - add common importable zetacored rpc package
* [2784](https://github.com/zeta-chain/node/pull/2784) - staking precompiled contract
* [2795](https://github.com/zeta-chain/node/pull/2795) - support restricted address in Solana
* [2825](https://github.com/zeta-chain/node/pull/2825) - add Bitcoin inscriptions support

### Refactor

* [2615](https://github.com/zeta-chain/node/pull/2615) - Refactor cleanup of outbound trackers
* [2855](https://github.com/zeta-chain/node/pull/2855) - disable Bitcoin witness support for mainnet

### Tests

* [2726](https://github.com/zeta-chain/node/pull/2726) - add e2e tests for deposit and call, deposit and revert
* [2821](https://github.com/zeta-chain/node/pull/2821) - V2 protocol contracts migration e2e tests

### Fixes

* [2654](https://github.com/zeta-chain/node/pull/2654) - add validation for authorization list in when validating genesis state for authorization module
* [2672](https://github.com/zeta-chain/node/pull/2672) - check observer set for duplicates when adding a new observer or updating an existing one
* [2824](https://github.com/zeta-chain/node/pull/2824) - fix Solana deposit number

## v19.0.0

### Breaking Changes

* [2460](https://github.com/zeta-chain/node/pull/2460) - Upgrade to go 1.22. This required us to temporarily remove the QUIC backend from [go-libp2p](https://github.com/libp2p/go-libp2p). If you are a zetaclient operator and have configured quic peers, you need to switch to tcp peers.
* [List of the other breaking changes can be found in this document](docs/releases/v19_breaking_changes.md)

### Features

* [2032](https://github.com/zeta-chain/node/pull/2032) - improve some general structure of the ZetaClient codebase
* [2100](https://github.com/zeta-chain/node/pull/2100) - cosmos v0.47 upgrade
* [2145](https://github.com/zeta-chain/node/pull/2145) - add `ibc` and `ibc-transfer` modules
* [2135](https://github.com/zeta-chain/node/pull/2135) - add develop build version logic
* [2152](https://github.com/zeta-chain/node/pull/2152) - custom priority nonce mempool
* [2113](https://github.com/zeta-chain/node/pull/2113) - add zetaclientd-supervisor process
* [2154](https://github.com/zeta-chain/node/pull/2154) - add `ibccrosschain` module
* [2282](https://github.com/zeta-chain/node/pull/2282) - modify rpc methods to support synthetic txs
* [2258](https://github.com/zeta-chain/node/pull/2258) - add Optimism and Base in static chain information
* [2287](https://github.com/zeta-chain/node/pull/2287) - implement `MsgUpdateChainInfo` message
* [2279](https://github.com/zeta-chain/node/pull/2279) - add a CCTXGateway field to chain static data
* [2275](https://github.com/zeta-chain/node/pull/2275) - add ChainInfo singleton state variable in authority
* [2291](https://github.com/zeta-chain/node/pull/2291) - initialize cctx gateway interface
* [2289](https://github.com/zeta-chain/node/pull/2289) - add an authorization list to keep track of all authorizations on the chain
* [2305](https://github.com/zeta-chain/node/pull/2305) - add new messages `MsgAddAuthorization` and `MsgRemoveAuthorization` that can be used to update the authorization list
* [2313](https://github.com/zeta-chain/node/pull/2313) - add `CheckAuthorization` function to replace the `IsAuthorized` function. The new function uses the authorization list to verify the signer's authorization
* [2312](https://github.com/zeta-chain/node/pull/2312) - add queries `ShowAuthorization` and `ListAuthorizations`
* [2319](https://github.com/zeta-chain/node/pull/2319) - use `CheckAuthorization` function in all messages
* [2325](https://github.com/zeta-chain/node/pull/2325) - revert telemetry server changes
* [2339](https://github.com/zeta-chain/node/pull/2339) - add binaries related question to syncing issue form
* [2366](https://github.com/zeta-chain/node/pull/2366) - add migration script for adding authorizations table
* [2372](https://github.com/zeta-chain/node/pull/2372) - add queries for tss fund migration info
* [2416](https://github.com/zeta-chain/node/pull/2416) - add Solana chain information
* [2465](https://github.com/zeta-chain/node/pull/2465) - add Solana inbound SOL token observation
* [2497](https://github.com/zeta-chain/node/pull/2416) - support for runtime chain (de)provisioning
* [2518](https://github.com/zeta-chain/node/pull/2518) - add support for Solana address in zetacore
* [2483](https://github.com/zeta-chain/node/pull/2483) - add priorityFee (gasTipCap) gas to the state
* [2567](https://github.com/zeta-chain/node/pull/2567) - add sign latency metric to zetaclient (zetaclient_sign_latency)
* [2524](https://github.com/zeta-chain/node/pull/2524) - add inscription envelop parsing
* [2560](https://github.com/zeta-chain/node/pull/2560) - add support for Solana SOL token withdraw
* [2533](https://github.com/zeta-chain/node/pull/2533) - parse memo from both OP_RETURN and inscription
* [2765](https://github.com/zeta-chain/node/pull/2765) - bitcoin depositor fee improvement

### Refactor

* [2094](https://github.com/zeta-chain/node/pull/2094) - upgrade go-tss to use cosmos v0.47
* [2110](https://github.com/zeta-chain/node/pull/2110) - move non-query rate limiter logic to zetaclient side and code refactor
* [2032](https://github.com/zeta-chain/node/pull/2032) - improve some general structure of the ZetaClient codebase
* [2097](https://github.com/zeta-chain/node/pull/2097) - refactor lightclient verification flags to account for individual chains
* [2071](https://github.com/zeta-chain/node/pull/2071) - Modify chains struct to add all chain related information
* [2118](https://github.com/zeta-chain/node/pull/2118) - consolidate inbound and outbound naming
* [2124](https://github.com/zeta-chain/node/pull/2124) - removed unused variables and method
* [2150](https://github.com/zeta-chain/node/pull/2150) - created `chains` `zetacore` `orchestrator` packages in zetaclient and reorganized source files accordingly
* [2210](https://github.com/zeta-chain/node/pull/2210) - removed unnecessary panics in the zetaclientd process
* [2205](https://github.com/zeta-chain/node/pull/2205) - remove deprecated variables pre-v17
* [2226](https://github.com/zeta-chain/node/pull/2226) - improve Go formatting with imports standardization and max line length to 120
* [2262](https://github.com/zeta-chain/node/pull/2262) - refactor MsgUpdateZRC20 into MsgPauseZrc20 and MsgUnPauseZRC20
* [2290](https://github.com/zeta-chain/node/pull/2290) - rename `MsgAddBlameVote` message to `MsgVoteBlame`
* [2269](https://github.com/zeta-chain/node/pull/2269) - refactor MsgUpdateCrosschainFlags into MsgEnableCCTX, MsgDisableCCTX and MsgUpdateGasPriceIncreaseFlags
* [2306](https://github.com/zeta-chain/node/pull/2306) - refactor zetaclient outbound transaction signing logic
* [2296](https://github.com/zeta-chain/node/pull/2296) - move `testdata` package to `testutil` to organize test-related utilities
* [2317](https://github.com/zeta-chain/node/pull/2317) - add ValidateOutbound method for cctx orchestrator
* [2340](https://github.com/zeta-chain/node/pull/2340) - add ValidateInbound method for cctx orchestrator
* [2344](https://github.com/zeta-chain/node/pull/2344) - group common data of EVM/Bitcoin signer and observer using base structs
* [2357](https://github.com/zeta-chain/node/pull/2357) - integrate base Signer structure into EVM/Bitcoin Signer
* [2359](https://github.com/zeta-chain/node/pull/2359) - integrate base Observer structure into EVM/Bitcoin Observer
* [2375](https://github.com/zeta-chain/node/pull/2375) - improve & speedup code formatting
* [2380](https://github.com/zeta-chain/node/pull/2380) - use `ChainInfo` in `authority` to allow dynamically support new chains
* [2395](https://github.com/zeta-chain/node/pull/2395) - converge AppContext with ZetaCoreContext in zetaclient
* [2428](https://github.com/zeta-chain/node/pull/2428) - propagate context across codebase & refactor zetacore client
* [2464](https://github.com/zeta-chain/node/pull/2464) - move common voting logic to voting.go and add new function VoteOnBallot
* [2515](https://github.com/zeta-chain/node/pull/2515) - replace chainName by chainID for ChainNonces indexing
* [2541](https://github.com/zeta-chain/node/pull/2541) - deprecate ChainName field in Chain object
* [2542](https://github.com/zeta-chain/node/pull/2542) - adjust permissions to be more restrictive
* [2572](https://github.com/zeta-chain/node/pull/2572) - turn off IBC modules
* [2556](https://github.com/zeta-chain/node/pull/2556) - refactor migrator length check to use consensus type
* [2568](https://github.com/zeta-chain/node/pull/2568) - improve AppContext by converging chains, chainParams, enabledChains, and additionalChains into a single zctx.Chain

### Tests

* [2047](https://github.com/zeta-chain/node/pull/2047) - fix liquidity cap advanced test
* [2181](https://github.com/zeta-chain/node/pull/2181) - add more assertion and test cases in ZEVM message passing E2E tests
* [2184](https://github.com/zeta-chain/node/pull/2184) - add tx priority checks to e2e tests
* [2199](https://github.com/zeta-chain/node/pull/2199) - custom priority mempool unit tests
* [2240](https://github.com/zeta-chain/node/pull/2240) - removed hard-coded Bitcoin regnet chainID in E2E withdraw tests
* [2266](https://github.com/zeta-chain/node/pull/2266) - try fixing E2E test `crosschain_swap` failure `btc transaction not signed`
* [2294](https://github.com/zeta-chain/node/pull/2294) - add and fix existing ethermint rpc unit test
* [2329](https://github.com/zeta-chain/node/pull/2329) - fix TODOs in rpc unit tests
* [2342](https://github.com/zeta-chain/node/pull/2342) - extend rpc unit tests with testing extension to include synthetic ethereum txs
* [2299](https://github.com/zeta-chain/node/pull/2299) - add `zetae2e` command to deploy test contracts
* [2364](https://github.com/zeta-chain/node/pull/2364) - add stateful upgrade test
* [2360](https://github.com/zeta-chain/node/pull/2360) - add stateful e2e tests.
* [2349](https://github.com/zeta-chain/node/pull/2349) - add TestBitcoinDepositRefund and WithdrawBitcoinMultipleTimes E2E tests
* [2368](https://github.com/zeta-chain/node/pull/2368) - eliminate panic usage across testing suite
* [2369](https://github.com/zeta-chain/node/pull/2369) - fix random cross-chain swap failure caused by using tiny UTXO
* [2549](https://github.com/zeta-chain/node/pull/2459) - add separate accounts for each policy in e2e tests
* [2415](https://github.com/zeta-chain/node/pull/2415) - add e2e test for upgrade and test admin functionalities
* [2440](https://github.com/zeta-chain/node/pull/2440) - Add e2e test for TSS migration
* [2473](https://github.com/zeta-chain/node/pull/2473) - add e2e tests for most used admin transactions

### Fixes

* [1484](https://github.com/zeta-chain/node/issues/1484) - replaced hard-coded `MaxLookaheadNonce` with a default lookback factor
* [2125](https://github.com/zeta-chain/node/pull/2125) - fix develop upgrade test
* [2222](https://github.com/zeta-chain/node/pull/2222) - removed `maxHeightDiff` to let observer scan from Bitcoin height where it left off
* [2233](https://github.com/zeta-chain/node/pull/2233) - fix `IsSupported` flag not properly updated in zetaclient's context
* [2243](https://github.com/zeta-chain/node/pull/2243) - fix incorrect bitcoin outbound height in the CCTX outbound parameter
* [2256](https://github.com/zeta-chain/node/pull/2256) - fix rate limiter falsely included reverted non-withdraw cctxs
* [2327](https://github.com/zeta-chain/node/pull/2327) - partially cherry picked the fix to Bitcoin outbound dust amount
* [2362](https://github.com/zeta-chain/node/pull/2362) - set 1000 satoshis as minimum BTC amount that can be withdrawn from zEVM
* [2382](https://github.com/zeta-chain/node/pull/2382) - add tx input and gas in rpc methods for synthetic eth txs
* [2396](https://github.com/zeta-chain/node/issues/2386) - special handle bitcoin testnet gas price estimator
* [2434](https://github.com/zeta-chain/node/pull/2434) - the default database when running `zetacored init` is now pebbledb
* [2481](https://github.com/zeta-chain/node/pull/2481) - increase gas limit inbound and outbound vote message to 500k
* [2545](https://github.com/zeta-chain/node/pull/2545) - check solana minimum rent exempt to avoid outbound failure
* [2547](https://github.com/zeta-chain/node/pull/2547) - limit max txs in priority mempool
* [2628](https://github.com/zeta-chain/node/pull/2628) - avoid submitting invalid hashes to outbound tracker

### CI

* [2388](https://github.com/zeta-chain/node/pull/2388) - added GitHub attestations of binaries produced in the release workflow.
* [2285](https://github.com/zeta-chain/node/pull/2285) - added nightly EVM performance testing pipeline, modified localnet testing docker image to utilize debian:bookworm, removed build-jet runners where applicable, removed deprecated/removed upgrade path testing pipeline
* [2268](https://github.com/zeta-chain/node/pull/2268) - updated the publish-release pipeline to utilize the Github Actions Ubuntu 20.04 Runners
* [2070](https://github.com/zeta-chain/node/pull/2070) - Added commands to build binaries from the working branch as a live full node rpc to test non-governance changes
* [2119](https://github.com/zeta-chain/node/pull/2119) - Updated the release pipeline to only run on hotfix/ and release/ branches. Added option to only run pre-checks and not cut release as well. Switched approval steps to use environments
* [2189](https://github.com/zeta-chain/node/pull/2189) - Updated the docker tag when a release trigger runs to be the github event for the release name which should be the version. Removed mac specific build as the arm build should handle that
* [2191](https://github.com/zeta-chain/node/pull/2191) - Fixed conditional logic for the docker build step for non release builds to not overwrite the github tag
* [2192](https://github.com/zeta-chain/node/pull/2192) - Added release status checker and updater pipeline that will update release statuses when they go live on network
* [2335](https://github.com/zeta-chain/node/pull/2335) - ci: updated the artillery report to publish to artillery cloud
* [2377](https://github.com/zeta-chain/node/pull/2377) - ci: adjusted sast-linters.yml to not scan itself, nor alert on removal of nosec.
* [2400](https://github.com/zeta-chain/node/pull/2400) - ci: adjusted the performance test to pass or fail pipeline based on test results, alert slack, and launch network with state. Fixed connection issues as well.
* [2425](https://github.com/zeta-chain/node/pull/2425) - Added verification to performance testing pipeline to ensure p99 aren't above 2000ms and p50 aren't above 40ms, Tweaked the config to 400 users requests per second. 425 is the current max before it starts failing.

### Documentation

* [2321](https://github.com/zeta-chain/node/pull/2321) - improve documentation for ZetaClient functions and packages

### Performance

* [2482](https://github.com/zeta-chain/node/pull/2482) - increase the outbound tracker buffer length from 2 to 5

## v18.0.0

* [2470](https://github.com/zeta-chain/node/pull/2470) - add Polygon, Base and Base Sepolia in static chain info

## v17.0.1

### Fixes

* hotfix/v17.0.1 - modify the amount field in CCTXs that carry dust BTC amounts to avoid dust output error

## v17.0.0

### Fixes

* [2249](https://github.com/zeta-chain/node/pull/2249) - fix inbound and outbound validation for BSC chain
* [2265](https://github.com/zeta-chain/node/pull/2265) - fix rate limiter query for revert cctxs

## v16.0.0

### Breaking Changes

* Admin policies have been moved from `observer` to a new module `authority`
  * Updating admin policies now requires to send a governance proposal executing the `UpdatePolicies` message in the `authority` module
  * The `Policies` query of the `authority` module must be used to get the current admin policies
  * `PolicyType_group1` has been renamed into `PolicyType_groupEmergency` and `PolicyType_group2` has been renamed into `PolicyType_groupAdmin`

* A new module called `lightclient` has been created for the blocker header and proof functionality to add inbound and outbound trackers in a permissionless manner (currently deactivated on live networks)
  * The list of block headers are now stored in the `lightclient` module instead of the `observer` module
    * The message to vote on new block headers is still in the `observer` module but has been renamed to `MsgVoteBlockHeader` instead of `MsgAddBlockHeader`
    * The `GetAllBlockHeaders` query has been moved to the `lightclient` module and renamed to `BlockHeaderAll`
    * The `GetBlockHeaderByHash` query has been moved to the `lightclient` module and renamed to `BlockHeader`
    * The `GetBlockHeaderStateByChain` query has been moved to the `lightclient` module and renamed to `ChainState`
    * The `Prove` query has been moved to the `lightclient` module
    * The `BlockHeaderVerificationFlags` has been deprecated in `CrosschainFlags`, `VerificationFlags` should be used instead

* `MsgGasPriceVoter` message in the `crosschain` module has been renamed to `MsgVoteGasPrice`
  * The structure of the message remains the same

* `MsgCreateTSSVoter` message in the `crosschain` module has been moved to the `observer` module and renamed to `MsgVoteTSS`
  * The structure of the message remains the same

### Refactor

* [1511](https://github.com/zeta-chain/node/pull/1511) - move ballot voting logic from `crosschain` to `observer`
* [1783](https://github.com/zeta-chain/node/pull/1783) - refactor zetaclient metrics naming and structure
* [1774](https://github.com/zeta-chain/node/pull/1774) - split params and config in zetaclient
* [1831](https://github.com/zeta-chain/node/pull/1831) - removing unnecessary pointers in context structure
* [1864](https://github.com/zeta-chain/node/pull/1864) - prevent panic in param management
* [1848](https://github.com/zeta-chain/node/issues/1848) - create a method to observe deposits to tss address in one evm block
* [1885](https://github.com/zeta-chain/node/pull/1885) - change important metrics on port 8123 to be prometheus compatible
* [1863](https://github.com/zeta-chain/node/pull/1863) - remove duplicate ValidateChainParams function
* [1914](https://github.com/zeta-chain/node/pull/1914) - move crosschain flags to core context in zetaclient
* [1948](https://github.com/zeta-chain/node/pull/1948) - remove deprecated GetTSSAddress query in crosschain module
* [1936](https://github.com/zeta-chain/node/pull/1936) - refactor common package into subpackages and rename to pkg
* [1966](https://github.com/zeta-chain/node/pull/1966) - move TSS vote message from crosschain to observer
* [1853](https://github.com/zeta-chain/node/pull/1853) - refactor vote inbound tx and vote outbound tx
* [1815](https://github.com/zeta-chain/node/pull/1815) - add authority module for authorized actions
* [1976](https://github.com/zeta-chain/node/pull/1976) - add lightclient module for header and proof functionality
* [2001](https://github.com/zeta-chain/node/pull/2001) - replace broadcast mode block with sync and remove fungible params
* [1989](https://github.com/zeta-chain/node/pull/1989) - simplify `IsSendOutTxProcessed` method and add unit tests
* [2013](https://github.com/zeta-chain/node/pull/2013) - rename `GasPriceVoter` message to `VoteGasPrice`
* [2059](https://github.com/zeta-chain/node/pull/2059) - Remove unused params from all functions in zetanode
* [2071](https://github.com/zeta-chain/node/pull/2071) - Modify chains struct to add all chain related information
* [2076](https://github.com/zeta-chain/node/pull/2076) - automatically deposit native zeta to an address if it doesn't exist on ZEVM
* [2169](https://github.com/zeta-chain/node/pull/2169) - Limit zEVM revert transactions to coin type ZETA

### Features

* [1789](https://github.com/zeta-chain/node/issues/1789) - block cross-chain transactions that involve restricted addresses
* [1755](https://github.com/zeta-chain/node/issues/1755) - use evm JSON RPC for inbound tx (including blob tx) observation
* [1884](https://github.com/zeta-chain/node/pull/1884) - added zetatool cmd, added subcommand to filter deposits
* [1942](https://github.com/zeta-chain/node/pull/1982) - support Bitcoin P2TR, P2WSH, P2SH, P2PKH addresses
* [1935](https://github.com/zeta-chain/node/pull/1935) - add an operational authority group
* [1954](https://github.com/zeta-chain/node/pull/1954) - add metric for concurrent keysigns
* [1979](https://github.com/zeta-chain/node/pull/1979) - add script to import genesis data into an existing genesis file
* [2006](https://github.com/zeta-chain/node/pull/2006) - add Amoy testnet static chain information
* [2045](https://github.com/zeta-chain/node/pull/2046) - add grpc query with outbound rate limit for zetaclient to use
* [2046](https://github.com/zeta-chain/node/pull/2046) - add state variable in crosschain for rate limiter flags
* [2034](https://github.com/zeta-chain/node/pull/2034) - add support for zEVM message passing
* [1825](https://github.com/zeta-chain/node/pull/1825) - add a message to withdraw emission rewards

### Tests

* [1767](https://github.com/zeta-chain/node/pull/1767) - add unit tests for emissions module begin blocker
* [1816](https://github.com/zeta-chain/node/pull/1816) - add args to e2e tests
* [1791](https://github.com/zeta-chain/node/pull/1791) - add e2e tests for feature of restricted address
* [1787](https://github.com/zeta-chain/node/pull/1787) - add unit tests for cross-chain evm hooks and e2e test failed withdraw to BTC legacy address
* [1840](https://github.com/zeta-chain/node/pull/1840) - fix code coverage test failures ignored in CI
* [1870](https://github.com/zeta-chain/node/pull/1870) - enable emissions pool in local e2e testing
* [1868](https://github.com/zeta-chain/node/pull/1868) - run e2e btc tests locally
* [1851](https://github.com/zeta-chain/node/pull/1851) - rename usdt to erc20 in e2e tests
* [1872](https://github.com/zeta-chain/node/pull/1872) - remove usage of RPC in unit test
* [1805](https://github.com/zeta-chain/node/pull/1805) - add admin and performance test and fix upgrade test
* [1879](https://github.com/zeta-chain/node/pull/1879) - full coverage for messages in types packages
* [1899](https://github.com/zeta-chain/node/pull/1899) - add empty test files so packages are included in coverage
* [1900](https://github.com/zeta-chain/node/pull/1900) - add testing for external chain migration
* [1903](https://github.com/zeta-chain/node/pull/1903) - common package tests
* [1961](https://github.com/zeta-chain/node/pull/1961) - improve observer module coverage
* [1967](https://github.com/zeta-chain/node/pull/1967) - improve crosschain module coverage
* [1955](https://github.com/zeta-chain/node/pull/1955) - improve emissions module coverage
* [1941](https://github.com/zeta-chain/node/pull/1941) - add unit tests for zetacore package
* [1985](https://github.com/zeta-chain/node/pull/1985) - improve fungible module coverage
* [1992](https://github.com/zeta-chain/node/pull/1992) - remove setupKeeper from crosschain module
* [2008](https://github.com/zeta-chain/node/pull/2008) - add test for connector bytecode update
* [2047](https://github.com/zeta-chain/node/pull/2047) - fix liquidity cap advanced test
* [2076](https://github.com/zeta-chain/node/pull/2076) - automatically deposit native zeta to an address if it doesn't exist on ZEVM

### Fixes

* [1861](https://github.com/zeta-chain/node/pull/1861) - fix `ObserverSlashAmount` invalid read
* [1880](https://github.com/zeta-chain/node/issues/1880) - lower the gas price multiplier for EVM chains
* [1883](https://github.com/zeta-chain/node/issues/1883) - zetaclient should check 'IsSupported' flag to pause/unpause a specific chain
* [2076](https://github.com/zeta-chain/node/pull/2076) - automatically deposit native zeta to an address if it doesn't exist on ZEVM
* [1633](https://github.com/zeta-chain/node/issues/1633) - zetaclient should be able to pick up new connector and erc20Custody addresses
* [1944](https://github.com/zeta-chain/node/pull/1944) - fix evm signer unit tests
* [1888](https://github.com/zeta-chain/node/issues/1888) - zetaclient should stop inbound/outbound txs according to cross-chain flags
* [1970](https://github.com/zeta-chain/node/issues/1970) - remove the timeout in the evm outtx tracker processing thread

### Chores

* [1814](https://github.com/zeta-chain/node/pull/1814) - fix code coverage ignore for protobuf generated files

### CI

* [1958](https://github.com/zeta-chain/node/pull/1958) - Fix e2e advanced test debug checkbox
* [1945](https://github.com/zeta-chain/node/pull/1945) - update advanced testing pipeline to not execute tests that weren't selected so they show skipped instead of skipping steps
* [1940](https://github.com/zeta-chain/node/pull/1940) - adjust release pipeline to be created as pre-release instead of latest
* [1867](https://github.com/zeta-chain/node/pull/1867) - default restore_type for full node docker-compose to snapshot instead of statesync for reliability
* [1891](https://github.com/zeta-chain/node/pull/1891) - fix typo that was introduced to docker-compose and a typo in start.sh for the docker start script for full nodes
* [1894](https://github.com/zeta-chain/node/pull/1894) - added download binaries and configs to the start sequence so it will download binaries that don't exist
* [1953](https://github.com/zeta-chain/node/pull/1953) - run E2E tests for all PRs

## Version: v15.0.0

### Features

* [1912](https://github.com/zeta-chain/node/pull/1912) - add reset chain nonces msg

## Version: v14.0.1

* [1817](https://github.com/zeta-chain/node/pull/1817) - Add migration script to fix pending and chain nonces on testnet

## Version: v13.0.0

### Breaking Changes

* `zetaclientd start`: now requires 2 inputs from stdin: hotkey password and tss keyshare password
  Starting zetaclient now requires two passwords to be input; one for the hotkey and another for the tss key-share

### Features

* [1698](https://github.com/zeta-chain/node/issues/1698) - bitcoin dynamic depositor fee

### Docs

* [1731](https://github.com/zeta-chain/node/pull/1731) added doc for hotkey and tss key-share password prompts

### Features

* [1728] (https://github.com/zeta-chain/node/pull/1728) - allow aborted transactions to be refunded by minting tokens to zEvm

### Refactor

* [1766](https://github.com/zeta-chain/node/pull/1766) - Refactors the `PostTxProcessing` EVM hook functionality to deal with invalid withdraw events
* [1630](https://github.com/zeta-chain/node/pull/1630) - added password prompts for hotkey and tss keyshare in zetaclient
* [1760](https://github.com/zeta-chain/node/pull/1760) - Make staking keeper private in crosschain module
* [1809](https://github.com/zeta-chain/node/pull/1809) - Refactored tryprocessout function in evm signer

### Fixes

* [1678](https://github.com/zeta-chain/node/issues/1678) - clean cached stale block to fix evm outtx hash mismatch
* [1690](https://github.com/zeta-chain/node/issues/1690) - double watched gas prices and fix btc scheduler
* [1687](https://github.com/zeta-chain/node/pull/1687) - only use EVM supported chains for gas stability pool
* [1692](https://github.com/zeta-chain/node/pull/1692) - fix get params query for emissions module
* [1706](https://github.com/zeta-chain/node/pull/1706) - fix CLI crosschain show-out-tx-tracker
* [1707](https://github.com/zeta-chain/node/issues/1707) - fix bitcoin fee rate estimation
* [1712](https://github.com/zeta-chain/node/issues/1712) - increase EVM outtx inclusion timeout to 20 minutes
* [1733](https://github.com/zeta-chain/node/pull/1733) - remove the unnecessary 2x multiplier in the convertGasToZeta RPC
* [1721](https://github.com/zeta-chain/node/issues/1721) - zetaclient should provide bitcoin_chain_id when querying TSS address
* [1744](https://github.com/zeta-chain/node/pull/1744) - added cmd to encrypt tss keyshare file, allowing empty tss password for backward compatibility

### Tests

* [1584](https://github.com/zeta-chain/node/pull/1584) - allow to run E2E tests on any networks
* [1746](https://github.com/zeta-chain/node/pull/1746) - rename smoke tests to e2e tests
* [1753](https://github.com/zeta-chain/node/pull/1753) - fix gosec errors on usage of rand package
* [1762](https://github.com/zeta-chain/node/pull/1762) - improve coverage for fungible module
* [1782](https://github.com/zeta-chain/node/pull/1782) - improve coverage for fungible module system contract

### CI

* Adjusted the release pipeline to be a manually executed pipeline with an approver step. The pipeline now executes all the required tests run before the approval step unless skipped
* Added pipeline to build and push docker images into dockerhub on release for ubuntu and macos
* Adjusted the pipeline for building and pushing docker images for MacOS to install and run docker
* Added docker-compose and make commands for launching full nodes. `make mainnet-zetarpc-node`  `make mainnet-bitcoind-node`
* Made adjustments to the docker-compose for launching mainnet full nodes to include examples of using the docker images build from the docker image build pipeline
* [1736](https://github.com/zeta-chain/node/pull/1736) - chore: add Ethermint endpoints to OpenAPI
* Re-wrote Dockerfile for building Zetacored docker images
* Adjusted the docker-compose files for Zetacored nodes to utilize the new docker image
* Added scripts for the new docker image that facilitate the start up automation
* Adjusted the docker pipeline slightly to pull the version on PR from the app.go file
* [1781](https://github.com/zeta-chain/node/pull/1781) - add codecov coverage report in CI
* fixed the download binary script to use relative pathing from binary_list file

### Features

* [1425](https://github.com/zeta-chain/node/pull/1425) add `whitelist-erc20` command

### Chores

* [1729](https://github.com/zeta-chain/node/pull/1729) - add issue templates
* [1754](https://github.com/zeta-chain/node/pull/1754) - cleanup expected keepers

## Version: v12.2.4

### Fixes

* [1638](https://github.com/zeta-chain/node/issues/1638) - additional check to make sure external chain height always increases
* [1672](https://github.com/zeta-chain/node/pull/1672) - paying 50% more than base gas price to buffer EIP1559 gas price increase
* [1642](https://github.com/zeta-chain/node/pull/1642) - Change WhitelistERC20 authorization from group1 to group2
* [1610](https://github.com/zeta-chain/node/issues/1610) - add pending outtx hash to tracker after monitoring for 10 minutes
* [1656](https://github.com/zeta-chain/node/issues/1656) - schedule bitcoin keysign with intervals to avoid keysign failures
* [1662](https://github.com/zeta-chain/node/issues/1662) - skip Goerli BlobTxType transactions introduced in Dencun upgrade
* [1663](https://github.com/zeta-chain/node/issues/1663) - skip Mumbai empty block if ethclient sanity check fails
* [1661](https://github.com/zeta-chain/node/issues/1661) - use estimated SegWit tx size for Bitcoin gas fee calculation
* [1667](https://github.com/zeta-chain/node/issues/1667) - estimate SegWit tx size in uinit of vByte
* [1675](https://github.com/zeta-chain/node/issues/1675) - use chain param ConfirmationCount for bitcoin confirmation

## Chores

* [1694](https://github.com/zeta-chain/node/pull/1694) - remove standalone network, use require testing package for the entire node folder

## Version: v12.1.0

### Tests

* [1577](https://github.com/zeta-chain/node/pull/1577) - add chain header tests in E2E tests and fix admin tests

### Features

* [1658](https://github.com/zeta-chain/node/pull/1658) - modify emission distribution to use fixed block rewards

### Fixes

* [1535](https://github.com/zeta-chain/node/issues/1535) - Avoid voting on wrong ballots due to false blockNumber in EVM tx receipt
* [1588](https://github.com/zeta-chain/node/pull/1588) - fix chain params comparison logic
* [1650](https://github.com/zeta-chain/node/pull/1605) - exempt (discounted) *system txs* from min gas price check and gas fee deduction
* [1632](https://github.com/zeta-chain/node/pull/1632) - set keygen to `KeygenStatus_KeyGenSuccess` if its in `KeygenStatus_PendingKeygen`
* [1576](https://github.com/zeta-chain/node/pull/1576) - Fix zetaclient crash due to out of bound integer conversion and log prints
* [1575](https://github.com/zeta-chain/node/issues/1575) - Skip unsupported chain parameters by IsSupported flag

### CI

* [1580](https://github.com/zeta-chain/node/pull/1580) - Fix release pipelines cleanup step

### Chores

* [1585](https://github.com/zeta-chain/node/pull/1585) - Updated release instructions
* [1615](https://github.com/zeta-chain/node/pull/1615) - Add upgrade handler for version v12.1.0

### Features

* [1591](https://github.com/zeta-chain/node/pull/1591) - support lower gas limit for voting on inbound and outbound transactions
* [1592](https://github.com/zeta-chain/node/issues/1592) - check inbound tracker tx hash against Tss address and some refactor on inTx observation

### Refactoring

* [1628](https://github.com/zeta-chain/node/pull/1628) optimize return and simplify code
* [1640](https://github.com/zeta-chain/node/pull/1640) reorganize zetaclient into subpackages
* [1619](https://github.com/zeta-chain/node/pull/1619) - Add evm fee calculation to tss migration of evm chains

## Version: v12.0.0

### Breaking Changes

TSS and chain validation related queries have been moved from `crosschain` module to `observer` module:
* `PendingNonces` :Changed from `/zeta-chain/crosschain/pendingNonces/{chain_id}/{address}` to `/zeta-chain/observer/pendingNonces/{chain_id}/{address}` . It returns all the pending nonces for a chain id and address. This returns the current pending nonces for the chain
* `ChainNonces` : Changed from `/zeta-chain/crosschain/chainNonces/{chain_id}` to`/zeta-chain/observer/chainNonces/{chain_id}` . It returns all the chain nonces for a chain id. This returns the current nonce of the TSS address for the chain
* `ChainNoncesAll` :Changed from `/zeta-chain/crosschain/chainNonces` to `/zeta-chain/observer/chainNonces` . It returns all the chain nonces for all chains. This returns the current nonce of the TSS address for all chains

All chains now have the same observer set:
* `ObserversByChain`: `/zeta-chain/observer/observers_by_chain/{observation_chain}` has been removed and replaced with `/zeta-chain/observer/observer_set`. All chains have the same observer set
* `AllObserverMappers`: `/zeta-chain/observer/all_observer_mappers` has been removed. `/zeta-chain/observer/observer_set` should be used to get observers.

Observer params and core params have been merged into chain params:
* `Params`: `/zeta-chain/observer/params` no longer returns observer params. Observer params data have been moved to chain params described below.
* `GetCoreParams`: Renamed into `GetChainParams`. `/zeta-chain/observer/get_core_params` moved to `/zeta-chain/observer/get_chain_params`
* `GetCoreParamsByChain`: Renamed into `GetChainParamsForChain`. `/zeta-chain/observer/get_core_params_by_chain` moved to `/zeta-chain/observer/get_chain_params_by_chain`

Getting the correct TSS address for Bitcoin now requires providing the Bitcoin chain id:
* `GetTssAddress` : Changed from `/zeta-chain/observer/get_tss_address/` to `/zeta-chain/observer/getTssAddress/{bitcoin_chain_id}` . Optional bitcoin chain id can now be passed as a parameter to fetch the correct tss for required BTC chain. This parameter only affects the BTC tss address in the response

### Features

* [1498](https://github.com/zeta-chain/node/pull/1498) - Add monitoring(grafana, prometheus, ethbalance) for localnet testing
* [1395](https://github.com/zeta-chain/node/pull/1395) - Add state variable to track aborted zeta amount
* [1410](https://github.com/zeta-chain/node/pull/1410) - `snapshots` commands
* enable zetaclients to use dynamic gas price on zetachain - enables >0 min_gas_price in feemarket module
* add static chain data for Sepolia testnet
* added metrics to track the burn rate of the hotkey in the telemetry server as well as prometheus

### Fixes

* [1554](https://github.com/zeta-chain/node/pull/1554) - Screen out unconfirmed UTXOs that are not created by TSS itself
* [1560](https://github.com/zeta-chain/node/issues/1560) - Zetaclient post evm-chain outtx hashes only when receipt is available
* [1516](https://github.com/zeta-chain/node/issues/1516) - Unprivileged outtx tracker removal
* [1537](https://github.com/zeta-chain/node/issues/1537) - Sanity check events of ZetaSent/ZetaReceived/ZetaRevertedWithdrawn/Deposited
* [1530](https://github.com/zeta-chain/node/pull/1530) - Outbound tx confirmation/inclusion enhancement
* [1496](https://github.com/zeta-chain/node/issues/1496) - post block header for enabled EVM chains only
* [1518](https://github.com/zeta-chain/node/pull/1518) - Avoid duplicate keysign if an outTx is already pending
* fix Code4rena issue - zetaclients potentially miss inTx when PostSend (or other RPC) fails
* fix go-staticcheck warnings for zetaclient
* fix Athens-3 issue - incorrect pending-tx inclusion and incorrect confirmation count
* masked zetaclient config at startup
* set limit for queried pending cctxs
* add check to verify new tss has been produced when triggering tss funds migration
* fix Athens-3 log print issue - avoid posting unnecessary outtx confirmation
* fix docker build issues with version: golang:1.20-alpine3.18
* [1525](https://github.com/zeta-chain/node/pull/1525) - relax EVM chain block header length check 1024->4096
* [1522](https://github.com/zeta-chain/node/pull/1522/files) - block `distribution` module account from receiving zeta
* [1528](https://github.com/zeta-chain/node/pull/1528) - fix panic caused on decoding malformed BTC addresses
* [1536](https://github.com/zeta-chain/node/pull/1536) - add index to check previously finalized inbounds
* [1556](https://github.com/zeta-chain/node/pull/1556) - add emptiness check for topic array in event parsing
* [1546](https://github.com/zeta-chain/node/pull/1546) - fix reset of pending nonces on genesis import
* [1555](https://github.com/zeta-chain/node/pull/1555) - Reduce websocket message limit to 10MB
* [1567](https://github.com/zeta-chain/node/pull/1567) - add bitcoin chain id to fetch the tss address rpc endpoint
* [1501](https://github.com/zeta-chain/node/pull/1501) - fix stress test - use new refactored config file and smoketest runner
* [1589](https://github.com/zeta-chain/node/pull/1589) - add bitcoin chain id to `get tss address` and `get tss address historical` cli query

### Refactoring

* [1552](https://github.com/zeta-chain/node/pull/1552) - requires group2 to enable header verification
* [1211](https://github.com/zeta-chain/node/issues/1211) - use `grpc` and `msg` for query and message files
* refactor cctx scheduler - decouple evm cctx scheduler from btc cctx scheduler
* move tss state from crosschain to observer
* move pending nonces, chain nonces and nonce to cctx to observer
* move tss related cli from crosschain to observer
* reorganize smoke tests structure
* Add pagination to queries which iterate over large data sets InTxTrackerAll ,PendingNoncesAll ,AllBlameRecord ,TssHistory
* GetTssAddress now returns only the current tss address for ETH and BTC
* Add a new query GetTssAddressesByFinalizedBlockHeight to get any other tss addresses for a finalized block height
* Move observer params into core params
* Remove chain id from the index for observer mapper and rename it to observer set.
* Add logger to smoke tests
* [1521](https://github.com/zeta-chain/node/pull/1521) - replace go-tss lib version with one that reverts back to thorchain tss-lib
* [1558](https://github.com/zeta-chain/node/pull/1558) - change log level for gas stability pool iteration error
* Update --ledger flag hint

### Chores

* [1446](https://github.com/zeta-chain/node/pull/1446) - renamed file `zetaclientd/aux.go` to `zetaclientd/utils.go` to avoid complaints from go package resolver
* [1499](https://github.com/zeta-chain/node/pull/1499) - Add scripts to localnet to help test gov proposals
* [1442](https://github.com/zeta-chain/node/pull/1442) - remove build types in `.goreleaser.yaml`
* [1504](https://github.com/zeta-chain/node/pull/1504) - remove `-race` in the `make install` command
* [1564](https://github.com/zeta-chain/node/pull/1564) - bump ti-actions/changed-files

### Tests

* [1538](https://github.com/zeta-chain/node/pull/1538) - improve stateful e2e testing

### CI

* Removed private runners and unused GitHub Action

## Version: v11.0.0

### Features

* [1387](https://github.com/zeta-chain/node/pull/1387) - Add HSM capability for zetaclient hot key
* add a new thread to zetaclient which checks zeta supply in all connected chains in every block
* add a new tx to update an observer, this can be either be run a tombstoned observer/validator or via admin_policy_group_2

### Fixes

* Added check for redeployment of gas and asset token contracts
* [1372](https://github.com/zeta-chain/node/pull/1372) - Include Event Index as part for inbound tx digest
* [1367](https://github.com/zeta-chain/node/pull/1367) - fix minRelayTxFee issue and check misuse of bitcoin mainnet/testnet addresses
* [1358](https://github.com/zeta-chain/node/pull/1358) - add a new thread to zetaclient which checks zeta supply in all connected chains in every block
* prevent deposits for paused zrc20
* [1406](https://github.com/zeta-chain/node/pull/1406) - improve log prints and speed up evm outtx inclusion
* fix Athens-3 issue - include bitcoin outtx regardless of the cctx status

### Refactoring

* [1391](https://github.com/zeta-chain/node/pull/1391) - consolidate node builds
* update `MsgUpdateContractBytecode` to use code hash instead of contract address

### Chores

### Tests

* Add unit tests for adding votes to a ballot

### CI

## Version: v10.1.2

### Features

* [1137](https://github.com/zeta-chain/node/pull/1137) - external stress testing
* [1205](https://github.com/zeta-chain/node/pull/1205) - allow setting liquidity cap for ZRC20
* [1260](https://github.com/zeta-chain/node/pull/1260) - add ability to update gas limit
* [1263](https://github.com/zeta-chain/node/pull/1263) - Bitcoin block header and merkle proof
* [1247](https://github.com/zeta-chain/node/pull/1247) - add query command to get all gas stability pool balances
* [1143](https://github.com/zeta-chain/node/pull/1143) - tss funds migration capability
* [1358](https://github.com/zeta-chain/node/pull/1358) - zetaclient thread for zeta supply checks
* [1384](https://github.com/zeta-chain/node/pull/1384) - tx to update an observer

### Fixes

* [1195](https://github.com/zeta-chain/node/pull/1195) - added upgrade name, and allow download. allows to test release
* [1153](https://github.com/zeta-chain/node/pull/1153) - address `cosmos-gosec` lint issues
* [1128](https://github.com/zeta-chain/node/pull/1228) - adding namespaces back in rpc
* [1245](https://github.com/zeta-chain/node/pull/1245) - set unique index for generate cctx
* [1250](https://github.com/zeta-chain/node/pull/1250) - remove error return in `IsAuthorized`
* [1261](https://github.com/zeta-chain/node/pull/1261) - Ethereum comparison checksum/non-checksum format
* [1264](https://github.com/zeta-chain/node/pull/1264) - Blame index update
* [1243](https://github.com/zeta-chain/node/pull/1243) - feed sataoshi/B to zetacore and check actual outTx size
* [1235](https://github.com/zeta-chain/node/pull/1235) - cherry pick all hotfix from v10.0.x (zero-amount, precision, etc.)
* [1257](https://github.com/zeta-chain/node/pull/1257) - register emissions grpc server
* [1277](https://github.com/zeta-chain/node/pull/1277) - read gas limit from smart contract
* [1252](https://github.com/zeta-chain/node/pull/1252) - add CLI command to query system contract
* [1285](https://github.com/zeta-chain/node/pull/1285) - add notice when using `--ledger` with Ethereum HD path
* [1283](https://github.com/zeta-chain/node/pull/1283) - query outtx tracker by chain using prefixed store
* [1280](https://github.com/zeta-chain/node/pull/1280) - minor fixes to stateful upgrade
* [1304](https://github.com/zeta-chain/node/pull/1304) - remove check `gasObtained == outTxGasFee`
* [1308](https://github.com/zeta-chain/node/pull/1308) - begin blocker for mock mainnet

### Refactoring

* [1226](https://github.com/zeta-chain/node/pull/1226) - call `onCrossChainCall` when depositing to a contract
* [1238](https://github.com/zeta-chain/node/pull/1238) - change default mempool version in config
* [1279](https://github.com/zeta-chain/node/pull/1279) - remove duplicate funtion name IsEthereum
* [1289](https://github.com/zeta-chain/node/pull/1289) - skip gas stability pool funding when gasLimit is equal gasUsed

### Chores

* [1193](https://github.com/zeta-chain/node/pull/1193) - switch back to `cosmos/cosmos-sdk`
* [1222](https://github.com/zeta-chain/node/pull/1222) - changed maxNestedMsgs
* [1265](https://github.com/zeta-chain/node/pull/1265) - sync from mockmain
* [1307](https://github.com/zeta-chain/node/pull/1307) - increment handler version

### Tests

* [1135](https://github.com/zeta-chain/node/pull/1135) - Stateful upgrade for smoke tests

### CI

* [1218](https://github.com/zeta-chain/node/pull/1218) - cross-compile release binaries and simplify PR testings
* [1302](https://github.com/zeta-chain/node/pull/1302) - add mainnet builds to goreleaser<|MERGE_RESOLUTION|>--- conflicted
+++ resolved
@@ -12,20 +12,12 @@
 ### Tests
 * [3075](https://github.com/zeta-chain/node/pull/3075) - ton: withdraw concurrent, deposit & revert.
 
-<<<<<<< HEAD
-### Fixes
-
-* [3106](https://github.com/zeta-chain/node/pull/3106) - prevent blocked CCTX on out of gas during omnichain calls
-=======
 ### Refactor
 * [3118](https://github.com/zeta-chain/node/pull/3118) - zetaclient: remove hsm signer
 
-### Tests
-
 ### Fixes
 * [3041](https://github.com/zeta-chain/node/pull/3041) - replace libp2p public DHT with private gossip peer discovery and connection gater for inbound connections
-
->>>>>>> 0e864946
+* [3106](https://github.com/zeta-chain/node/pull/3106) - prevent blocked CCTX on out of gas during omnichain calls
 
 ## v21.0.0
 
