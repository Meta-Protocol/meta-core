# CHANGELOG

## Unreleased

## Version: v12.1.0

### Tests
* [1577](https://github.com/zeta-chain/node/pull/1577) - add chain header tests in E2E tests and fix admin tests

### Features

### Fixes
* [1535](https://github.com/zeta-chain/node/issues/1535) - Avoid voting on wrong ballots due to false blockNumber in EVM tx receipt
* [1588](https://github.com/zeta-chain/node/pull/1588) - fix chain params comparison logic
* [1650](https://github.com/zeta-chain/node/pull/1605) - exempt (discounted) *system txs* from min gas price check and gas fee deduction
<<<<<<< HEAD
* [1610](https://github.com/zeta-chain/node/issues/1610) - add pending outtx hash to tracker after monitoring for 10 minutes
=======
* [1632](https://github.com/zeta-chain/node/pull/1632) - set keygen to `KeygenStatus_KeyGenSuccess` if its in `KeygenStatus_PendingKeygen`.
* [1576](https://github.com/zeta-chain/node/pull/1576) - Fix zetaclient crash due to out of bound integer conversion and log prints.
* [1575](https://github.com/zeta-chain/node/issues/1575) - Skip unsupported chain parameters by IsSupported flag
>>>>>>> d1236ba8

### CI

* [1580](https://github.com/zeta-chain/node/pull/1580) - Fix release pipelines cleanup step.

### Chores

* [1585](https://github.com/zeta-chain/node/pull/1585) - Updated release instructions
* [1615](https://github.com/zeta-chain/node/pull/1615) - Add upgrade handler for version v12.1.0

### Features

* [1591](https://github.com/zeta-chain/node/pull/1591) - support lower gas limit for voting on inbound and outbound transactions
* [1592](https://github.com/zeta-chain/node/issues/1592) - check inbound tracker tx hash against Tss address and some refactor on inTx observation

## Version: v12.0.0

### Breaking Changes

TSS and chain validation related queries have been moved from `crosschain` module to `observer` module:
* `PendingNonces` :Changed from `/zeta-chain/crosschain/pendingNonces/{chain_id}/{address}` to `/zeta-chain/observer/pendingNonces/{chain_id}/{address}` . It returns all the pending nonces for a chain id and address. This returns the current pending nonces for the chain.
* `ChainNonces` : Changed from `/zeta-chain/crosschain/chainNonces/{chain_id}` to`/zeta-chain/observer/chainNonces/{chain_id}` . It returns all the chain nonces for a chain id. This returns the current nonce of the TSS address for the chain.
* `ChainNoncesAll` :Changed from `/zeta-chain/crosschain/chainNonces` to `/zeta-chain/observer/chainNonces` . It returns all the chain nonces for all chains. This returns the current nonce of the TSS address for all chains.

All chains now have the same observer set:
* `ObserversByChain`: `/zeta-chain/observer/observers_by_chain/{observation_chain}` has been removed and replaced with `/zeta-chain/observer/observer_set`. All chains have the same observer set.
* `AllObserverMappers`: `/zeta-chain/observer/all_observer_mappers` has been removed. `/zeta-chain/observer/observer_set` should be used to get observers.

Observer params and core params have been merged into chain params:
* `Params`: `/zeta-chain/observer/params` no longer returns observer params. Observer params data have been moved to chain params described below.
* `GetCoreParams`: Renamed into `GetChainParams`. `/zeta-chain/observer/get_core_params` moved to `/zeta-chain/observer/get_chain_params`.
* `GetCoreParamsByChain`: Renamed into `GetChainParamsForChain`. `/zeta-chain/observer/get_core_params_by_chain` moved to `/zeta-chain/observer/get_chain_params_by_chain`.

Getting the correct TSS address for Bitcoin now requires proviidng the Bitcoin chain id:
* `GetTssAddress` : Changed from `/zeta-chain/observer/get_tss_address/` to `/zeta-chain/observer/getTssAddress/{bitcoin_chain_id}` . Optional bitcoin chain id can now be passed as a parameter to fetch the correct tss for required BTC chain. This parameter only affects the BTC tss address in the response.

### Features
* [1498](https://github.com/zeta-chain/node/pull/1498) - Add monitoring(grafana, prometheus, ethbalance) for localnet testing
* [1395](https://github.com/zeta-chain/node/pull/1395) - Add state variable to track aborted zeta amount
* [1410](https://github.com/zeta-chain/node/pull/1410) - `snapshots` commands
* enable zetaclients to use dynamic gas price on zetachain - enables >0 min_gas_price in feemarket module
* add static chain data for Sepolia testnet
* added metrics to track the burn rate of the hotkey in the telemetry server as well as prometheus

### Fixes

* [1554](https://github.com/zeta-chain/node/pull/1554) - Screen out unconfirmed UTXOs that are not created by TSS itself
* [1560](https://github.com/zeta-chain/node/issues/1560) - Zetaclient post evm-chain outtx hashes only when receipt is available
* [1516](https://github.com/zeta-chain/node/issues/1516) - Unprivileged outtx tracker removal
* [1537](https://github.com/zeta-chain/node/issues/1537) - Sanity check events of ZetaSent/ZetaReceived/ZetaRevertedWithdrawn/Deposited
* [1530](https://github.com/zeta-chain/node/pull/1530) - Outbound tx confirmation/inclusion enhancement
* [1496](https://github.com/zeta-chain/node/issues/1496) - post block header for enabled EVM chains only
* [1518](https://github.com/zeta-chain/node/pull/1518) - Avoid duplicate keysign if an outTx is already pending
* fix Code4rena issue - zetaclients potentially miss inTx when PostSend (or other RPC) fails
* fix go-staticcheck warnings for zetaclient
* fix Athens-3 issue - incorrect pending-tx inclusion and incorrect confirmation count
* masked zetaclient config at startup
* set limit for queried pending cctxs
* add check to verify new tss has been produced when triggering tss funds migration
* fix Athens-3 log print issue - avoid posting uncessary outtx confirmation
* fix docker build issues with version: golang:1.20-alpine3.18
* [1525](https://github.com/zeta-chain/node/pull/1525) - relax EVM chain block header length check 1024->4096
* [1522](https://github.com/zeta-chain/node/pull/1522/files) - block `distribution` module account from receiving zeta
* [1528](https://github.com/zeta-chain/node/pull/1528) - fix panic caused on decoding malformed BTC addresses
* [1536](https://github.com/zeta-chain/node/pull/1536) - add index to check previously finalized inbounds
* [1556](https://github.com/zeta-chain/node/pull/1556) - add emptiness check for topic array in event parsing
* [1546](https://github.com/zeta-chain/node/pull/1546) - fix reset of pending nonces on genesis import
* [1555](https://github.com/zeta-chain/node/pull/1555) - Reduce websocket message limit to 10MB
* [1567](https://github.com/zeta-chain/node/pull/1567) - add bitcoin chain id to fetch the tss address rpc endpoint
* [1501](https://github.com/zeta-chain/node/pull/1501) - fix stress test - use new refactored config file and smoketest runner
* [1589](https://github.com/zeta-chain/node/pull/1589) - add bitcoin chain id to `get tss address` and `get tss address historical` cli query

### Refactoring

* [1552](https://github.com/zeta-chain/node/pull/1552) - requires group2 to enable header verification
* [1211](https://github.com/zeta-chain/node/issues/1211) - use `grpc` and `msg` for query and message files
* refactor cctx scheduler - decouple evm cctx scheduler from btc cctx scheduler
* move tss state from crosschain to observer
* move pending nonces, chain nonces and nonce to cctx to observer
* move tss related cli from crosschain to observer
* reorganize smoke tests structure
* Add pagination to queries which iterate over large data sets InTxTrackerAll ,PendingNoncesAll ,AllBlameRecord ,TssHistory
* GetTssAddress now returns only the current tss address for ETH and BTC
* Add a new query GetTssAddressesByFinalizedBlockHeight to get any other tss addresses for a finalized block height
* Move observer params into core params
* Remove chain id from the index for observer mapper and rename it to observer set.
* Add logger to smoke tests
* [1521](https://github.com/zeta-chain/node/pull/1521) - replace go-tss lib version with one that reverts back to thorchain tss-lib
* [1558](https://github.com/zeta-chain/node/pull/1558) - change log level for gas stability pool iteration error
* Update --ledger flag hint

### Chores
* [1446](https://github.com/zeta-chain/node/pull/1446) - renamed file `zetaclientd/aux.go` to `zetaclientd/utils.go` to avoid complaints from go package resolver. 
* [1499](https://github.com/zeta-chain/node/pull/1499) - Add scripts to localnet to help test gov proposals
* [1442](https://github.com/zeta-chain/node/pull/1442) - remove build types in `.goreleaser.yaml`
* [1504](https://github.com/zeta-chain/node/pull/1504) - remove `-race` in the `make install` commmand
*  [1564](https://github.com/zeta-chain/node/pull/1564) - bump ti-actions/changed-files

### Tests

* [1538](https://github.com/zeta-chain/node/pull/1538) - improve stateful e2e testing

### CI
* Removed private runners and unused GitHub Action

## Version: v11.0.0

### Features

* [1387](https://github.com/zeta-chain/node/pull/1387) - Add HSM capability for zetaclient hot key
* add a new thread to zetaclient which checks zeta supply in all connected chains in every block
* add a new tx to update an observer, this can be either be run a tombstoned observer/validator or via admin_policy_group_2.

### Fixes

* Added check for redeployment of gas and asset token contracts
* [1372](https://github.com/zeta-chain/node/pull/1372) - Include Event Index as part for inbound tx digest
* [1367](https://github.com/zeta-chain/node/pull/1367) - fix minRelayTxFee issue and check misuse of bitcoin mainnet/testnet addresses
* [1358](https://github.com/zeta-chain/node/pull/1358) - add a new thread to zetaclient which checks zeta supply in all connected chains in every block
* prevent deposits for paused zrc20
* [1406](https://github.com/zeta-chain/node/pull/1406) - improve log prints and speed up evm outtx inclusion
* fix Athens-3 issue - include bitcoin outtx regardless of the cctx status

### Refactoring

* [1391](https://github.com/zeta-chain/node/pull/1391) - consolidate node builds
* update `MsgUpdateContractBytecode` to use code hash instead of contract address

### Chores

### Tests
- Add unit tests for adding votes to a ballot 

### CI

## Version: v10.1.2

### Features
* [1137](https://github.com/zeta-chain/node/pull/1137) - external stress testing
* [1205](https://github.com/zeta-chain/node/pull/1205) - allow setting liquidity cap for ZRC20
* [1260](https://github.com/zeta-chain/node/pull/1260) - add ability to update gas limit
* [1263](https://github.com/zeta-chain/node/pull/1263) - Bitcoin block header and merkle proof
* [1247](https://github.com/zeta-chain/node/pull/1247) - add query command to get all gas stability pool balances
* [1143](https://github.com/zeta-chain/node/pull/1143) - tss funds migration capability
* [1358](https://github.com/zeta-chain/node/pull/1358) - zetaclient thread for zeta supply checks
* [1384](https://github.com/zeta-chain/node/pull/1384) - tx to update an observer
### Fixes

* [1195](https://github.com/zeta-chain/node/pull/1195) - added upgrade name, and allow download. allows to test release
* [1153](https://github.com/zeta-chain/node/pull/1153) - address `cosmos-gosec` lint issues
* [1128](https://github.com/zeta-chain/node/pull/1228) - adding namespaces back in rpc
* [1245](https://github.com/zeta-chain/node/pull/1245) - set unique index for generate cctx
* [1250](https://github.com/zeta-chain/node/pull/1250) - remove error return in `IsAuthorized`
* [1261](https://github.com/zeta-chain/node/pull/1261) - Ethereum comparaison checksum/non-checksum format
* [1264](https://github.com/zeta-chain/node/pull/1264) - Blame index update
* [1243](https://github.com/zeta-chain/node/pull/1243) - feed sataoshi/B to zetacore and check actual outTx size
* [1235](https://github.com/zeta-chain/node/pull/1235) - cherry pick all hotfix from v10.0.x (zero-amount, precision, etc.)
* [1257](https://github.com/zeta-chain/node/pull/1257) - register emissions grpc server
* [1277](https://github.com/zeta-chain/node/pull/1277) - read gas limit from smart contract
* [1252](https://github.com/zeta-chain/node/pull/1252) - add CLI command to query system contract
* [1285](https://github.com/zeta-chain/node/pull/1285) - add notice when using `--ledger` with Ethereum HD path
* [1283](https://github.com/zeta-chain/node/pull/1283) - query outtx tracker by chain using prefixed store
* [1280](https://github.com/zeta-chain/node/pull/1280) - minor fixes to stateful upgrade
* [1304](https://github.com/zeta-chain/node/pull/1304) - remove check `gasObtained == outTxGasFee`
* [1308](https://github.com/zeta-chain/node/pull/1308) - begin blocker for mock mainnet

### Refactoring

* [1226](https://github.com/zeta-chain/node/pull/1226) - call `onCrossChainCall` when depositing to a contract
* [1238](https://github.com/zeta-chain/node/pull/1238) - change default mempool version in config 
* [1279](https://github.com/zeta-chain/node/pull/1279) - remove duplicate funtion name IsEthereum
* [1289](https://github.com/zeta-chain/node/pull/1289) - skip gas stability pool funding when gasLimit is equal gasUsed

### Chores

* [1193](https://github.com/zeta-chain/node/pull/1193) - switch back to `cosmos/cosmos-sdk`
* [1222](https://github.com/zeta-chain/node/pull/1222) - changed maxNestedMsgs
* [1265](https://github.com/zeta-chain/node/pull/1265) - sync from mockmain
* [1307](https://github.com/zeta-chain/node/pull/1307) - increment handler version

### Tests

* [1135](https://github.com/zeta-chain/node/pull/1135) - Stateful upgrade for smoke tests

### CI

* [1218](https://github.com/zeta-chain/node/pull/1218) - cross-compile release binaries and simplify PR testings
* [1302](https://github.com/zeta-chain/node/pull/1302) - add mainnet builds to goreleaser
<|MERGE_RESOLUTION|>--- conflicted
+++ resolved
@@ -13,13 +13,10 @@
 * [1535](https://github.com/zeta-chain/node/issues/1535) - Avoid voting on wrong ballots due to false blockNumber in EVM tx receipt
 * [1588](https://github.com/zeta-chain/node/pull/1588) - fix chain params comparison logic
 * [1650](https://github.com/zeta-chain/node/pull/1605) - exempt (discounted) *system txs* from min gas price check and gas fee deduction
-<<<<<<< HEAD
 * [1610](https://github.com/zeta-chain/node/issues/1610) - add pending outtx hash to tracker after monitoring for 10 minutes
-=======
 * [1632](https://github.com/zeta-chain/node/pull/1632) - set keygen to `KeygenStatus_KeyGenSuccess` if its in `KeygenStatus_PendingKeygen`.
 * [1576](https://github.com/zeta-chain/node/pull/1576) - Fix zetaclient crash due to out of bound integer conversion and log prints.
 * [1575](https://github.com/zeta-chain/node/issues/1575) - Skip unsupported chain parameters by IsSupported flag
->>>>>>> d1236ba8
 
 ### CI
 
