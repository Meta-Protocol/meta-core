# CHANGELOG

## Unreleased

### Features

* [2633](https://github.com/zeta-chain/node/pull/2633) - support for stateful precompiled contracts
* [2788](https://github.com/zeta-chain/node/pull/2788) - add common importable zetacored rpc package
* [2784](https://github.com/zeta-chain/node/pull/2784) - staking precompiled contract
* [2795](https://github.com/zeta-chain/node/pull/2795) - support restricted address in Solana
* [2861](https://github.com/zeta-chain/node/pull/2861) - emit events from staking precompile
* [2870](https://github.com/zeta-chain/node/pull/2870) - support for multiple Bitcoin chains in the zetaclient
* [2883](https://github.com/zeta-chain/node/pull/2883) - add chain static information for btc signet testnet

### Refactor

* [2749](https://github.com/zeta-chain/node/pull/2749) - fix all lint errors from govet
* [2725](https://github.com/zeta-chain/node/pull/2725) - refactor SetCctxAndNonceToCctxAndInboundHashToCctx to receive tsspubkey as an argument
* [2802](https://github.com/zeta-chain/node/pull/2802) - set default liquidity cap for new ZRC20s
* [2826](https://github.com/zeta-chain/node/pull/2826) - remove unused code from emissions module and add new parameter for fixed block reward amount
<<<<<<< HEAD
* [2899](https://github.com/zeta-chain/node/pull/2899) - remove btc deposit fee v1 and improve unit tests
=======
* [2890](https://github.com/zeta-chain/node/pull/2890) - refactor `MsgUpdateChainInfo` to accept a single chain, and add `MsgRemoveChainInfo` to remove a chain
>>>>>>> d14b200c

### Tests

* [2661](https://github.com/zeta-chain/node/pull/2661) - update connector and erc20Custody addresses in tss migration e2e tests
* [2703](https://github.com/zeta-chain/node/pull/2703) - add e2e tests for stateful precompiled contracts
* [2830](https://github.com/zeta-chain/node/pull/2830) - extend staking precompile tests
* [2867](https://github.com/zeta-chain/node/pull/2867) - skip precompiles test for tss migration
* [2833](https://github.com/zeta-chain/node/pull/2833) - add e2e framework for TON blockchain
* [2874](https://github.com/zeta-chain/node/pull/2874) - add support for multiple runs for precompile tests
* [2895](https://github.com/zeta-chain/node/pull/2895) - add e2e test for bitcoin deposit and call
* [2894](https://github.com/zeta-chain/node/pull/2894) - increase gas limit for TSS vote tx

### Fixes

* [2674](https://github.com/zeta-chain/node/pull/2674) - allow operators to vote on ballots associated with discarded keygen without affecting the status of the current keygen.
* [2672](https://github.com/zeta-chain/node/pull/2672) - check observer set for duplicates when adding a new observer or updating an existing one
* [2735](https://github.com/zeta-chain/node/pull/2735) - fix the outbound tracker blocking confirmation and outbound processing on EVM chains by locally index outbound txs in zetaclient
* [2944](https://github.com/zeta-chain/node/pull/2844) - add tsspubkey to index for tss keygen voting
* [2842](https://github.com/zeta-chain/node/pull/2842) - fix: move interval assignment out of cctx loop in EVM outbound tx scheduler
* [2853](https://github.com/zeta-chain/node/pull/2853) - calling precompile through sc with sc state update

## v20.0.0

### Features

* [2578](https://github.com/zeta-chain/node/pull/2578) - add Gateway address in protocol contract list
* [2630](https://github.com/zeta-chain/node/pull/2630) - implement `MsgMigrateERC20CustodyFunds` to migrate the funds from the ERC20Custody to a new contracts (to be used for the new ERC20Custody contract for smart contract V2)
* [2578](https://github.com/zeta-chain/node/pull/2578) - Add Gateway address in protocol contract list
* [2594](https://github.com/zeta-chain/node/pull/2594) - Integrate Protocol Contracts V2 in the protocol
* [2634](https://github.com/zeta-chain/node/pull/2634) - add support for EIP-1559 gas fees
* [2597](https://github.com/zeta-chain/node/pull/2597) - Add generic rpc metrics to zetaclient
* [2538](https://github.com/zeta-chain/node/pull/2538) - add background worker routines to shutdown zetaclientd when needed for tss migration
* [2681](https://github.com/zeta-chain/node/pull/2681) - implement `MsgUpdateERC20CustodyPauseStatus` to pause or unpause ERC20 Custody contract (to be used for the migration process for smart contract V2)
* [2644](https://github.com/zeta-chain/node/pull/2644) - add created_timestamp to cctx status
* [2673](https://github.com/zeta-chain/node/pull/2673) - add relayer key importer, encryption and decryption
* [2633](https://github.com/zeta-chain/node/pull/2633) - support for stateful precompiled contracts
* [2751](https://github.com/zeta-chain/node/pull/2751) - add RPC status check for Solana chain
* [2788](https://github.com/zeta-chain/node/pull/2788) - add common importable zetacored rpc package
* [2784](https://github.com/zeta-chain/node/pull/2784) - staking precompiled contract
* [2795](https://github.com/zeta-chain/node/pull/2795) - support restricted address in Solana
* [2825](https://github.com/zeta-chain/node/pull/2825) - add Bitcoin inscriptions support

### Refactor

* [2615](https://github.com/zeta-chain/node/pull/2615) - Refactor cleanup of outbound trackers
* [2855](https://github.com/zeta-chain/node/pull/2855) - disable Bitcoin witness support for mainnet

### Tests

* [2726](https://github.com/zeta-chain/node/pull/2726) - add e2e tests for deposit and call, deposit and revert
* [2821](https://github.com/zeta-chain/node/pull/2821) - V2 protocol contracts migration e2e tests

### Fixes

* [2654](https://github.com/zeta-chain/node/pull/2654) - add validation for authorization list in when validating genesis state for authorization module
* [2672](https://github.com/zeta-chain/node/pull/2672) - check observer set for duplicates when adding a new observer or updating an existing one
* [2824](https://github.com/zeta-chain/node/pull/2824) - fix Solana deposit number

## v19.0.0

### Breaking Changes

* [2460](https://github.com/zeta-chain/node/pull/2460) - Upgrade to go 1.22. This required us to temporarily remove the QUIC backend from [go-libp2p](https://github.com/libp2p/go-libp2p). If you are a zetaclient operator and have configured quic peers, you need to switch to tcp peers.
* [List of the other breaking changes can be found in this document](docs/releases/v19_breaking_changes.md)

### Features

* [2032](https://github.com/zeta-chain/node/pull/2032) - improve some general structure of the ZetaClient codebase
* [2100](https://github.com/zeta-chain/node/pull/2100) - cosmos v0.47 upgrade
* [2145](https://github.com/zeta-chain/node/pull/2145) - add `ibc` and `ibc-transfer` modules
* [2135](https://github.com/zeta-chain/node/pull/2135) - add develop build version logic
* [2152](https://github.com/zeta-chain/node/pull/2152) - custom priority nonce mempool
* [2113](https://github.com/zeta-chain/node/pull/2113) - add zetaclientd-supervisor process
* [2154](https://github.com/zeta-chain/node/pull/2154) - add `ibccrosschain` module
* [2282](https://github.com/zeta-chain/node/pull/2282) - modify rpc methods to support synthetic txs
* [2258](https://github.com/zeta-chain/node/pull/2258) - add Optimism and Base in static chain information
* [2287](https://github.com/zeta-chain/node/pull/2287) - implement `MsgUpdateChainInfo` message
* [2279](https://github.com/zeta-chain/node/pull/2279) - add a CCTXGateway field to chain static data
* [2275](https://github.com/zeta-chain/node/pull/2275) - add ChainInfo singleton state variable in authority
* [2291](https://github.com/zeta-chain/node/pull/2291) - initialize cctx gateway interface
* [2289](https://github.com/zeta-chain/node/pull/2289) - add an authorization list to keep track of all authorizations on the chain
* [2305](https://github.com/zeta-chain/node/pull/2305) - add new messages `MsgAddAuthorization` and `MsgRemoveAuthorization` that can be used to update the authorization list
* [2313](https://github.com/zeta-chain/node/pull/2313) - add `CheckAuthorization` function to replace the `IsAuthorized` function. The new function uses the authorization list to verify the signer's authorization
* [2312](https://github.com/zeta-chain/node/pull/2312) - add queries `ShowAuthorization` and `ListAuthorizations`
* [2319](https://github.com/zeta-chain/node/pull/2319) - use `CheckAuthorization` function in all messages
* [2325](https://github.com/zeta-chain/node/pull/2325) - revert telemetry server changes
* [2339](https://github.com/zeta-chain/node/pull/2339) - add binaries related question to syncing issue form
* [2366](https://github.com/zeta-chain/node/pull/2366) - add migration script for adding authorizations table
* [2372](https://github.com/zeta-chain/node/pull/2372) - add queries for tss fund migration info
* [2416](https://github.com/zeta-chain/node/pull/2416) - add Solana chain information
* [2465](https://github.com/zeta-chain/node/pull/2465) - add Solana inbound SOL token observation
* [2497](https://github.com/zeta-chain/node/pull/2416) - support for runtime chain (de)provisioning
* [2518](https://github.com/zeta-chain/node/pull/2518) - add support for Solana address in zetacore
* [2483](https://github.com/zeta-chain/node/pull/2483) - add priorityFee (gasTipCap) gas to the state
* [2567](https://github.com/zeta-chain/node/pull/2567) - add sign latency metric to zetaclient (zetaclient_sign_latency)
* [2524](https://github.com/zeta-chain/node/pull/2524) - add inscription envelop parsing 
* [2560](https://github.com/zeta-chain/node/pull/2560) - add support for Solana SOL token withdraw
* [2533](https://github.com/zeta-chain/node/pull/2533) - parse memo from both OP_RETURN and inscription
* [2765](https://github.com/zeta-chain/node/pull/2765) - bitcoin depositor fee improvement

### Refactor

* [2094](https://github.com/zeta-chain/node/pull/2094) - upgrade go-tss to use cosmos v0.47
* [2110](https://github.com/zeta-chain/node/pull/2110) - move non-query rate limiter logic to zetaclient side and code refactor
* [2032](https://github.com/zeta-chain/node/pull/2032) - improve some general structure of the ZetaClient codebase
* [2097](https://github.com/zeta-chain/node/pull/2097) - refactor lightclient verification flags to account for individual chains
* [2071](https://github.com/zeta-chain/node/pull/2071) - Modify chains struct to add all chain related information
* [2118](https://github.com/zeta-chain/node/pull/2118) - consolidate inbound and outbound naming
* [2124](https://github.com/zeta-chain/node/pull/2124) - removed unused variables and method
* [2150](https://github.com/zeta-chain/node/pull/2150) - created `chains` `zetacore` `orchestrator` packages in zetaclient and reorganized source files accordingly
* [2210](https://github.com/zeta-chain/node/pull/2210) - removed unnecessary panics in the zetaclientd process
* [2205](https://github.com/zeta-chain/node/pull/2205) - remove deprecated variables pre-v17
* [2226](https://github.com/zeta-chain/node/pull/2226) - improve Go formatting with imports standardization and max line length to 120
* [2262](https://github.com/zeta-chain/node/pull/2262) - refactor MsgUpdateZRC20 into MsgPauseZrc20 and MsgUnPauseZRC20
* [2290](https://github.com/zeta-chain/node/pull/2290) - rename `MsgAddBlameVote` message to `MsgVoteBlame`
* [2269](https://github.com/zeta-chain/node/pull/2269) - refactor MsgUpdateCrosschainFlags into MsgEnableCCTX, MsgDisableCCTX and MsgUpdateGasPriceIncreaseFlags
* [2306](https://github.com/zeta-chain/node/pull/2306) - refactor zetaclient outbound transaction signing logic
* [2296](https://github.com/zeta-chain/node/pull/2296) - move `testdata` package to `testutil` to organize test-related utilities
* [2317](https://github.com/zeta-chain/node/pull/2317) - add ValidateOutbound method for cctx orchestrator
* [2340](https://github.com/zeta-chain/node/pull/2340) - add ValidateInbound method for cctx orchestrator
* [2344](https://github.com/zeta-chain/node/pull/2344) - group common data of EVM/Bitcoin signer and observer using base structs
* [2357](https://github.com/zeta-chain/node/pull/2357) - integrate base Signer structure into EVM/Bitcoin Signer
* [2359](https://github.com/zeta-chain/node/pull/2359) - integrate base Observer structure into EVM/Bitcoin Observer
* [2375](https://github.com/zeta-chain/node/pull/2375) - improve & speedup code formatting
* [2380](https://github.com/zeta-chain/node/pull/2380) - use `ChainInfo` in `authority` to allow dynamically support new chains
* [2395](https://github.com/zeta-chain/node/pull/2395) - converge AppContext with ZetaCoreContext in zetaclient
* [2428](https://github.com/zeta-chain/node/pull/2428) - propagate context across codebase & refactor zetacore client
* [2464](https://github.com/zeta-chain/node/pull/2464) - move common voting logic to voting.go and add new function VoteOnBallot
* [2515](https://github.com/zeta-chain/node/pull/2515) - replace chainName by chainID for ChainNonces indexing
* [2541](https://github.com/zeta-chain/node/pull/2541) - deprecate ChainName field in Chain object
* [2542](https://github.com/zeta-chain/node/pull/2542) - adjust permissions to be more restrictive
* [2572](https://github.com/zeta-chain/node/pull/2572) - turn off IBC modules
* [2556](https://github.com/zeta-chain/node/pull/2556) - refactor migrator length check to use consensus type
* [2568](https://github.com/zeta-chain/node/pull/2568) - improve AppContext by converging chains, chainParams, enabledChains, and additionalChains into a single zctx.Chain

### Tests

* [2047](https://github.com/zeta-chain/node/pull/2047) - fix liquidity cap advanced test
* [2181](https://github.com/zeta-chain/node/pull/2181) - add more assertion and test cases in ZEVM message passing E2E tests
* [2184](https://github.com/zeta-chain/node/pull/2184) - add tx priority checks to e2e tests
* [2199](https://github.com/zeta-chain/node/pull/2199) - custom priority mempool unit tests
* [2240](https://github.com/zeta-chain/node/pull/2240) - removed hard-coded Bitcoin regnet chainID in E2E withdraw tests
* [2266](https://github.com/zeta-chain/node/pull/2266) - try fixing E2E test `crosschain_swap` failure `btc transaction not signed`
* [2294](https://github.com/zeta-chain/node/pull/2294) - add and fix existing ethermint rpc unit test
* [2329](https://github.com/zeta-chain/node/pull/2329) - fix TODOs in rpc unit tests
* [2342](https://github.com/zeta-chain/node/pull/2342) - extend rpc unit tests with testing extension to include synthetic ethereum txs
* [2299](https://github.com/zeta-chain/node/pull/2299) - add `zetae2e` command to deploy test contracts
* [2364](https://github.com/zeta-chain/node/pull/2364) - add stateful upgrade test
* [2360](https://github.com/zeta-chain/node/pull/2360) - add stateful e2e tests.
* [2349](https://github.com/zeta-chain/node/pull/2349) - add TestBitcoinDepositRefund and WithdrawBitcoinMultipleTimes E2E tests
* [2368](https://github.com/zeta-chain/node/pull/2368) - eliminate panic usage across testing suite
* [2369](https://github.com/zeta-chain/node/pull/2369) - fix random cross-chain swap failure caused by using tiny UTXO
* [2549](https://github.com/zeta-chain/node/pull/2459) - add separate accounts for each policy in e2e tests
* [2415](https://github.com/zeta-chain/node/pull/2415) - add e2e test for upgrade and test admin functionalities
* [2440](https://github.com/zeta-chain/node/pull/2440) - Add e2e test for TSS migration
* [2473](https://github.com/zeta-chain/node/pull/2473) - add e2e tests for most used admin transactions

### Fixes

* [1484](https://github.com/zeta-chain/node/issues/1484) - replaced hard-coded `MaxLookaheadNonce` with a default lookback factor
* [2125](https://github.com/zeta-chain/node/pull/2125) - fix develop upgrade test
* [2222](https://github.com/zeta-chain/node/pull/2222) - removed `maxHeightDiff` to let observer scan from Bitcoin height where it left off
* [2233](https://github.com/zeta-chain/node/pull/2233) - fix `IsSupported` flag not properly updated in zetaclient's context
* [2243](https://github.com/zeta-chain/node/pull/2243) - fix incorrect bitcoin outbound height in the CCTX outbound parameter
* [2256](https://github.com/zeta-chain/node/pull/2256) - fix rate limiter falsely included reverted non-withdraw cctxs
* [2327](https://github.com/zeta-chain/node/pull/2327) - partially cherry picked the fix to Bitcoin outbound dust amount
* [2362](https://github.com/zeta-chain/node/pull/2362) - set 1000 satoshis as minimum BTC amount that can be withdrawn from zEVM
* [2382](https://github.com/zeta-chain/node/pull/2382) - add tx input and gas in rpc methods for synthetic eth txs
* [2396](https://github.com/zeta-chain/node/issues/2386) - special handle bitcoin testnet gas price estimator
* [2434](https://github.com/zeta-chain/node/pull/2434) - the default database when running `zetacored init` is now pebbledb
* [2481](https://github.com/zeta-chain/node/pull/2481) - increase gas limit inbound and outbound vote message to 500k
* [2545](https://github.com/zeta-chain/node/pull/2545) - check solana minimum rent exempt to avoid outbound failure
* [2547](https://github.com/zeta-chain/node/pull/2547) - limit max txs in priority mempool
* [2628](https://github.com/zeta-chain/node/pull/2628) - avoid submitting invalid hashes to outbound tracker

### CI

* [2388](https://github.com/zeta-chain/node/pull/2388) - added GitHub attestations of binaries produced in the release workflow. 
* [2285](https://github.com/zeta-chain/node/pull/2285) - added nightly EVM performance testing pipeline, modified localnet testing docker image to utilize debian:bookworm, removed build-jet runners where applicable, removed deprecated/removed upgrade path testing pipeline
* [2268](https://github.com/zeta-chain/node/pull/2268) - updated the publish-release pipeline to utilize the Github Actions Ubuntu 20.04 Runners
* [2070](https://github.com/zeta-chain/node/pull/2070) - Added commands to build binaries from the working branch as a live full node rpc to test non-governance changes
* [2119](https://github.com/zeta-chain/node/pull/2119) - Updated the release pipeline to only run on hotfix/ and release/ branches. Added option to only run pre-checks and not cut release as well. Switched approval steps to use environments
* [2189](https://github.com/zeta-chain/node/pull/2189) - Updated the docker tag when a release trigger runs to be the github event for the release name which should be the version. Removed mac specific build as the arm build should handle that
* [2191](https://github.com/zeta-chain/node/pull/2191) - Fixed conditional logic for the docker build step for non release builds to not overwrite the github tag
* [2192](https://github.com/zeta-chain/node/pull/2192) - Added release status checker and updater pipeline that will update release statuses when they go live on network
* [2335](https://github.com/zeta-chain/node/pull/2335) - ci: updated the artillery report to publish to artillery cloud
* [2377](https://github.com/zeta-chain/node/pull/2377) - ci: adjusted sast-linters.yml to not scan itself, nor alert on removal of nosec.
* [2400](https://github.com/zeta-chain/node/pull/2400) - ci: adjusted the performance test to pass or fail pipeline based on test results, alert slack, and launch network with state. Fixed connection issues as well.
* [2425](https://github.com/zeta-chain/node/pull/2425) - Added verification to performance testing pipeline to ensure p99 aren't above 2000ms and p50 aren't above 40ms, Tweaked the config to 400 users requests per second. 425 is the current max before it starts failing.

### Documentation

* [2321](https://github.com/zeta-chain/node/pull/2321) - improve documentation for ZetaClient functions and packages

### Performance

* [2482](https://github.com/zeta-chain/node/pull/2482) - increase the outbound tracker buffer length from 2 to 5

## v18.0.0

* [2470](https://github.com/zeta-chain/node/pull/2470) - add Polygon, Base and Base Sepolia in static chain info

## v17.0.1

### Fixes

* hotfix/v17.0.1 - modify the amount field in CCTXs that carry dust BTC amounts to avoid dust output error

## v17.0.0

### Fixes

* [2249](https://github.com/zeta-chain/node/pull/2249) - fix inbound and outbound validation for BSC chain
* [2265](https://github.com/zeta-chain/node/pull/2265) - fix rate limiter query for revert cctxs

## v16.0.0

### Breaking Changes

* Admin policies have been moved from `observer` to a new module `authority`
  * Updating admin policies now requires to send a governance proposal executing the `UpdatePolicies` message in the `authority` module
  * The `Policies` query of the `authority` module must be used to get the current admin policies
  * `PolicyType_group1` has been renamed into `PolicyType_groupEmergency` and `PolicyType_group2` has been renamed into `PolicyType_groupAdmin`

* A new module called `lightclient` has been created for the blocker header and proof functionality to add inbound and outbound trackers in a permissionless manner (currently deactivated on live networks)
  * The list of block headers are now stored in the `lightclient` module instead of the `observer` module
    * The message to vote on new block headers is still in the `observer` module but has been renamed to `MsgVoteBlockHeader` instead of `MsgAddBlockHeader`
    * The `GetAllBlockHeaders` query has been moved to the `lightclient` module and renamed to `BlockHeaderAll`
    * The `GetBlockHeaderByHash` query has been moved to the `lightclient` module and renamed to `BlockHeader`
    * The `GetBlockHeaderStateByChain` query has been moved to the `lightclient` module and renamed to `ChainState`
    * The `Prove` query has been moved to the `lightclient` module
    * The `BlockHeaderVerificationFlags` has been deprecated in `CrosschainFlags`, `VerificationFlags` should be used instead

* `MsgGasPriceVoter` message in the `crosschain` module has been renamed to `MsgVoteGasPrice`
  * The structure of the message remains the same

* `MsgCreateTSSVoter` message in the `crosschain` module has been moved to the `observer` module and renamed to `MsgVoteTSS`
  * The structure of the message remains the same

### Refactor

* [1511](https://github.com/zeta-chain/node/pull/1511) - move ballot voting logic from `crosschain` to `observer`
* [1783](https://github.com/zeta-chain/node/pull/1783) - refactor zetaclient metrics naming and structure
* [1774](https://github.com/zeta-chain/node/pull/1774) - split params and config in zetaclient
* [1831](https://github.com/zeta-chain/node/pull/1831) - removing unnecessary pointers in context structure
* [1864](https://github.com/zeta-chain/node/pull/1864) - prevent panic in param management
* [1848](https://github.com/zeta-chain/node/issues/1848) - create a method to observe deposits to tss address in one evm block
* [1885](https://github.com/zeta-chain/node/pull/1885) - change important metrics on port 8123 to be prometheus compatible
* [1863](https://github.com/zeta-chain/node/pull/1863) - remove duplicate ValidateChainParams function
* [1914](https://github.com/zeta-chain/node/pull/1914) - move crosschain flags to core context in zetaclient
* [1948](https://github.com/zeta-chain/node/pull/1948) - remove deprecated GetTSSAddress query in crosschain module
* [1936](https://github.com/zeta-chain/node/pull/1936) - refactor common package into subpackages and rename to pkg
* [1966](https://github.com/zeta-chain/node/pull/1966) - move TSS vote message from crosschain to observer
* [1853](https://github.com/zeta-chain/node/pull/1853) - refactor vote inbound tx and vote outbound tx
* [1815](https://github.com/zeta-chain/node/pull/1815) - add authority module for authorized actions
* [1976](https://github.com/zeta-chain/node/pull/1976) - add lightclient module for header and proof functionality
* [2001](https://github.com/zeta-chain/node/pull/2001) - replace broadcast mode block with sync and remove fungible params
* [1989](https://github.com/zeta-chain/node/pull/1989) - simplify `IsSendOutTxProcessed` method and add unit tests
* [2013](https://github.com/zeta-chain/node/pull/2013) - rename `GasPriceVoter` message to `VoteGasPrice`
* [2059](https://github.com/zeta-chain/node/pull/2059) - Remove unused params from all functions in zetanode
* [2071](https://github.com/zeta-chain/node/pull/2071) - Modify chains struct to add all chain related information
* [2076](https://github.com/zeta-chain/node/pull/2076) - automatically deposit native zeta to an address if it doesn't exist on ZEVM
* [2169](https://github.com/zeta-chain/node/pull/2169) - Limit zEVM revert transactions to coin type ZETA

### Features

* [1789](https://github.com/zeta-chain/node/issues/1789) - block cross-chain transactions that involve restricted addresses
* [1755](https://github.com/zeta-chain/node/issues/1755) - use evm JSON RPC for inbound tx (including blob tx) observation
* [1884](https://github.com/zeta-chain/node/pull/1884) - added zetatool cmd, added subcommand to filter deposits
* [1942](https://github.com/zeta-chain/node/pull/1982) - support Bitcoin P2TR, P2WSH, P2SH, P2PKH addresses
* [1935](https://github.com/zeta-chain/node/pull/1935) - add an operational authority group
* [1954](https://github.com/zeta-chain/node/pull/1954) - add metric for concurrent keysigns
* [1979](https://github.com/zeta-chain/node/pull/1979) - add script to import genesis data into an existing genesis file
* [2006](https://github.com/zeta-chain/node/pull/2006) - add Amoy testnet static chain information
* [2045](https://github.com/zeta-chain/node/pull/2046) - add grpc query with outbound rate limit for zetaclient to use
* [2046](https://github.com/zeta-chain/node/pull/2046) - add state variable in crosschain for rate limiter flags
* [2034](https://github.com/zeta-chain/node/pull/2034) - add support for zEVM message passing
* [1825](https://github.com/zeta-chain/node/pull/1825) - add a message to withdraw emission rewards

### Tests

* [1767](https://github.com/zeta-chain/node/pull/1767) - add unit tests for emissions module begin blocker
* [1816](https://github.com/zeta-chain/node/pull/1816) - add args to e2e tests
* [1791](https://github.com/zeta-chain/node/pull/1791) - add e2e tests for feature of restricted address
* [1787](https://github.com/zeta-chain/node/pull/1787) - add unit tests for cross-chain evm hooks and e2e test failed withdraw to BTC legacy address
* [1840](https://github.com/zeta-chain/node/pull/1840) - fix code coverage test failures ignored in CI
* [1870](https://github.com/zeta-chain/node/pull/1870) - enable emissions pool in local e2e testing
* [1868](https://github.com/zeta-chain/node/pull/1868) - run e2e btc tests locally
* [1851](https://github.com/zeta-chain/node/pull/1851) - rename usdt to erc20 in e2e tests
* [1872](https://github.com/zeta-chain/node/pull/1872) - remove usage of RPC in unit test
* [1805](https://github.com/zeta-chain/node/pull/1805) - add admin and performance test and fix upgrade test
* [1879](https://github.com/zeta-chain/node/pull/1879) - full coverage for messages in types packages
* [1899](https://github.com/zeta-chain/node/pull/1899) - add empty test files so packages are included in coverage
* [1900](https://github.com/zeta-chain/node/pull/1900) - add testing for external chain migration
* [1903](https://github.com/zeta-chain/node/pull/1903) - common package tests
* [1961](https://github.com/zeta-chain/node/pull/1961) - improve observer module coverage
* [1967](https://github.com/zeta-chain/node/pull/1967) - improve crosschain module coverage
* [1955](https://github.com/zeta-chain/node/pull/1955) - improve emissions module coverage
* [1941](https://github.com/zeta-chain/node/pull/1941) - add unit tests for zetacore package
* [1985](https://github.com/zeta-chain/node/pull/1985) - improve fungible module coverage
* [1992](https://github.com/zeta-chain/node/pull/1992) - remove setupKeeper from crosschain module
* [2008](https://github.com/zeta-chain/node/pull/2008) - add test for connector bytecode update
* [2047](https://github.com/zeta-chain/node/pull/2047) - fix liquidity cap advanced test
* [2076](https://github.com/zeta-chain/node/pull/2076) - automatically deposit native zeta to an address if it doesn't exist on ZEVM

### Fixes

* [1861](https://github.com/zeta-chain/node/pull/1861) - fix `ObserverSlashAmount` invalid read
* [1880](https://github.com/zeta-chain/node/issues/1880) - lower the gas price multiplier for EVM chains
* [1883](https://github.com/zeta-chain/node/issues/1883) - zetaclient should check 'IsSupported' flag to pause/unpause a specific chain
* [2076](https://github.com/zeta-chain/node/pull/2076) - automatically deposit native zeta to an address if it doesn't exist on ZEVM
* [1633](https://github.com/zeta-chain/node/issues/1633) - zetaclient should be able to pick up new connector and erc20Custody addresses
* [1944](https://github.com/zeta-chain/node/pull/1944) - fix evm signer unit tests
* [1888](https://github.com/zeta-chain/node/issues/1888) - zetaclient should stop inbound/outbound txs according to cross-chain flags
* [1970](https://github.com/zeta-chain/node/issues/1970) - remove the timeout in the evm outtx tracker processing thread

### Chores

* [1814](https://github.com/zeta-chain/node/pull/1814) - fix code coverage ignore for protobuf generated files

### CI

* [1958](https://github.com/zeta-chain/node/pull/1958) - Fix e2e advanced test debug checkbox
* [1945](https://github.com/zeta-chain/node/pull/1945) - update advanced testing pipeline to not execute tests that weren't selected so they show skipped instead of skipping steps
* [1940](https://github.com/zeta-chain/node/pull/1940) - adjust release pipeline to be created as pre-release instead of latest
* [1867](https://github.com/zeta-chain/node/pull/1867) - default restore_type for full node docker-compose to snapshot instead of statesync for reliability
* [1891](https://github.com/zeta-chain/node/pull/1891) - fix typo that was introduced to docker-compose and a typo in start.sh for the docker start script for full nodes
* [1894](https://github.com/zeta-chain/node/pull/1894) - added download binaries and configs to the start sequence so it will download binaries that don't exist
* [1953](https://github.com/zeta-chain/node/pull/1953) - run E2E tests for all PRs

## Version: v15.0.0

### Features

* [1912](https://github.com/zeta-chain/node/pull/1912) - add reset chain nonces msg

## Version: v14.0.1

* [1817](https://github.com/zeta-chain/node/pull/1817) - Add migration script to fix pending and chain nonces on testnet

## Version: v13.0.0

### Breaking Changes

* `zetaclientd start`: now requires 2 inputs from stdin: hotkey password and tss keyshare password
  Starting zetaclient now requires two passwords to be input; one for the hotkey and another for the tss key-share

### Features

* [1698](https://github.com/zeta-chain/node/issues/1698) - bitcoin dynamic depositor fee

### Docs

* [1731](https://github.com/zeta-chain/node/pull/1731) added doc for hotkey and tss key-share password prompts

### Features

* [1728] (https://github.com/zeta-chain/node/pull/1728) - allow aborted transactions to be refunded by minting tokens to zEvm

### Refactor

* [1766](https://github.com/zeta-chain/node/pull/1766) - Refactors the `PostTxProcessing` EVM hook functionality to deal with invalid withdraw events
* [1630](https://github.com/zeta-chain/node/pull/1630) - added password prompts for hotkey and tss keyshare in zetaclient
* [1760](https://github.com/zeta-chain/node/pull/1760) - Make staking keeper private in crosschain module
* [1809](https://github.com/zeta-chain/node/pull/1809) - Refactored tryprocessout function in evm signer

### Fixes

* [1678](https://github.com/zeta-chain/node/issues/1678) - clean cached stale block to fix evm outtx hash mismatch
* [1690](https://github.com/zeta-chain/node/issues/1690) - double watched gas prices and fix btc scheduler
* [1687](https://github.com/zeta-chain/node/pull/1687) - only use EVM supported chains for gas stability pool
* [1692](https://github.com/zeta-chain/node/pull/1692) - fix get params query for emissions module
* [1706](https://github.com/zeta-chain/node/pull/1706) - fix CLI crosschain show-out-tx-tracker
* [1707](https://github.com/zeta-chain/node/issues/1707) - fix bitcoin fee rate estimation
* [1712](https://github.com/zeta-chain/node/issues/1712) - increase EVM outtx inclusion timeout to 20 minutes
* [1733](https://github.com/zeta-chain/node/pull/1733) - remove the unnecessary 2x multiplier in the convertGasToZeta RPC
* [1721](https://github.com/zeta-chain/node/issues/1721) - zetaclient should provide bitcoin_chain_id when querying TSS address
* [1744](https://github.com/zeta-chain/node/pull/1744) - added cmd to encrypt tss keyshare file, allowing empty tss password for backward compatibility

### Tests

* [1584](https://github.com/zeta-chain/node/pull/1584) - allow to run E2E tests on any networks
* [1746](https://github.com/zeta-chain/node/pull/1746) - rename smoke tests to e2e tests
* [1753](https://github.com/zeta-chain/node/pull/1753) - fix gosec errors on usage of rand package
* [1762](https://github.com/zeta-chain/node/pull/1762) - improve coverage for fungible module
* [1782](https://github.com/zeta-chain/node/pull/1782) - improve coverage for fungible module system contract

### CI

* Adjusted the release pipeline to be a manually executed pipeline with an approver step. The pipeline now executes all the required tests run before the approval step unless skipped
* Added pipeline to build and push docker images into dockerhub on release for ubuntu and macos
* Adjusted the pipeline for building and pushing docker images for MacOS to install and run docker
* Added docker-compose and make commands for launching full nodes. `make mainnet-zetarpc-node`  `make mainnet-bitcoind-node`
* Made adjustments to the docker-compose for launching mainnet full nodes to include examples of using the docker images build from the docker image build pipeline
* [1736](https://github.com/zeta-chain/node/pull/1736) - chore: add Ethermint endpoints to OpenAPI
* Re-wrote Dockerfile for building Zetacored docker images
* Adjusted the docker-compose files for Zetacored nodes to utilize the new docker image
* Added scripts for the new docker image that facilitate the start up automation
* Adjusted the docker pipeline slightly to pull the version on PR from the app.go file
* [1781](https://github.com/zeta-chain/node/pull/1781) - add codecov coverage report in CI
* fixed the download binary script to use relative pathing from binary_list file

### Features

* [1425](https://github.com/zeta-chain/node/pull/1425) add `whitelist-erc20` command

### Chores

* [1729](https://github.com/zeta-chain/node/pull/1729) - add issue templates
* [1754](https://github.com/zeta-chain/node/pull/1754) - cleanup expected keepers

## Version: v12.2.4

### Fixes

* [1638](https://github.com/zeta-chain/node/issues/1638) - additional check to make sure external chain height always increases
* [1672](https://github.com/zeta-chain/node/pull/1672) - paying 50% more than base gas price to buffer EIP1559 gas price increase
* [1642](https://github.com/zeta-chain/node/pull/1642) - Change WhitelistERC20 authorization from group1 to group2
* [1610](https://github.com/zeta-chain/node/issues/1610) - add pending outtx hash to tracker after monitoring for 10 minutes
* [1656](https://github.com/zeta-chain/node/issues/1656) - schedule bitcoin keysign with intervals to avoid keysign failures
* [1662](https://github.com/zeta-chain/node/issues/1662) - skip Goerli BlobTxType transactions introduced in Dencun upgrade
* [1663](https://github.com/zeta-chain/node/issues/1663) - skip Mumbai empty block if ethclient sanity check fails
* [1661](https://github.com/zeta-chain/node/issues/1661) - use estimated SegWit tx size for Bitcoin gas fee calculation
* [1667](https://github.com/zeta-chain/node/issues/1667) - estimate SegWit tx size in uinit of vByte
* [1675](https://github.com/zeta-chain/node/issues/1675) - use chain param ConfirmationCount for bitcoin confirmation

## Chores

* [1694](https://github.com/zeta-chain/node/pull/1694) - remove standalone network, use require testing package for the entire node folder

## Version: v12.1.0

### Tests

* [1577](https://github.com/zeta-chain/node/pull/1577) - add chain header tests in E2E tests and fix admin tests

### Features

* [1658](https://github.com/zeta-chain/node/pull/1658) - modify emission distribution to use fixed block rewards

### Fixes

* [1535](https://github.com/zeta-chain/node/issues/1535) - Avoid voting on wrong ballots due to false blockNumber in EVM tx receipt
* [1588](https://github.com/zeta-chain/node/pull/1588) - fix chain params comparison logic
* [1650](https://github.com/zeta-chain/node/pull/1605) - exempt (discounted) *system txs* from min gas price check and gas fee deduction
* [1632](https://github.com/zeta-chain/node/pull/1632) - set keygen to `KeygenStatus_KeyGenSuccess` if its in `KeygenStatus_PendingKeygen`
* [1576](https://github.com/zeta-chain/node/pull/1576) - Fix zetaclient crash due to out of bound integer conversion and log prints
* [1575](https://github.com/zeta-chain/node/issues/1575) - Skip unsupported chain parameters by IsSupported flag

### CI

* [1580](https://github.com/zeta-chain/node/pull/1580) - Fix release pipelines cleanup step

### Chores

* [1585](https://github.com/zeta-chain/node/pull/1585) - Updated release instructions
* [1615](https://github.com/zeta-chain/node/pull/1615) - Add upgrade handler for version v12.1.0

### Features

* [1591](https://github.com/zeta-chain/node/pull/1591) - support lower gas limit for voting on inbound and outbound transactions
* [1592](https://github.com/zeta-chain/node/issues/1592) - check inbound tracker tx hash against Tss address and some refactor on inTx observation

### Refactoring

* [1628](https://github.com/zeta-chain/node/pull/1628) optimize return and simplify code
* [1640](https://github.com/zeta-chain/node/pull/1640) reorganize zetaclient into subpackages
* [1619](https://github.com/zeta-chain/node/pull/1619) - Add evm fee calculation to tss migration of evm chains

## Version: v12.0.0

### Breaking Changes

TSS and chain validation related queries have been moved from `crosschain` module to `observer` module:
* `PendingNonces` :Changed from `/zeta-chain/crosschain/pendingNonces/{chain_id}/{address}` to `/zeta-chain/observer/pendingNonces/{chain_id}/{address}` . It returns all the pending nonces for a chain id and address. This returns the current pending nonces for the chain
* `ChainNonces` : Changed from `/zeta-chain/crosschain/chainNonces/{chain_id}` to`/zeta-chain/observer/chainNonces/{chain_id}` . It returns all the chain nonces for a chain id. This returns the current nonce of the TSS address for the chain
* `ChainNoncesAll` :Changed from `/zeta-chain/crosschain/chainNonces` to `/zeta-chain/observer/chainNonces` . It returns all the chain nonces for all chains. This returns the current nonce of the TSS address for all chains

All chains now have the same observer set:
* `ObserversByChain`: `/zeta-chain/observer/observers_by_chain/{observation_chain}` has been removed and replaced with `/zeta-chain/observer/observer_set`. All chains have the same observer set
* `AllObserverMappers`: `/zeta-chain/observer/all_observer_mappers` has been removed. `/zeta-chain/observer/observer_set` should be used to get observers.

Observer params and core params have been merged into chain params:
* `Params`: `/zeta-chain/observer/params` no longer returns observer params. Observer params data have been moved to chain params described below.
* `GetCoreParams`: Renamed into `GetChainParams`. `/zeta-chain/observer/get_core_params` moved to `/zeta-chain/observer/get_chain_params`
* `GetCoreParamsByChain`: Renamed into `GetChainParamsForChain`. `/zeta-chain/observer/get_core_params_by_chain` moved to `/zeta-chain/observer/get_chain_params_by_chain`

Getting the correct TSS address for Bitcoin now requires providing the Bitcoin chain id:
* `GetTssAddress` : Changed from `/zeta-chain/observer/get_tss_address/` to `/zeta-chain/observer/getTssAddress/{bitcoin_chain_id}` . Optional bitcoin chain id can now be passed as a parameter to fetch the correct tss for required BTC chain. This parameter only affects the BTC tss address in the response

### Features

* [1498](https://github.com/zeta-chain/node/pull/1498) - Add monitoring(grafana, prometheus, ethbalance) for localnet testing
* [1395](https://github.com/zeta-chain/node/pull/1395) - Add state variable to track aborted zeta amount
* [1410](https://github.com/zeta-chain/node/pull/1410) - `snapshots` commands
* enable zetaclients to use dynamic gas price on zetachain - enables >0 min_gas_price in feemarket module
* add static chain data for Sepolia testnet
* added metrics to track the burn rate of the hotkey in the telemetry server as well as prometheus

### Fixes

* [1554](https://github.com/zeta-chain/node/pull/1554) - Screen out unconfirmed UTXOs that are not created by TSS itself
* [1560](https://github.com/zeta-chain/node/issues/1560) - Zetaclient post evm-chain outtx hashes only when receipt is available
* [1516](https://github.com/zeta-chain/node/issues/1516) - Unprivileged outtx tracker removal
* [1537](https://github.com/zeta-chain/node/issues/1537) - Sanity check events of ZetaSent/ZetaReceived/ZetaRevertedWithdrawn/Deposited
* [1530](https://github.com/zeta-chain/node/pull/1530) - Outbound tx confirmation/inclusion enhancement
* [1496](https://github.com/zeta-chain/node/issues/1496) - post block header for enabled EVM chains only
* [1518](https://github.com/zeta-chain/node/pull/1518) - Avoid duplicate keysign if an outTx is already pending
* fix Code4rena issue - zetaclients potentially miss inTx when PostSend (or other RPC) fails
* fix go-staticcheck warnings for zetaclient
* fix Athens-3 issue - incorrect pending-tx inclusion and incorrect confirmation count
* masked zetaclient config at startup
* set limit for queried pending cctxs
* add check to verify new tss has been produced when triggering tss funds migration
* fix Athens-3 log print issue - avoid posting unnecessary outtx confirmation
* fix docker build issues with version: golang:1.20-alpine3.18
* [1525](https://github.com/zeta-chain/node/pull/1525) - relax EVM chain block header length check 1024->4096
* [1522](https://github.com/zeta-chain/node/pull/1522/files) - block `distribution` module account from receiving zeta
* [1528](https://github.com/zeta-chain/node/pull/1528) - fix panic caused on decoding malformed BTC addresses
* [1536](https://github.com/zeta-chain/node/pull/1536) - add index to check previously finalized inbounds
* [1556](https://github.com/zeta-chain/node/pull/1556) - add emptiness check for topic array in event parsing
* [1546](https://github.com/zeta-chain/node/pull/1546) - fix reset of pending nonces on genesis import
* [1555](https://github.com/zeta-chain/node/pull/1555) - Reduce websocket message limit to 10MB
* [1567](https://github.com/zeta-chain/node/pull/1567) - add bitcoin chain id to fetch the tss address rpc endpoint
* [1501](https://github.com/zeta-chain/node/pull/1501) - fix stress test - use new refactored config file and smoketest runner
* [1589](https://github.com/zeta-chain/node/pull/1589) - add bitcoin chain id to `get tss address` and `get tss address historical` cli query

### Refactoring

* [1552](https://github.com/zeta-chain/node/pull/1552) - requires group2 to enable header verification
* [1211](https://github.com/zeta-chain/node/issues/1211) - use `grpc` and `msg` for query and message files
* refactor cctx scheduler - decouple evm cctx scheduler from btc cctx scheduler
* move tss state from crosschain to observer
* move pending nonces, chain nonces and nonce to cctx to observer
* move tss related cli from crosschain to observer
* reorganize smoke tests structure
* Add pagination to queries which iterate over large data sets InTxTrackerAll ,PendingNoncesAll ,AllBlameRecord ,TssHistory
* GetTssAddress now returns only the current tss address for ETH and BTC
* Add a new query GetTssAddressesByFinalizedBlockHeight to get any other tss addresses for a finalized block height
* Move observer params into core params
* Remove chain id from the index for observer mapper and rename it to observer set.
* Add logger to smoke tests
* [1521](https://github.com/zeta-chain/node/pull/1521) - replace go-tss lib version with one that reverts back to thorchain tss-lib
* [1558](https://github.com/zeta-chain/node/pull/1558) - change log level for gas stability pool iteration error
* Update --ledger flag hint

### Chores

* [1446](https://github.com/zeta-chain/node/pull/1446) - renamed file `zetaclientd/aux.go` to `zetaclientd/utils.go` to avoid complaints from go package resolver
* [1499](https://github.com/zeta-chain/node/pull/1499) - Add scripts to localnet to help test gov proposals
* [1442](https://github.com/zeta-chain/node/pull/1442) - remove build types in `.goreleaser.yaml`
* [1504](https://github.com/zeta-chain/node/pull/1504) - remove `-race` in the `make install` command
* [1564](https://github.com/zeta-chain/node/pull/1564) - bump ti-actions/changed-files

### Tests

* [1538](https://github.com/zeta-chain/node/pull/1538) - improve stateful e2e testing

### CI

* Removed private runners and unused GitHub Action

## Version: v11.0.0

### Features

* [1387](https://github.com/zeta-chain/node/pull/1387) - Add HSM capability for zetaclient hot key
* add a new thread to zetaclient which checks zeta supply in all connected chains in every block
* add a new tx to update an observer, this can be either be run a tombstoned observer/validator or via admin_policy_group_2

### Fixes

* Added check for redeployment of gas and asset token contracts
* [1372](https://github.com/zeta-chain/node/pull/1372) - Include Event Index as part for inbound tx digest
* [1367](https://github.com/zeta-chain/node/pull/1367) - fix minRelayTxFee issue and check misuse of bitcoin mainnet/testnet addresses
* [1358](https://github.com/zeta-chain/node/pull/1358) - add a new thread to zetaclient which checks zeta supply in all connected chains in every block
* prevent deposits for paused zrc20
* [1406](https://github.com/zeta-chain/node/pull/1406) - improve log prints and speed up evm outtx inclusion
* fix Athens-3 issue - include bitcoin outtx regardless of the cctx status

### Refactoring

* [1391](https://github.com/zeta-chain/node/pull/1391) - consolidate node builds
* update `MsgUpdateContractBytecode` to use code hash instead of contract address

### Chores

### Tests

* Add unit tests for adding votes to a ballot 

### CI

## Version: v10.1.2

### Features

* [1137](https://github.com/zeta-chain/node/pull/1137) - external stress testing
* [1205](https://github.com/zeta-chain/node/pull/1205) - allow setting liquidity cap for ZRC20
* [1260](https://github.com/zeta-chain/node/pull/1260) - add ability to update gas limit
* [1263](https://github.com/zeta-chain/node/pull/1263) - Bitcoin block header and merkle proof
* [1247](https://github.com/zeta-chain/node/pull/1247) - add query command to get all gas stability pool balances
* [1143](https://github.com/zeta-chain/node/pull/1143) - tss funds migration capability
* [1358](https://github.com/zeta-chain/node/pull/1358) - zetaclient thread for zeta supply checks
* [1384](https://github.com/zeta-chain/node/pull/1384) - tx to update an observer

### Fixes

* [1195](https://github.com/zeta-chain/node/pull/1195) - added upgrade name, and allow download. allows to test release
* [1153](https://github.com/zeta-chain/node/pull/1153) - address `cosmos-gosec` lint issues
* [1128](https://github.com/zeta-chain/node/pull/1228) - adding namespaces back in rpc
* [1245](https://github.com/zeta-chain/node/pull/1245) - set unique index for generate cctx
* [1250](https://github.com/zeta-chain/node/pull/1250) - remove error return in `IsAuthorized`
* [1261](https://github.com/zeta-chain/node/pull/1261) - Ethereum comparison checksum/non-checksum format
* [1264](https://github.com/zeta-chain/node/pull/1264) - Blame index update
* [1243](https://github.com/zeta-chain/node/pull/1243) - feed sataoshi/B to zetacore and check actual outTx size
* [1235](https://github.com/zeta-chain/node/pull/1235) - cherry pick all hotfix from v10.0.x (zero-amount, precision, etc.)
* [1257](https://github.com/zeta-chain/node/pull/1257) - register emissions grpc server
* [1277](https://github.com/zeta-chain/node/pull/1277) - read gas limit from smart contract
* [1252](https://github.com/zeta-chain/node/pull/1252) - add CLI command to query system contract
* [1285](https://github.com/zeta-chain/node/pull/1285) - add notice when using `--ledger` with Ethereum HD path
* [1283](https://github.com/zeta-chain/node/pull/1283) - query outtx tracker by chain using prefixed store
* [1280](https://github.com/zeta-chain/node/pull/1280) - minor fixes to stateful upgrade
* [1304](https://github.com/zeta-chain/node/pull/1304) - remove check `gasObtained == outTxGasFee`
* [1308](https://github.com/zeta-chain/node/pull/1308) - begin blocker for mock mainnet

### Refactoring

* [1226](https://github.com/zeta-chain/node/pull/1226) - call `onCrossChainCall` when depositing to a contract
* [1238](https://github.com/zeta-chain/node/pull/1238) - change default mempool version in config 
* [1279](https://github.com/zeta-chain/node/pull/1279) - remove duplicate funtion name IsEthereum
* [1289](https://github.com/zeta-chain/node/pull/1289) - skip gas stability pool funding when gasLimit is equal gasUsed

### Chores

* [1193](https://github.com/zeta-chain/node/pull/1193) - switch back to `cosmos/cosmos-sdk`
* [1222](https://github.com/zeta-chain/node/pull/1222) - changed maxNestedMsgs
* [1265](https://github.com/zeta-chain/node/pull/1265) - sync from mockmain
* [1307](https://github.com/zeta-chain/node/pull/1307) - increment handler version

### Tests

* [1135](https://github.com/zeta-chain/node/pull/1135) - Stateful upgrade for smoke tests

### CI

* [1218](https://github.com/zeta-chain/node/pull/1218) - cross-compile release binaries and simplify PR testings
* [1302](https://github.com/zeta-chain/node/pull/1302) - add mainnet builds to goreleaser<|MERGE_RESOLUTION|>--- conflicted
+++ resolved
@@ -18,11 +18,8 @@
 * [2725](https://github.com/zeta-chain/node/pull/2725) - refactor SetCctxAndNonceToCctxAndInboundHashToCctx to receive tsspubkey as an argument
 * [2802](https://github.com/zeta-chain/node/pull/2802) - set default liquidity cap for new ZRC20s
 * [2826](https://github.com/zeta-chain/node/pull/2826) - remove unused code from emissions module and add new parameter for fixed block reward amount
-<<<<<<< HEAD
+* [2890](https://github.com/zeta-chain/node/pull/2890) - refactor `MsgUpdateChainInfo` to accept a single chain, and add `MsgRemoveChainInfo` to remove a chain
 * [2899](https://github.com/zeta-chain/node/pull/2899) - remove btc deposit fee v1 and improve unit tests
-=======
-* [2890](https://github.com/zeta-chain/node/pull/2890) - refactor `MsgUpdateChainInfo` to accept a single chain, and add `MsgRemoveChainInfo` to remove a chain
->>>>>>> d14b200c
 
 ### Tests
 
