--- conflicted
+++ resolved
@@ -5,16 +5,8 @@
 ### Features
 
 * [3353](https://github.com/zeta-chain/node/pull/3353) - add liquidity cap parameter to ZRC20 creation
-
-<<<<<<< HEAD
-### Features
-
+* [3357](https://github.com/zeta-chain/node/pull/3357) - cosmos-sdk v.50.x upgrade
 * [3358](https://github.com/zeta-chain/node/pull/3358) - register aborted CCTX for Bitcoin inbound that carries insufficient depositor fee
-=======
-## Features
-
-* [3357](https://github.com/zeta-chain/node/pull/3357) - cosmos-sdk v.50.x upgrade
->>>>>>> 367e4aa4
 
 ### Refactor
 
