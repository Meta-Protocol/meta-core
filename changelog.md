--- conflicted
+++ resolved
@@ -1,12 +1,5 @@
 # CHANGELOG
 
-<<<<<<< HEAD
-### Unreleases
-
-### Refactor
-
-* [3326](https://github.com/zeta-chain/node/pull/3326) - improve error messages for cctx status object
-=======
 ## Unreleased
 
 ### Features
@@ -20,12 +13,13 @@
 * [3349](https://github.com/zeta-chain/node/pull/3349) - implement new bitcoin rpc in zetaclient with improved performance and observability
 * [3379](https://github.com/zeta-chain/node/pull/3379) - add Avalanche, Arbitrum and World Chain in chain info
 * [3390](https://github.com/zeta-chain/node/pull/3390) - orchestrator V2: EVM observer-signer
+* [3326](https://github.com/zeta-chain/node/pull/3326) - improve error messages for cctx status object
+
 
 ### Fixes
 
 * [3374](https://github.com/zeta-chain/node/pull/3374) - remove minimum rent exempt check for SPL token withdrawals
 * [3348](https://github.com/zeta-chain/node/pull/3348) - add support to perform withdraws in ZetaChain `onRevert` call
->>>>>>> 9e57a3f2
 
 ## v25.0.0
 
