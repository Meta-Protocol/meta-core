# CHANGELOG

## Unreleased

<<<<<<< HEAD
### Breaking Changes
* Observer param `ballot_maturity_blocks` is part of `emissions` module now. Observer `params` are deprecated and removed from `observer` module.

### Features
* [2039](https://github.com/zeta-chain/node/pull/2039) - cosmos v0.47 upgrade

### Refactor
* [2014](https://github.com/zeta-chain/node/pull/2014) - remove params module
=======
### Refactor

* [2032](https://github.com/zeta-chain/node/pull/2032) - improve some general structure of the ZetaClient codebase
>>>>>>> e6203485

## Unreleased
### Breaking Changes

* Admin policies have been moved from `observer` to a new module `authority`.
  * Updating admin policies now requires to send a governance proposal executing the `UpdatePolicies` message in the `authority` module.
  * The `Policies` query of the `authority` module must be used to get the current admin policies.
  * `PolicyType_group1` has been renamed into `PolicyType_groupEmergency` and `PolicyType_group2` has been renamed into `PolicyType_groupAdmin`.

* A new module called `lightclient` has been created for the blocker header and proof functionality to add inbound and outbound trackers in a permissionless manner (currently deactivated on live networks)
  * The list of block headers are now stored in the `lightclient` module instead of the `observer` module.
    * The message to vote on new block headers is still in the `observer` module but has been renamed to `MsgVoteBlockHeader` instead of `MsgAddBlockHeader`.
    * The `GetAllBlockHeaders` query has been moved to the `lightclient` module and renamed to `BlockHeaderAll`.
    * The `GetBlockHeaderByHash` query has been moved to the `lightclient` module and renamed to `BlockHeader`.
    * The `GetBlockHeaderStateByChain` query has been moved to the `lightclient` module and renamed to `ChainState`.
    * The `Prove` query has been moved to the `lightclient` module.
    * The `BlockHeaderVerificationFlags` has been deprecated in `CrosschainFlags`, `VerificationFlags` should be used instead.

* `MsgGasPriceVoter` message in the `crosschain` module has been renamed to `MsgVoteGasPrice`.
  * The structure of the message remains the same.

* `MsgCreateTSSVoter` message in the `crosschain` module has been moved to the `observer` module and renamed to `MsgVoteTSS`.
  * The structure of the message remains the same.

### Refactor

* [1511](https://github.com/zeta-chain/node/pull/1511) - move ballot voting logic from `crosschain` to `observer`
* [1783](https://github.com/zeta-chain/node/pull/1783) - refactor zetaclient metrics naming and structure
* [1774](https://github.com/zeta-chain/node/pull/1774) - split params and config in zetaclient
* [1831](https://github.com/zeta-chain/node/pull/1831) - removing unnecessary pointers in context structure
* [1864](https://github.com/zeta-chain/node/pull/1864) - prevent panic in param management
* [1848](https://github.com/zeta-chain/node/issues/1848) - create a method to observe deposits to tss address in one evm block
* [1885](https://github.com/zeta-chain/node/pull/1885) - change important metrics on port 8123 to be prometheus compatible
* [1863](https://github.com/zeta-chain/node/pull/1863) - remove duplicate ValidateChainParams function
* [1914](https://github.com/zeta-chain/node/pull/1914) - move crosschain flags to core context in zetaclient
* [1948](https://github.com/zeta-chain/node/pull/1948) - remove deprecated GetTSSAddress query in crosschain module
* [1936](https://github.com/zeta-chain/node/pull/1936) - refactor common package into subpackages and rename to pkg
* [1966](https://github.com/zeta-chain/node/pull/1966) - move TSS vote message from crosschain to observer
* [1853](https://github.com/zeta-chain/node/pull/1853) - refactor vote inbound tx and vote outbound tx
* [1815](https://github.com/zeta-chain/node/pull/1815) - add authority module for authorized actions
* [1976](https://github.com/zeta-chain/node/pull/1976) - add lightclient module for header and proof functionality
* [2001](https://github.com/zeta-chain/node/pull/2001) - replace broadcast mode block with sync and remove fungible params
* [1989](https://github.com/zeta-chain/node/pull/1989) - simplify `IsSendOutTxProcessed` method and add unit tests
* [2013](https://github.com/zeta-chain/node/pull/2013) - rename `GasPriceVoter` message to `VoteGasPrice`
* [2059](https://github.com/zeta-chain/node/pull/2059) - Remove unused params from all functions in zetanode
* [2071](https://github.com/zeta-chain/node/pull/2071) - Modify chains struct to add all chain related information

### Features

* [1789](https://github.com/zeta-chain/node/issues/1789) - block cross-chain transactions that involve restricted addresses
* [1755](https://github.com/zeta-chain/node/issues/1755) - use evm JSON RPC for inbound tx (including blob tx) observation.
* [1884](https://github.com/zeta-chain/node/pull/1884) - added zetatool cmd, added subcommand to filter deposits
* [1942](https://github.com/zeta-chain/node/pull/1982) - support Bitcoin P2TR, P2WSH, P2SH, P2PKH addresses
* [1935](https://github.com/zeta-chain/node/pull/1935) - add an operational authority group
* [1954](https://github.com/zeta-chain/node/pull/1954) - add metric for concurrent keysigns
* [1979](https://github.com/zeta-chain/node/pull/1979) - add script to import genesis data into an existing genesis file
* [2006](https://github.com/zeta-chain/node/pull/2006) - add Amoy testnet static chain information
* [2045](https://github.com/zeta-chain/node/pull/2046) - add grpc query with outbound rate limit for zetaclient to use
* [2046](https://github.com/zeta-chain/node/pull/2046) - add state variable in crosschain for rate limiter flags
* [2034](https://github.com/zeta-chain/node/pull/2034) - add support for zEVM message passing

### Tests

* [1767](https://github.com/zeta-chain/node/pull/1767) - add unit tests for emissions module begin blocker
* [1816](https://github.com/zeta-chain/node/pull/1816) - add args to e2e tests
* [1791](https://github.com/zeta-chain/node/pull/1791) - add e2e tests for feature of restricted address
* [1787](https://github.com/zeta-chain/node/pull/1787) - add unit tests for cross-chain evm hooks and e2e test failed withdraw to BTC legacy address
* [1840](https://github.com/zeta-chain/node/pull/1840) - fix code coverage test failures ignored in CI
* [1870](https://github.com/zeta-chain/node/pull/1870) - enable emissions pool in local e2e testing
* [1868](https://github.com/zeta-chain/node/pull/1868) - run e2e btc tests locally
* [1851](https://github.com/zeta-chain/node/pull/1851) - rename usdt to erc20 in e2e tests
* [1872](https://github.com/zeta-chain/node/pull/1872) - remove usage of RPC in unit test
* [1805](https://github.com/zeta-chain/node/pull/1805) - add admin and performance test and fix upgrade test
* [1879](https://github.com/zeta-chain/node/pull/1879) - full coverage for messages in types packages
* [1899](https://github.com/zeta-chain/node/pull/1899) - add empty test files so packages are included in coverage
* [1900](https://github.com/zeta-chain/node/pull/1900) - add testing for external chain migration
* [1903](https://github.com/zeta-chain/node/pull/1903) - common package tests
* [1961](https://github.com/zeta-chain/node/pull/1961) - improve observer module coverage
* [1967](https://github.com/zeta-chain/node/pull/1967) - improve crosschain module coverage
* [1955](https://github.com/zeta-chain/node/pull/1955) - improve emissions module coverage
* [1941](https://github.com/zeta-chain/node/pull/1941) - add unit tests for zetabridge package
* [1985](https://github.com/zeta-chain/node/pull/1985) - improve fungible module coverage
* [1992](https://github.com/zeta-chain/node/pull/1992) - remove setupKeeper from crosschain module
* [2008](https://github.com/zeta-chain/node/pull/2008) - add test for connector bytecode update
* [2047](https://github.com/zeta-chain/node/pull/2047) - fix liquidity cap advanced test

### Fixes

* [1861](https://github.com/zeta-chain/node/pull/1861) - fix `ObserverSlashAmount` invalid read
* [1880](https://github.com/zeta-chain/node/issues/1880) - lower the gas price multiplier for EVM chains.
* [1883](https://github.com/zeta-chain/node/issues/1883) - zetaclient should check `IsSupported` flag to pause/unpause a specific chain
* [1633](https://github.com/zeta-chain/node/issues/1633) - zetaclient should be able to pick up new connector and erc20Custody addresses
* [1944](https://github.com/zeta-chain/node/pull/1944) - fix evm signer unit tests
* [1888](https://github.com/zeta-chain/node/issues/1888) - zetaclient should stop inbound/outbound txs according to cross-chain flags
* [1970](https://github.com/zeta-chain/node/issues/1970) - remove the timeout in the evm outtx tracker processing thread
* [1484](https://github.com/zeta-chain/node/issues/1484) - replaced hard-coded `MaxLookaheadNonce` with a default lookback factor

### Chores

* [1814](https://github.com/zeta-chain/node/pull/1814) - fix code coverage ignore for protobuf generated files

### CI

* [1958](https://github.com/zeta-chain/node/pull/1958) - Fix e2e advanced test debug checkbox.
* [1945](https://github.com/zeta-chain/node/pull/1945) - update advanced testing pipeline to not execute tests that weren't selected so they show skipped instead of skipping steps.
* [1940](https://github.com/zeta-chain/node/pull/1940) - adjust release pipeline to be created as pre-release instead of latest
* [1867](https://github.com/zeta-chain/node/pull/1867) - default restore_type for full node docker-compose to snapshot instead of statesync for reliability.
* [1891](https://github.com/zeta-chain/node/pull/1891) - fix typo that was introduced to docker-compose and a typo in start.sh for the docker start script for full nodes.
* [1894](https://github.com/zeta-chain/node/pull/1894) - added download binaries and configs to the start sequence so it will download binaries that don't exist
* [1953](https://github.com/zeta-chain/node/pull/1953) - run E2E tests for all PRs

## Version: v15.0.0

### Features
* [1912](https://github.com/zeta-chain/node/pull/1912) - add reset chain nonces msg

## Version: v14.0.1

- [1817](https://github.com/zeta-chain/node/pull/1817) - Add migration script to fix pending and chain nonces on testnet

## Version: v13.0.0

### Breaking Changes

* `zetaclientd start`: now requires 2 inputs from stdin: hotkey password and tss keyshare password
  Starting zetaclient now requires two passwords to be input; one for the hotkey and another for the tss key-share.

### Features

* [1698](https://github.com/zeta-chain/node/issues/1698) - bitcoin dynamic depositor fee
* [1811](https://github.com/zeta-chain/node/pull/1811) - add a message to withdraw emission rewards

### Docs

* [1731](https://github.com/zeta-chain/node/pull/1731) added doc for hotkey and tss key-share password prompts.

### Features

*[1728] (https://github.com/zeta-chain/node/pull/1728) - allow aborted transactions to be refunded by minting tokens to zEvm.

### Refactor

* [1766](https://github.com/zeta-chain/node/pull/1766) - Refactors the `PostTxProcessing` EVM hook functionality to deal with invalid withdraw events
* [1630](https://github.com/zeta-chain/node/pull/1630) - added password prompts for hotkey and tss keyshare in zetaclient
* [1760](https://github.com/zeta-chain/node/pull/1760) - Make staking keeper private in crosschain module
* [1809](https://github.com/zeta-chain/node/pull/1809) - Refactored tryprocessout function in evm signer

### Fixes

* [1678](https://github.com/zeta-chain/node/issues/1678) - clean cached stale block to fix evm outtx hash mismatch
* [1690](https://github.com/zeta-chain/node/issues/1690) - double watched gas prices and fix btc scheduler
* [1687](https://github.com/zeta-chain/node/pull/1687) - only use EVM supported chains for gas stability pool
* [1692](https://github.com/zeta-chain/node/pull/1692) - fix get params query for emissions module
* [1706](https://github.com/zeta-chain/node/pull/1706) - fix CLI crosschain show-out-tx-tracker
* [1707](https://github.com/zeta-chain/node/issues/1707) - fix bitcoin fee rate estimation
* [1712](https://github.com/zeta-chain/node/issues/1712) - increase EVM outtx inclusion timeout to 20 minutes
* [1733](https://github.com/zeta-chain/node/pull/1733) - remove the unnecessary 2x multiplier in the convertGasToZeta RPC
* [1721](https://github.com/zeta-chain/node/issues/1721) - zetaclient should provide bitcoin_chain_id when querying TSS address
* [1744](https://github.com/zeta-chain/node/pull/1744) - added cmd to encrypt tss keyshare file, allowing empty tss password for backward compatibility.

### Tests

* [1584](https://github.com/zeta-chain/node/pull/1584) - allow to run E2E tests on any networks
* [1746](https://github.com/zeta-chain/node/pull/1746) - rename smoke tests to e2e tests
* [1753](https://github.com/zeta-chain/node/pull/1753) - fix gosec errors on usage of rand package
* [1762](https://github.com/zeta-chain/node/pull/1762) - improve coverage for fungibile module
* [1782](https://github.com/zeta-chain/node/pull/1782) - improve coverage for fungibile module system contract

### CI

* Adjusted the release pipeline to be a manually executed pipeline with an approver step. The pipeline now executes all the required tests run before the approval step unless skipped. 
* Added pipeline to build and push docker images into dockerhub on release for ubuntu and macos.
* Adjusted the pipeline for building and pushing docker images for MacOS to install and run docker.
* Added docker-compose and make commands for launching full nodes. `make mainnet-zetarpc-node`  `make mainnet-bitcoind-node`
* Made adjustments to the docker-compose for launching mainnet full nodes to include examples of using the docker images build from the docker image build pipeline.
* [1736](https://github.com/zeta-chain/node/pull/1736) - chore: add Ethermint endpoints to OpenAPI
* Re-wrote Dockerfile for building Zetacored docker images. 
* Adjusted the docker-compose files for Zetacored nodes to utilize the new docker image.
* Added scripts for the new docker image that facilitate the start up automation.
* Adjusted the docker pipeline slightly to pull the version on PR from the app.go file.
* [1781](https://github.com/zeta-chain/node/pull/1781) - add codecov coverage report in CI
* fixed the download binary script to use relative pathing from binary_list file.

### Features

* [1425](https://github.com/zeta-chain/node/pull/1425) add `whitelist-erc20` command


### Chores

* [1729](https://github.com/zeta-chain/node/pull/1729) - add issue templates
* [1754](https://github.com/zeta-chain/node/pull/1754) - cleanup expected keepers

## Version: v12.2.4

### Fixes

* [1638](https://github.com/zeta-chain/node/issues/1638) - additional check to make sure external chain height always increases
* [1672](https://github.com/zeta-chain/node/pull/1672) - paying 50% more than base gas price to buffer EIP1559 gas price increase
* [1642](https://github.com/zeta-chain/node/pull/1642) - Change WhitelistERC20 authorization from group1 to group2
* [1610](https://github.com/zeta-chain/node/issues/1610) - add pending outtx hash to tracker after monitoring for 10 minutes
* [1656](https://github.com/zeta-chain/node/issues/1656) - schedule bitcoin keysign with intervals to avoid keysign failures
* [1662](https://github.com/zeta-chain/node/issues/1662) - skip Goerli BlobTxType transactions introduced in Dencun upgrade
* [1663](https://github.com/zeta-chain/node/issues/1663) - skip Mumbai empty block if ethclient sanity check fails
* [1661](https://github.com/zeta-chain/node/issues/1661) - use estimated SegWit tx size for Bitcoin gas fee calculation
* [1667](https://github.com/zeta-chain/node/issues/1667) - estimate SegWit tx size in uinit of vByte
* [1675](https://github.com/zeta-chain/node/issues/1675) - use chain param ConfirmationCount for bitcoin confirmation

## Chores

* [1694](https://github.com/zeta-chain/node/pull/1694) - remove standalone network, use require testing package for the entire node folder

## Version: v12.1.0

### Tests

* [1577](https://github.com/zeta-chain/node/pull/1577) - add chain header tests in E2E tests and fix admin tests

### Features
* [1658](https://github.com/zeta-chain/node/pull/1658) - modify emission distribution to use fixed block rewards

### Fixes

* [1535](https://github.com/zeta-chain/node/issues/1535) - Avoid voting on wrong ballots due to false blockNumber in EVM tx receipt
* [1588](https://github.com/zeta-chain/node/pull/1588) - fix chain params comparison logic
* [1650](https://github.com/zeta-chain/node/pull/1605) - exempt (discounted) *system txs* from min gas price check and gas fee deduction
* [1632](https://github.com/zeta-chain/node/pull/1632) - set keygen to `KeygenStatus_KeyGenSuccess` if its in `KeygenStatus_PendingKeygen`.
* [1576](https://github.com/zeta-chain/node/pull/1576) - Fix zetaclient crash due to out of bound integer conversion and log prints.
* [1575](https://github.com/zeta-chain/node/issues/1575) - Skip unsupported chain parameters by IsSupported flag

### CI

* [1580](https://github.com/zeta-chain/node/pull/1580) - Fix release pipelines cleanup step.

### Chores

* [1585](https://github.com/zeta-chain/node/pull/1585) - Updated release instructions
* [1615](https://github.com/zeta-chain/node/pull/1615) - Add upgrade handler for version v12.1.0


### Features

* [1591](https://github.com/zeta-chain/node/pull/1591) - support lower gas limit for voting on inbound and outbound transactions
* [1592](https://github.com/zeta-chain/node/issues/1592) - check inbound tracker tx hash against Tss address and some refactor on inTx observation

### Refactoring

* [1628](https://github.com/zeta-chain/node/pull/1628) optimize return and simplify code
* [1640](https://github.com/zeta-chain/node/pull/1640) reorganize zetaclient into subpackages

### Refactoring
* [1619](https://github.com/zeta-chain/node/pull/1619) - Add evm fee calculation to tss migration of evm chains

## Version: v12.0.0

### Breaking Changes

TSS and chain validation related queries have been moved from `crosschain` module to `observer` module:
* `PendingNonces` :Changed from `/zeta-chain/crosschain/pendingNonces/{chain_id}/{address}` to `/zeta-chain/observer/pendingNonces/{chain_id}/{address}` . It returns all the pending nonces for a chain id and address. This returns the current pending nonces for the chain.
* `ChainNonces` : Changed from `/zeta-chain/crosschain/chainNonces/{chain_id}` to`/zeta-chain/observer/chainNonces/{chain_id}` . It returns all the chain nonces for a chain id. This returns the current nonce of the TSS address for the chain.
* `ChainNoncesAll` :Changed from `/zeta-chain/crosschain/chainNonces` to `/zeta-chain/observer/chainNonces` . It returns all the chain nonces for all chains. This returns the current nonce of the TSS address for all chains.

All chains now have the same observer set:
* `ObserversByChain`: `/zeta-chain/observer/observers_by_chain/{observation_chain}` has been removed and replaced with `/zeta-chain/observer/observer_set`. All chains have the same observer set.
* `AllObserverMappers`: `/zeta-chain/observer/all_observer_mappers` has been removed. `/zeta-chain/observer/observer_set` should be used to get observers.

Observer params and core params have been merged into chain params:
* `Params`: `/zeta-chain/observer/params` no longer returns observer params. Observer params data have been moved to chain params described below.
* `GetCoreParams`: Renamed into `GetChainParams`. `/zeta-chain/observer/get_core_params` moved to `/zeta-chain/observer/get_chain_params`.
* `GetCoreParamsByChain`: Renamed into `GetChainParamsForChain`. `/zeta-chain/observer/get_core_params_by_chain` moved to `/zeta-chain/observer/get_chain_params_by_chain`.

Getting the correct TSS address for Bitcoin now requires proviidng the Bitcoin chain id:
* `GetTssAddress` : Changed from `/zeta-chain/observer/get_tss_address/` to `/zeta-chain/observer/getTssAddress/{bitcoin_chain_id}` . Optional bitcoin chain id can now be passed as a parameter to fetch the correct tss for required BTC chain. This parameter only affects the BTC tss address in the response.

### Features
* [1498](https://github.com/zeta-chain/node/pull/1498) - Add monitoring(grafana, prometheus, ethbalance) for localnet testing
* [1395](https://github.com/zeta-chain/node/pull/1395) - Add state variable to track aborted zeta amount
* [1410](https://github.com/zeta-chain/node/pull/1410) - `snapshots` commands
* enable zetaclients to use dynamic gas price on zetachain - enables >0 min_gas_price in feemarket module
* add static chain data for Sepolia testnet
* added metrics to track the burn rate of the hotkey in the telemetry server as well as prometheus

### Fixes

* [1554](https://github.com/zeta-chain/node/pull/1554) - Screen out unconfirmed UTXOs that are not created by TSS itself
* [1560](https://github.com/zeta-chain/node/issues/1560) - Zetaclient post evm-chain outtx hashes only when receipt is available
* [1516](https://github.com/zeta-chain/node/issues/1516) - Unprivileged outtx tracker removal
* [1537](https://github.com/zeta-chain/node/issues/1537) - Sanity check events of ZetaSent/ZetaReceived/ZetaRevertedWithdrawn/Deposited
* [1530](https://github.com/zeta-chain/node/pull/1530) - Outbound tx confirmation/inclusion enhancement
* [1496](https://github.com/zeta-chain/node/issues/1496) - post block header for enabled EVM chains only
* [1518](https://github.com/zeta-chain/node/pull/1518) - Avoid duplicate keysign if an outTx is already pending
* fix Code4rena issue - zetaclients potentially miss inTx when PostSend (or other RPC) fails
* fix go-staticcheck warnings for zetaclient
* fix Athens-3 issue - incorrect pending-tx inclusion and incorrect confirmation count
* masked zetaclient config at startup
* set limit for queried pending cctxs
* add check to verify new tss has been produced when triggering tss funds migration
* fix Athens-3 log print issue - avoid posting uncessary outtx confirmation
* fix docker build issues with version: golang:1.20-alpine3.18
* [1525](https://github.com/zeta-chain/node/pull/1525) - relax EVM chain block header length check 1024->4096
* [1522](https://github.com/zeta-chain/node/pull/1522/files) - block `distribution` module account from receiving zeta
* [1528](https://github.com/zeta-chain/node/pull/1528) - fix panic caused on decoding malformed BTC addresses
* [1536](https://github.com/zeta-chain/node/pull/1536) - add index to check previously finalized inbounds
* [1556](https://github.com/zeta-chain/node/pull/1556) - add emptiness check for topic array in event parsing
* [1546](https://github.com/zeta-chain/node/pull/1546) - fix reset of pending nonces on genesis import
* [1555](https://github.com/zeta-chain/node/pull/1555) - Reduce websocket message limit to 10MB
* [1567](https://github.com/zeta-chain/node/pull/1567) - add bitcoin chain id to fetch the tss address rpc endpoint
* [1501](https://github.com/zeta-chain/node/pull/1501) - fix stress test - use new refactored config file and smoketest runner
* [1589](https://github.com/zeta-chain/node/pull/1589) - add bitcoin chain id to `get tss address` and `get tss address historical` cli query

### Refactoring

* [1552](https://github.com/zeta-chain/node/pull/1552) - requires group2 to enable header verification
* [1211](https://github.com/zeta-chain/node/issues/1211) - use `grpc` and `msg` for query and message files
* refactor cctx scheduler - decouple evm cctx scheduler from btc cctx scheduler
* move tss state from crosschain to observer
* move pending nonces, chain nonces and nonce to cctx to observer
* move tss related cli from crosschain to observer
* reorganize smoke tests structure
* Add pagination to queries which iterate over large data sets InTxTrackerAll ,PendingNoncesAll ,AllBlameRecord ,TssHistory
* GetTssAddress now returns only the current tss address for ETH and BTC
* Add a new query GetTssAddressesByFinalizedBlockHeight to get any other tss addresses for a finalized block height
* Move observer params into core params
* Remove chain id from the index for observer mapper and rename it to observer set.
* Add logger to smoke tests
* [1521](https://github.com/zeta-chain/node/pull/1521) - replace go-tss lib version with one that reverts back to thorchain tss-lib
* [1558](https://github.com/zeta-chain/node/pull/1558) - change log level for gas stability pool iteration error
* Update --ledger flag hint

### Chores
* [1446](https://github.com/zeta-chain/node/pull/1446) - renamed file `zetaclientd/aux.go` to `zetaclientd/utils.go` to avoid complaints from go package resolver. 
* [1499](https://github.com/zeta-chain/node/pull/1499) - Add scripts to localnet to help test gov proposals
* [1442](https://github.com/zeta-chain/node/pull/1442) - remove build types in `.goreleaser.yaml`
* [1504](https://github.com/zeta-chain/node/pull/1504) - remove `-race` in the `make install` commmand
*  [1564](https://github.com/zeta-chain/node/pull/1564) - bump ti-actions/changed-files

### Tests

* [1538](https://github.com/zeta-chain/node/pull/1538) - improve stateful e2e testing

### CI
* Removed private runners and unused GitHub Action

## Version: v11.0.0

### Features

* [1387](https://github.com/zeta-chain/node/pull/1387) - Add HSM capability for zetaclient hot key
* add a new thread to zetaclient which checks zeta supply in all connected chains in every block
* add a new tx to update an observer, this can be either be run a tombstoned observer/validator or via admin_policy_group_2.

### Fixes

* Added check for redeployment of gas and asset token contracts
* [1372](https://github.com/zeta-chain/node/pull/1372) - Include Event Index as part for inbound tx digest
* [1367](https://github.com/zeta-chain/node/pull/1367) - fix minRelayTxFee issue and check misuse of bitcoin mainnet/testnet addresses
* [1358](https://github.com/zeta-chain/node/pull/1358) - add a new thread to zetaclient which checks zeta supply in all connected chains in every block
* prevent deposits for paused zrc20
* [1406](https://github.com/zeta-chain/node/pull/1406) - improve log prints and speed up evm outtx inclusion
* fix Athens-3 issue - include bitcoin outtx regardless of the cctx status

### Refactoring

* [1391](https://github.com/zeta-chain/node/pull/1391) - consolidate node builds
* update `MsgUpdateContractBytecode` to use code hash instead of contract address

### Chores

### Tests
- Add unit tests for adding votes to a ballot 

### CI

## Version: v10.1.2

### Features
* [1137](https://github.com/zeta-chain/node/pull/1137) - external stress testing
* [1205](https://github.com/zeta-chain/node/pull/1205) - allow setting liquidity cap for ZRC20
* [1260](https://github.com/zeta-chain/node/pull/1260) - add ability to update gas limit
* [1263](https://github.com/zeta-chain/node/pull/1263) - Bitcoin block header and merkle proof
* [1247](https://github.com/zeta-chain/node/pull/1247) - add query command to get all gas stability pool balances
* [1143](https://github.com/zeta-chain/node/pull/1143) - tss funds migration capability
* [1358](https://github.com/zeta-chain/node/pull/1358) - zetaclient thread for zeta supply checks
* [1384](https://github.com/zeta-chain/node/pull/1384) - tx to update an observer
### Fixes

* [1195](https://github.com/zeta-chain/node/pull/1195) - added upgrade name, and allow download. allows to test release
* [1153](https://github.com/zeta-chain/node/pull/1153) - address `cosmos-gosec` lint issues
* [1128](https://github.com/zeta-chain/node/pull/1228) - adding namespaces back in rpc
* [1245](https://github.com/zeta-chain/node/pull/1245) - set unique index for generate cctx
* [1250](https://github.com/zeta-chain/node/pull/1250) - remove error return in `IsAuthorized`
* [1261](https://github.com/zeta-chain/node/pull/1261) - Ethereum comparaison checksum/non-checksum format
* [1264](https://github.com/zeta-chain/node/pull/1264) - Blame index update
* [1243](https://github.com/zeta-chain/node/pull/1243) - feed sataoshi/B to zetacore and check actual outTx size
* [1235](https://github.com/zeta-chain/node/pull/1235) - cherry pick all hotfix from v10.0.x (zero-amount, precision, etc.)
* [1257](https://github.com/zeta-chain/node/pull/1257) - register emissions grpc server
* [1277](https://github.com/zeta-chain/node/pull/1277) - read gas limit from smart contract
* [1252](https://github.com/zeta-chain/node/pull/1252) - add CLI command to query system contract
* [1285](https://github.com/zeta-chain/node/pull/1285) - add notice when using `--ledger` with Ethereum HD path
* [1283](https://github.com/zeta-chain/node/pull/1283) - query outtx tracker by chain using prefixed store
* [1280](https://github.com/zeta-chain/node/pull/1280) - minor fixes to stateful upgrade
* [1304](https://github.com/zeta-chain/node/pull/1304) - remove check `gasObtained == outTxGasFee`
* [1308](https://github.com/zeta-chain/node/pull/1308) - begin blocker for mock mainnet

### Refactoring

* [1226](https://github.com/zeta-chain/node/pull/1226) - call `onCrossChainCall` when depositing to a contract
* [1238](https://github.com/zeta-chain/node/pull/1238) - change default mempool version in config 
* [1279](https://github.com/zeta-chain/node/pull/1279) - remove duplicate funtion name IsEthereum
* [1289](https://github.com/zeta-chain/node/pull/1289) - skip gas stability pool funding when gasLimit is equal gasUsed

### Chores

* [1193](https://github.com/zeta-chain/node/pull/1193) - switch back to `cosmos/cosmos-sdk`
* [1222](https://github.com/zeta-chain/node/pull/1222) - changed maxNestedMsgs
* [1265](https://github.com/zeta-chain/node/pull/1265) - sync from mockmain
* [1307](https://github.com/zeta-chain/node/pull/1307) - increment handler version

### Tests

* [1135](https://github.com/zeta-chain/node/pull/1135) - Stateful upgrade for smoke tests

### CI

* [1218](https://github.com/zeta-chain/node/pull/1218) - cross-compile release binaries and simplify PR testings
* [1302](https://github.com/zeta-chain/node/pull/1302) - add mainnet builds to goreleaser<|MERGE_RESOLUTION|>--- conflicted
+++ resolved
@@ -2,20 +2,15 @@
 
 ## Unreleased
 
-<<<<<<< HEAD
 ### Breaking Changes
 * Observer param `ballot_maturity_blocks` is part of `emissions` module now. Observer `params` are deprecated and removed from `observer` module.
 
 ### Features
+* [2032](https://github.com/zeta-chain/node/pull/2032) - improve some general structure of the ZetaClient codebase
 * [2039](https://github.com/zeta-chain/node/pull/2039) - cosmos v0.47 upgrade
 
 ### Refactor
 * [2014](https://github.com/zeta-chain/node/pull/2014) - remove params module
-=======
-### Refactor
-
-* [2032](https://github.com/zeta-chain/node/pull/2032) - improve some general structure of the ZetaClient codebase
->>>>>>> e6203485
 
 ## Unreleased
 ### Breaking Changes
