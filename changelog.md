--- conflicted
+++ resolved
@@ -52,12 +52,9 @@
 * [1942](https://github.com/zeta-chain/node/pull/1982) - support Bitcoin P2TR, P2WSH, P2SH, P2PKH addresses
 * [1935](https://github.com/zeta-chain/node/pull/1935) - add an operational authority group
 * [1954](https://github.com/zeta-chain/node/pull/1954) - add metric for concurrent keysigns
-<<<<<<< HEAD
 * [1979](https://github.com/zeta-chain/node/pull/1979) - add script to import genesis data into an existing genesis file
-=======
 * [2006](https://github.com/zeta-chain/node/pull/2006) - add Amoy testnet static chain information
 * [2046](https://github.com/zeta-chain/node/pull/2046) - add state variable in crosschain for rate limiter flags
->>>>>>> e0ea646d
 
 ### Tests
 
