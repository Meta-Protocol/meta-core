# CHANGELOG

## Unreleased

<<<<<<< HEAD
### Features

### Tests

### Refactor

### Fixes

* [3184](https://github.com/zeta-chain/node/pull/3184) - zetaclient should not retry if inbound vote message validation fails
=======
## Refactor
* [3170](https://github.com/zeta-chain/node/pull/3170) - revamp TSS package in zetaclient
>>>>>>> cfcf7069

## v23.0.0

### Features

* [2984](https://github.com/zeta-chain/node/pull/2984) - add Whitelist message ability to whitelist SPL tokens on Solana
* [3091](https://github.com/zeta-chain/node/pull/3091) - improve build reproducability. `make release{,-build-only}` checksums should now be stable.
* [3124](https://github.com/zeta-chain/node/pull/3124) - integrate SPL deposits
* [3134](https://github.com/zeta-chain/node/pull/3134) - integrate SPL tokens withdraw to Solana
* [3182](https://github.com/zeta-chain/node/pull/3182) - enable zetaclient pprof server on port 6061

### Tests

* [3075](https://github.com/zeta-chain/node/pull/3075) - ton: withdraw concurrent, deposit & revert.
* [3105](https://github.com/zeta-chain/node/pull/3105) - split Bitcoin E2E tests into two runners for deposit and withdraw
* [3154](https://github.com/zeta-chain/node/pull/3154) - configure Solana gateway program id for E2E tests
* [3188](https://github.com/zeta-chain/node/pull/3188) - add e2e test for v2 deposit and call with swap
* [3151](https://github.com/zeta-chain/node/pull/3151) - add withdraw emissions to e2e tests

### Refactor

* [3118](https://github.com/zeta-chain/node/pull/3118) - zetaclient: remove hsm signer
* [3122](https://github.com/zeta-chain/node/pull/3122) - improve & refactor zetaclientd cli
* [3125](https://github.com/zeta-chain/node/pull/3125) - drop support for header proofs
* [3131](https://github.com/zeta-chain/node/pull/3131) - move app context update from zetacore client
* [3137](https://github.com/zeta-chain/node/pull/3137) - remove chain.Chain from zetaclientd config

### Fixes

* [3117](https://github.com/zeta-chain/node/pull/3117) - register messages for emissions module to legacy amino codec.
* [3041](https://github.com/zeta-chain/node/pull/3041) - replace libp2p public DHT with private gossip peer discovery and connection gater for inbound connections
* [3106](https://github.com/zeta-chain/node/pull/3106) - prevent blocked CCTX on out of gas during omnichain calls
* [3139](https://github.com/zeta-chain/node/pull/3139) - fix config resolution in orchestrator
* [3149](https://github.com/zeta-chain/node/pull/3149) - abort the cctx if dust amount is detected in the revert outbound
* [3155](https://github.com/zeta-chain/node/pull/3155) - fix potential panic in the Bitcoin inscription parsing
* [3162](https://github.com/zeta-chain/node/pull/3162) - skip depositor fee calculation if transaction does not involve TSS address
* [3179](https://github.com/zeta-chain/node/pull/3179) - support inbound trackers for v2 cctx
* [3192](https://github.com/zeta-chain/node/pull/3192) - fix incorrect zContext origin caused by the replacement of 'sender' with 'revertAddress'

## v22.1.2

## Fixes

- [3181](https://github.com/zeta-chain/node/pull/3181) - add lock around pingRTT to prevent crash

## v22.1.1

## Fixes

- [3171](https://github.com/zeta-chain/node/pull/3171) - infinite discovery address leak

## v22.1.0

## Features

- [3028](https://github.com/zeta-chain/node/pull/3028) - whitelist connection gater

## Fixes

- [3041](https://github.com/zeta-chain/node/pull/3041) - replace DHT with private peer discovery
- [3162](https://github.com/zeta-chain/node/pull/3162) - skip depositor fee calculation on irrelevant transactions

## v22.0.2

## Fixes

- [3144](https://github.com/zeta-chain/node/pull/3145) - out of gas on ZetaClient during `onRevert`

## v22.0.1

## Fixes

- [3140](https://github.com/zeta-chain/node/pull/3140) - allow BTC revert with dust amount

## v22.0.0

## Refactor

* [3073](https://github.com/zeta-chain/node/pull/3073) - improve ZETA deposit check with max supply check

## v21.0.0

### Features

* [2633](https://github.com/zeta-chain/node/pull/2633) - support for stateful precompiled contracts
* [2788](https://github.com/zeta-chain/node/pull/2788) - add common importable zetacored rpc package
* [2784](https://github.com/zeta-chain/node/pull/2784) - staking precompiled contract
* [2795](https://github.com/zeta-chain/node/pull/2795) - support restricted address in Solana
* [2861](https://github.com/zeta-chain/node/pull/2861) - emit events from staking precompile
* [2860](https://github.com/zeta-chain/node/pull/2860) - bank precompiled contract
* [2870](https://github.com/zeta-chain/node/pull/2870) - support for multiple Bitcoin chains in the zetaclient
* [2883](https://github.com/zeta-chain/node/pull/2883) - add chain static information for btc signet testnet
* [2907](https://github.com/zeta-chain/node/pull/2907) - derive Bitcoin tss address by chain id and added more Signet static info
* [2911](https://github.com/zeta-chain/node/pull/2911) - add chain static information for btc testnet4
* [2904](https://github.com/zeta-chain/node/pull/2904) - integrate authenticated calls smart contract functionality into protocol
* [2919](https://github.com/zeta-chain/node/pull/2919) - add inbound sender to revert context
* [2957](https://github.com/zeta-chain/node/pull/2957) - enable Bitcoin inscription support on testnet
* [2896](https://github.com/zeta-chain/node/pull/2896) - add TON inbound observation
* [2987](https://github.com/zeta-chain/node/pull/2987) - add non-EVM standard inbound memo package
* [2979](https://github.com/zeta-chain/node/pull/2979) - add fungible keeper ability to lock/unlock ZRC20 tokens
* [3012](https://github.com/zeta-chain/node/pull/3012) - integrate authenticated calls erc20 smart contract functionality into protocol
* [3025](https://github.com/zeta-chain/node/pull/3025) - standard memo for Bitcoin inbound
* [3028](https://github.com/zeta-chain/node/pull/3028) - whitelist connection gater
* [3019](https://github.com/zeta-chain/node/pull/3019) - add ditribute functions to staking precompile
* [3020](https://github.com/zeta-chain/node/pull/3020) - add support for TON withdrawals

### Refactor

* [2749](https://github.com/zeta-chain/node/pull/2749) - fix all lint errors from govet
* [2725](https://github.com/zeta-chain/node/pull/2725) - refactor SetCctxAndNonceToCctxAndInboundHashToCctx to receive tsspubkey as an argument
* [2802](https://github.com/zeta-chain/node/pull/2802) - set default liquidity cap for new ZRC20s
* [2826](https://github.com/zeta-chain/node/pull/2826) - remove unused code from emissions module and add new parameter for fixed block reward amount
* [2890](https://github.com/zeta-chain/node/pull/2890) - refactor `MsgUpdateChainInfo` to accept a single chain, and add `MsgRemoveChainInfo` to remove a chain
* [2899](https://github.com/zeta-chain/node/pull/2899) - remove btc deposit fee v1 and improve unit tests
* [2952](https://github.com/zeta-chain/node/pull/2952) - add error_message to cctx.status
* [3039](https://github.com/zeta-chain/node/pull/3039) - use `btcd` native APIs to handle Bitcoin Taproot address
* [3082](https://github.com/zeta-chain/node/pull/3082) - replace docker-based bitcoin sidecar inscription build with Golang implementation

### Tests

* [2661](https://github.com/zeta-chain/node/pull/2661) - update connector and erc20Custody addresses in tss migration e2e tests
* [2703](https://github.com/zeta-chain/node/pull/2703) - add e2e tests for stateful precompiled contracts
* [2830](https://github.com/zeta-chain/node/pull/2830) - extend staking precompile tests
* [2867](https://github.com/zeta-chain/node/pull/2867) - skip precompiles test for tss migration
* [2833](https://github.com/zeta-chain/node/pull/2833) - add e2e framework for TON blockchain
* [2874](https://github.com/zeta-chain/node/pull/2874) - add support for multiple runs for precompile tests
* [2895](https://github.com/zeta-chain/node/pull/2895) - add e2e test for bitcoin deposit and call
* [2894](https://github.com/zeta-chain/node/pull/2894) - increase gas limit for TSS vote tx
* [2932](https://github.com/zeta-chain/node/pull/2932) - add gateway upgrade as part of the upgrade test
* [2947](https://github.com/zeta-chain/node/pull/2947) - initialize simulation tests
* [3033](https://github.com/zeta-chain/node/pull/3033) - initialize simulation tests for import and export

### Fixes

* [2674](https://github.com/zeta-chain/node/pull/2674) - allow operators to vote on ballots associated with discarded keygen without affecting the status of the current keygen.
* [2672](https://github.com/zeta-chain/node/pull/2672) - check observer set for duplicates when adding a new observer or updating an existing one
* [2735](https://github.com/zeta-chain/node/pull/2735) - fix the outbound tracker blocking confirmation and outbound processing on EVM chains by locally index outbound txs in zetaclient
* [2944](https://github.com/zeta-chain/node/pull/2844) - add tsspubkey to index for tss keygen voting
* [2842](https://github.com/zeta-chain/node/pull/2842) - fix: move interval assignment out of cctx loop in EVM outbound tx scheduler
* [2853](https://github.com/zeta-chain/node/pull/2853) - calling precompile through sc with sc state update
* [2925](https://github.com/zeta-chain/node/pull/2925) - add recover to init chainer to diplay informative message when starting a node from block 1
* [2909](https://github.com/zeta-chain/node/pull/2909) - add legacy messages back to codec for querier backward compatibility
* [3018](https://github.com/zeta-chain/node/pull/3018) - support `DepositAndCall` and `WithdrawAndCall` with empty payload
* [3030](https://github.com/zeta-chain/node/pull/3030) - Avoid storing invalid Solana gateway address in the `SetGatewayAddress`
* [3047](https://github.com/zeta-chain/node/pull/3047) - wrong block hash in subscribe new heads

## v20.0.0

### Features

* [2578](https://github.com/zeta-chain/node/pull/2578) - add Gateway address in protocol contract list
* [2630](https://github.com/zeta-chain/node/pull/2630) - implement `MsgMigrateERC20CustodyFunds` to migrate the funds from the ERC20Custody to a new contracts (to be used for the new ERC20Custody contract for smart contract V2)
* [2578](https://github.com/zeta-chain/node/pull/2578) - Add Gateway address in protocol contract list
* [2594](https://github.com/zeta-chain/node/pull/2594) - Integrate Protocol Contracts V2 in the protocol
* [2634](https://github.com/zeta-chain/node/pull/2634) - add support for EIP-1559 gas fees
* [2597](https://github.com/zeta-chain/node/pull/2597) - Add generic rpc metrics to zetaclient
* [2538](https://github.com/zeta-chain/node/pull/2538) - add background worker routines to shutdown zetaclientd when needed for tss migration
* [2681](https://github.com/zeta-chain/node/pull/2681) - implement `MsgUpdateERC20CustodyPauseStatus` to pause or unpause ERC20 Custody contract (to be used for the migration process for smart contract V2)
* [2644](https://github.com/zeta-chain/node/pull/2644) - add created_timestamp to cctx status
* [2673](https://github.com/zeta-chain/node/pull/2673) - add relayer key importer, encryption and decryption
* [2633](https://github.com/zeta-chain/node/pull/2633) - support for stateful precompiled contracts
* [2751](https://github.com/zeta-chain/node/pull/2751) - add RPC status check for Solana chain
* [2788](https://github.com/zeta-chain/node/pull/2788) - add common importable zetacored rpc package
* [2784](https://github.com/zeta-chain/node/pull/2784) - staking precompiled contract
* [2795](https://github.com/zeta-chain/node/pull/2795) - support restricted address in Solana
* [2825](https://github.com/zeta-chain/node/pull/2825) - add Bitcoin inscriptions support

### Refactor

* [2615](https://github.com/zeta-chain/node/pull/2615) - Refactor cleanup of outbound trackers
* [2855](https://github.com/zeta-chain/node/pull/2855) - disable Bitcoin witness support for mainnet

### Tests

* [2726](https://github.com/zeta-chain/node/pull/2726) - add e2e tests for deposit and call, deposit and revert
* [2821](https://github.com/zeta-chain/node/pull/2821) - V2 protocol contracts migration e2e tests

### Fixes

* [2654](https://github.com/zeta-chain/node/pull/2654) - add validation for authorization list in when validating genesis state for authorization module
* [2672](https://github.com/zeta-chain/node/pull/2672) - check observer set for duplicates when adding a new observer or updating an existing one
* [2824](https://github.com/zeta-chain/node/pull/2824) - fix Solana deposit number

## v19.0.0

### Breaking Changes

* [2460](https://github.com/zeta-chain/node/pull/2460) - Upgrade to go 1.22. This required us to temporarily remove the QUIC backend from [go-libp2p](https://github.com/libp2p/go-libp2p). If you are a zetaclient operator and have configured quic peers, you need to switch to tcp peers.
* [List of the other breaking changes can be found in this document](docs/releases/v19_breaking_changes.md)

### Features

* [2032](https://github.com/zeta-chain/node/pull/2032) - improve some general structure of the ZetaClient codebase
* [2100](https://github.com/zeta-chain/node/pull/2100) - cosmos v0.47 upgrade
* [2145](https://github.com/zeta-chain/node/pull/2145) - add `ibc` and `ibc-transfer` modules
* [2135](https://github.com/zeta-chain/node/pull/2135) - add develop build version logic
* [2152](https://github.com/zeta-chain/node/pull/2152) - custom priority nonce mempool
* [2113](https://github.com/zeta-chain/node/pull/2113) - add zetaclientd-supervisor process
* [2154](https://github.com/zeta-chain/node/pull/2154) - add `ibccrosschain` module
* [2282](https://github.com/zeta-chain/node/pull/2282) - modify rpc methods to support synthetic txs
* [2258](https://github.com/zeta-chain/node/pull/2258) - add Optimism and Base in static chain information
* [2287](https://github.com/zeta-chain/node/pull/2287) - implement `MsgUpdateChainInfo` message
* [2279](https://github.com/zeta-chain/node/pull/2279) - add a CCTXGateway field to chain static data
* [2275](https://github.com/zeta-chain/node/pull/2275) - add ChainInfo singleton state variable in authority
* [2291](https://github.com/zeta-chain/node/pull/2291) - initialize cctx gateway interface
* [2289](https://github.com/zeta-chain/node/pull/2289) - add an authorization list to keep track of all authorizations on the chain
* [2305](https://github.com/zeta-chain/node/pull/2305) - add new messages `MsgAddAuthorization` and `MsgRemoveAuthorization` that can be used to update the authorization list
* [2313](https://github.com/zeta-chain/node/pull/2313) - add `CheckAuthorization` function to replace the `IsAuthorized` function. The new function uses the authorization list to verify the signer's authorization
* [2312](https://github.com/zeta-chain/node/pull/2312) - add queries `ShowAuthorization` and `ListAuthorizations`
* [2319](https://github.com/zeta-chain/node/pull/2319) - use `CheckAuthorization` function in all messages
* [2325](https://github.com/zeta-chain/node/pull/2325) - revert telemetry server changes
* [2339](https://github.com/zeta-chain/node/pull/2339) - add binaries related question to syncing issue form
* [2366](https://github.com/zeta-chain/node/pull/2366) - add migration script for adding authorizations table
* [2372](https://github.com/zeta-chain/node/pull/2372) - add queries for tss fund migration info
* [2416](https://github.com/zeta-chain/node/pull/2416) - add Solana chain information
* [2465](https://github.com/zeta-chain/node/pull/2465) - add Solana inbound SOL token observation
* [2497](https://github.com/zeta-chain/node/pull/2416) - support for runtime chain (de)provisioning
* [2518](https://github.com/zeta-chain/node/pull/2518) - add support for Solana address in zetacore
* [2483](https://github.com/zeta-chain/node/pull/2483) - add priorityFee (gasTipCap) gas to the state
* [2567](https://github.com/zeta-chain/node/pull/2567) - add sign latency metric to zetaclient (zetaclient_sign_latency)
* [2524](https://github.com/zeta-chain/node/pull/2524) - add inscription envelop parsing
* [2560](https://github.com/zeta-chain/node/pull/2560) - add support for Solana SOL token withdraw
* [2533](https://github.com/zeta-chain/node/pull/2533) - parse memo from both OP_RETURN and inscription
* [2765](https://github.com/zeta-chain/node/pull/2765) - bitcoin depositor fee improvement

### Refactor

* [2094](https://github.com/zeta-chain/node/pull/2094) - upgrade go-tss to use cosmos v0.47
* [2110](https://github.com/zeta-chain/node/pull/2110) - move non-query rate limiter logic to zetaclient side and code refactor
* [2032](https://github.com/zeta-chain/node/pull/2032) - improve some general structure of the ZetaClient codebase
* [2097](https://github.com/zeta-chain/node/pull/2097) - refactor lightclient verification flags to account for individual chains
* [2071](https://github.com/zeta-chain/node/pull/2071) - Modify chains struct to add all chain related information
* [2118](https://github.com/zeta-chain/node/pull/2118) - consolidate inbound and outbound naming
* [2124](https://github.com/zeta-chain/node/pull/2124) - removed unused variables and method
* [2150](https://github.com/zeta-chain/node/pull/2150) - created `chains` `zetacore` `orchestrator` packages in zetaclient and reorganized source files accordingly
* [2210](https://github.com/zeta-chain/node/pull/2210) - removed unnecessary panics in the zetaclientd process
* [2205](https://github.com/zeta-chain/node/pull/2205) - remove deprecated variables pre-v17
* [2226](https://github.com/zeta-chain/node/pull/2226) - improve Go formatting with imports standardization and max line length to 120
* [2262](https://github.com/zeta-chain/node/pull/2262) - refactor MsgUpdateZRC20 into MsgPauseZrc20 and MsgUnPauseZRC20
* [2290](https://github.com/zeta-chain/node/pull/2290) - rename `MsgAddBlameVote` message to `MsgVoteBlame`
* [2269](https://github.com/zeta-chain/node/pull/2269) - refactor MsgUpdateCrosschainFlags into MsgEnableCCTX, MsgDisableCCTX and MsgUpdateGasPriceIncreaseFlags
* [2306](https://github.com/zeta-chain/node/pull/2306) - refactor zetaclient outbound transaction signing logic
* [2296](https://github.com/zeta-chain/node/pull/2296) - move `testdata` package to `testutil` to organize test-related utilities
* [2317](https://github.com/zeta-chain/node/pull/2317) - add ValidateOutbound method for cctx orchestrator
* [2340](https://github.com/zeta-chain/node/pull/2340) - add ValidateInbound method for cctx orchestrator
* [2344](https://github.com/zeta-chain/node/pull/2344) - group common data of EVM/Bitcoin signer and observer using base structs
* [2357](https://github.com/zeta-chain/node/pull/2357) - integrate base Signer structure into EVM/Bitcoin Signer
* [2359](https://github.com/zeta-chain/node/pull/2359) - integrate base Observer structure into EVM/Bitcoin Observer
* [2375](https://github.com/zeta-chain/node/pull/2375) - improve & speedup code formatting
* [2380](https://github.com/zeta-chain/node/pull/2380) - use `ChainInfo` in `authority` to allow dynamically support new chains
* [2395](https://github.com/zeta-chain/node/pull/2395) - converge AppContext with ZetaCoreContext in zetaclient
* [2428](https://github.com/zeta-chain/node/pull/2428) - propagate context across codebase & refactor zetacore client
* [2464](https://github.com/zeta-chain/node/pull/2464) - move common voting logic to voting.go and add new function VoteOnBallot
* [2515](https://github.com/zeta-chain/node/pull/2515) - replace chainName by chainID for ChainNonces indexing
* [2541](https://github.com/zeta-chain/node/pull/2541) - deprecate ChainName field in Chain object
* [2542](https://github.com/zeta-chain/node/pull/2542) - adjust permissions to be more restrictive
* [2572](https://github.com/zeta-chain/node/pull/2572) - turn off IBC modules
* [2556](https://github.com/zeta-chain/node/pull/2556) - refactor migrator length check to use consensus type
* [2568](https://github.com/zeta-chain/node/pull/2568) - improve AppContext by converging chains, chainParams, enabledChains, and additionalChains into a single zctx.Chain

### Tests

* [2047](https://github.com/zeta-chain/node/pull/2047) - fix liquidity cap advanced test
* [2181](https://github.com/zeta-chain/node/pull/2181) - add more assertion and test cases in ZEVM message passing E2E tests
* [2184](https://github.com/zeta-chain/node/pull/2184) - add tx priority checks to e2e tests
* [2199](https://github.com/zeta-chain/node/pull/2199) - custom priority mempool unit tests
* [2240](https://github.com/zeta-chain/node/pull/2240) - removed hard-coded Bitcoin regnet chainID in E2E withdraw tests
* [2266](https://github.com/zeta-chain/node/pull/2266) - try fixing E2E test `crosschain_swap` failure `btc transaction not signed`
* [2294](https://github.com/zeta-chain/node/pull/2294) - add and fix existing ethermint rpc unit test
* [2329](https://github.com/zeta-chain/node/pull/2329) - fix TODOs in rpc unit tests
* [2342](https://github.com/zeta-chain/node/pull/2342) - extend rpc unit tests with testing extension to include synthetic ethereum txs
* [2299](https://github.com/zeta-chain/node/pull/2299) - add `zetae2e` command to deploy test contracts
* [2364](https://github.com/zeta-chain/node/pull/2364) - add stateful upgrade test
* [2360](https://github.com/zeta-chain/node/pull/2360) - add stateful e2e tests.
* [2349](https://github.com/zeta-chain/node/pull/2349) - add TestBitcoinDepositRefund and WithdrawBitcoinMultipleTimes E2E tests
* [2368](https://github.com/zeta-chain/node/pull/2368) - eliminate panic usage across testing suite
* [2369](https://github.com/zeta-chain/node/pull/2369) - fix random cross-chain swap failure caused by using tiny UTXO
* [2549](https://github.com/zeta-chain/node/pull/2459) - add separate accounts for each policy in e2e tests
* [2415](https://github.com/zeta-chain/node/pull/2415) - add e2e test for upgrade and test admin functionalities
* [2440](https://github.com/zeta-chain/node/pull/2440) - Add e2e test for TSS migration
* [2473](https://github.com/zeta-chain/node/pull/2473) - add e2e tests for most used admin transactions

### Fixes

* [1484](https://github.com/zeta-chain/node/issues/1484) - replaced hard-coded `MaxLookaheadNonce` with a default lookback factor
* [2125](https://github.com/zeta-chain/node/pull/2125) - fix develop upgrade test
* [2222](https://github.com/zeta-chain/node/pull/2222) - removed `maxHeightDiff` to let observer scan from Bitcoin height where it left off
* [2233](https://github.com/zeta-chain/node/pull/2233) - fix `IsSupported` flag not properly updated in zetaclient's context
* [2243](https://github.com/zeta-chain/node/pull/2243) - fix incorrect bitcoin outbound height in the CCTX outbound parameter
* [2256](https://github.com/zeta-chain/node/pull/2256) - fix rate limiter falsely included reverted non-withdraw cctxs
* [2327](https://github.com/zeta-chain/node/pull/2327) - partially cherry picked the fix to Bitcoin outbound dust amount
* [2362](https://github.com/zeta-chain/node/pull/2362) - set 1000 satoshis as minimum BTC amount that can be withdrawn from zEVM
* [2382](https://github.com/zeta-chain/node/pull/2382) - add tx input and gas in rpc methods for synthetic eth txs
* [2396](https://github.com/zeta-chain/node/issues/2386) - special handle bitcoin testnet gas price estimator
* [2434](https://github.com/zeta-chain/node/pull/2434) - the default database when running `zetacored init` is now pebbledb
* [2481](https://github.com/zeta-chain/node/pull/2481) - increase gas limit inbound and outbound vote message to 500k
* [2545](https://github.com/zeta-chain/node/pull/2545) - check solana minimum rent exempt to avoid outbound failure
* [2547](https://github.com/zeta-chain/node/pull/2547) - limit max txs in priority mempool
* [2628](https://github.com/zeta-chain/node/pull/2628) - avoid submitting invalid hashes to outbound tracker

### CI

* [2388](https://github.com/zeta-chain/node/pull/2388) - added GitHub attestations of binaries produced in the release workflow.
* [2285](https://github.com/zeta-chain/node/pull/2285) - added nightly EVM performance testing pipeline, modified localnet testing docker image to utilize debian:bookworm, removed build-jet runners where applicable, removed deprecated/removed upgrade path testing pipeline
* [2268](https://github.com/zeta-chain/node/pull/2268) - updated the publish-release pipeline to utilize the Github Actions Ubuntu 20.04 Runners
* [2070](https://github.com/zeta-chain/node/pull/2070) - Added commands to build binaries from the working branch as a live full node rpc to test non-governance changes
* [2119](https://github.com/zeta-chain/node/pull/2119) - Updated the release pipeline to only run on hotfix/ and release/ branches. Added option to only run pre-checks and not cut release as well. Switched approval steps to use environments
* [2189](https://github.com/zeta-chain/node/pull/2189) - Updated the docker tag when a release trigger runs to be the github event for the release name which should be the version. Removed mac specific build as the arm build should handle that
* [2191](https://github.com/zeta-chain/node/pull/2191) - Fixed conditional logic for the docker build step for non release builds to not overwrite the github tag
* [2192](https://github.com/zeta-chain/node/pull/2192) - Added release status checker and updater pipeline that will update release statuses when they go live on network
* [2335](https://github.com/zeta-chain/node/pull/2335) - ci: updated the artillery report to publish to artillery cloud
* [2377](https://github.com/zeta-chain/node/pull/2377) - ci: adjusted sast-linters.yml to not scan itself, nor alert on removal of nosec.
* [2400](https://github.com/zeta-chain/node/pull/2400) - ci: adjusted the performance test to pass or fail pipeline based on test results, alert slack, and launch network with state. Fixed connection issues as well.
* [2425](https://github.com/zeta-chain/node/pull/2425) - Added verification to performance testing pipeline to ensure p99 aren't above 2000ms and p50 aren't above 40ms, Tweaked the config to 400 users requests per second. 425 is the current max before it starts failing.

### Documentation

* [2321](https://github.com/zeta-chain/node/pull/2321) - improve documentation for ZetaClient functions and packages

### Performance

* [2482](https://github.com/zeta-chain/node/pull/2482) - increase the outbound tracker buffer length from 2 to 5

## v18.0.0

* [2470](https://github.com/zeta-chain/node/pull/2470) - add Polygon, Base and Base Sepolia in static chain info

## v17.0.1

### Fixes

* hotfix/v17.0.1 - modify the amount field in CCTXs that carry dust BTC amounts to avoid dust output error

## v17.0.0

### Fixes

* [2249](https://github.com/zeta-chain/node/pull/2249) - fix inbound and outbound validation for BSC chain
* [2265](https://github.com/zeta-chain/node/pull/2265) - fix rate limiter query for revert cctxs

## v16.0.0

### Breaking Changes

* Admin policies have been moved from `observer` to a new module `authority`
  * Updating admin policies now requires to send a governance proposal executing the `UpdatePolicies` message in the `authority` module
  * The `Policies` query of the `authority` module must be used to get the current admin policies
  * `PolicyType_group1` has been renamed into `PolicyType_groupEmergency` and `PolicyType_group2` has been renamed into `PolicyType_groupAdmin`

* A new module called `lightclient` has been created for the blocker header and proof functionality to add inbound and outbound trackers in a permissionless manner (currently deactivated on live networks)
  * The list of block headers are now stored in the `lightclient` module instead of the `observer` module
    * The message to vote on new block headers is still in the `observer` module but has been renamed to `MsgVoteBlockHeader` instead of `MsgAddBlockHeader`
    * The `GetAllBlockHeaders` query has been moved to the `lightclient` module and renamed to `BlockHeaderAll`
    * The `GetBlockHeaderByHash` query has been moved to the `lightclient` module and renamed to `BlockHeader`
    * The `GetBlockHeaderStateByChain` query has been moved to the `lightclient` module and renamed to `ChainState`
    * The `Prove` query has been moved to the `lightclient` module
    * The `BlockHeaderVerificationFlags` has been deprecated in `CrosschainFlags`, `VerificationFlags` should be used instead

* `MsgGasPriceVoter` message in the `crosschain` module has been renamed to `MsgVoteGasPrice`
  * The structure of the message remains the same

* `MsgCreateTSSVoter` message in the `crosschain` module has been moved to the `observer` module and renamed to `MsgVoteTSS`
  * The structure of the message remains the same

### Refactor

* [1511](https://github.com/zeta-chain/node/pull/1511) - move ballot voting logic from `crosschain` to `observer`
* [1783](https://github.com/zeta-chain/node/pull/1783) - refactor zetaclient metrics naming and structure
* [1774](https://github.com/zeta-chain/node/pull/1774) - split params and config in zetaclient
* [1831](https://github.com/zeta-chain/node/pull/1831) - removing unnecessary pointers in context structure
* [1864](https://github.com/zeta-chain/node/pull/1864) - prevent panic in param management
* [1848](https://github.com/zeta-chain/node/issues/1848) - create a method to observe deposits to tss address in one evm block
* [1885](https://github.com/zeta-chain/node/pull/1885) - change important metrics on port 8123 to be prometheus compatible
* [1863](https://github.com/zeta-chain/node/pull/1863) - remove duplicate ValidateChainParams function
* [1914](https://github.com/zeta-chain/node/pull/1914) - move crosschain flags to core context in zetaclient
* [1948](https://github.com/zeta-chain/node/pull/1948) - remove deprecated GetTSSAddress query in crosschain module
* [1936](https://github.com/zeta-chain/node/pull/1936) - refactor common package into subpackages and rename to pkg
* [1966](https://github.com/zeta-chain/node/pull/1966) - move TSS vote message from crosschain to observer
* [1853](https://github.com/zeta-chain/node/pull/1853) - refactor vote inbound tx and vote outbound tx
* [1815](https://github.com/zeta-chain/node/pull/1815) - add authority module for authorized actions
* [1976](https://github.com/zeta-chain/node/pull/1976) - add lightclient module for header and proof functionality
* [2001](https://github.com/zeta-chain/node/pull/2001) - replace broadcast mode block with sync and remove fungible params
* [1989](https://github.com/zeta-chain/node/pull/1989) - simplify `IsSendOutTxProcessed` method and add unit tests
* [2013](https://github.com/zeta-chain/node/pull/2013) - rename `GasPriceVoter` message to `VoteGasPrice`
* [2059](https://github.com/zeta-chain/node/pull/2059) - Remove unused params from all functions in zetanode
* [2071](https://github.com/zeta-chain/node/pull/2071) - Modify chains struct to add all chain related information
* [2076](https://github.com/zeta-chain/node/pull/2076) - automatically deposit native zeta to an address if it doesn't exist on ZEVM
* [2169](https://github.com/zeta-chain/node/pull/2169) - Limit zEVM revert transactions to coin type ZETA

### Features

* [1789](https://github.com/zeta-chain/node/issues/1789) - block cross-chain transactions that involve restricted addresses
* [1755](https://github.com/zeta-chain/node/issues/1755) - use evm JSON RPC for inbound tx (including blob tx) observation
* [1884](https://github.com/zeta-chain/node/pull/1884) - added zetatool cmd, added subcommand to filter deposits
* [1942](https://github.com/zeta-chain/node/pull/1982) - support Bitcoin P2TR, P2WSH, P2SH, P2PKH addresses
* [1935](https://github.com/zeta-chain/node/pull/1935) - add an operational authority group
* [1954](https://github.com/zeta-chain/node/pull/1954) - add metric for concurrent keysigns
* [1979](https://github.com/zeta-chain/node/pull/1979) - add script to import genesis data into an existing genesis file
* [2006](https://github.com/zeta-chain/node/pull/2006) - add Amoy testnet static chain information
* [2045](https://github.com/zeta-chain/node/pull/2046) - add grpc query with outbound rate limit for zetaclient to use
* [2046](https://github.com/zeta-chain/node/pull/2046) - add state variable in crosschain for rate limiter flags
* [2034](https://github.com/zeta-chain/node/pull/2034) - add support for zEVM message passing
* [1825](https://github.com/zeta-chain/node/pull/1825) - add a message to withdraw emission rewards

### Tests

* [1767](https://github.com/zeta-chain/node/pull/1767) - add unit tests for emissions module begin blocker
* [1816](https://github.com/zeta-chain/node/pull/1816) - add args to e2e tests
* [1791](https://github.com/zeta-chain/node/pull/1791) - add e2e tests for feature of restricted address
* [1787](https://github.com/zeta-chain/node/pull/1787) - add unit tests for cross-chain evm hooks and e2e test failed withdraw to BTC legacy address
* [1840](https://github.com/zeta-chain/node/pull/1840) - fix code coverage test failures ignored in CI
* [1870](https://github.com/zeta-chain/node/pull/1870) - enable emissions pool in local e2e testing
* [1868](https://github.com/zeta-chain/node/pull/1868) - run e2e btc tests locally
* [1851](https://github.com/zeta-chain/node/pull/1851) - rename usdt to erc20 in e2e tests
* [1872](https://github.com/zeta-chain/node/pull/1872) - remove usage of RPC in unit test
* [1805](https://github.com/zeta-chain/node/pull/1805) - add admin and performance test and fix upgrade test
* [1879](https://github.com/zeta-chain/node/pull/1879) - full coverage for messages in types packages
* [1899](https://github.com/zeta-chain/node/pull/1899) - add empty test files so packages are included in coverage
* [1900](https://github.com/zeta-chain/node/pull/1900) - add testing for external chain migration
* [1903](https://github.com/zeta-chain/node/pull/1903) - common package tests
* [1961](https://github.com/zeta-chain/node/pull/1961) - improve observer module coverage
* [1967](https://github.com/zeta-chain/node/pull/1967) - improve crosschain module coverage
* [1955](https://github.com/zeta-chain/node/pull/1955) - improve emissions module coverage
* [1941](https://github.com/zeta-chain/node/pull/1941) - add unit tests for zetacore package
* [1985](https://github.com/zeta-chain/node/pull/1985) - improve fungible module coverage
* [1992](https://github.com/zeta-chain/node/pull/1992) - remove setupKeeper from crosschain module
* [2008](https://github.com/zeta-chain/node/pull/2008) - add test for connector bytecode update
* [2047](https://github.com/zeta-chain/node/pull/2047) - fix liquidity cap advanced test
* [2076](https://github.com/zeta-chain/node/pull/2076) - automatically deposit native zeta to an address if it doesn't exist on ZEVM

### Fixes

* [1861](https://github.com/zeta-chain/node/pull/1861) - fix `ObserverSlashAmount` invalid read
* [1880](https://github.com/zeta-chain/node/issues/1880) - lower the gas price multiplier for EVM chains
* [1883](https://github.com/zeta-chain/node/issues/1883) - zetaclient should check 'IsSupported' flag to pause/unpause a specific chain
* [2076](https://github.com/zeta-chain/node/pull/2076) - automatically deposit native zeta to an address if it doesn't exist on ZEVM
* [1633](https://github.com/zeta-chain/node/issues/1633) - zetaclient should be able to pick up new connector and erc20Custody addresses
* [1944](https://github.com/zeta-chain/node/pull/1944) - fix evm signer unit tests
* [1888](https://github.com/zeta-chain/node/issues/1888) - zetaclient should stop inbound/outbound txs according to cross-chain flags
* [1970](https://github.com/zeta-chain/node/issues/1970) - remove the timeout in the evm outtx tracker processing thread

### Chores

* [1814](https://github.com/zeta-chain/node/pull/1814) - fix code coverage ignore for protobuf generated files

### CI

* [1958](https://github.com/zeta-chain/node/pull/1958) - Fix e2e advanced test debug checkbox
* [1945](https://github.com/zeta-chain/node/pull/1945) - update advanced testing pipeline to not execute tests that weren't selected so they show skipped instead of skipping steps
* [1940](https://github.com/zeta-chain/node/pull/1940) - adjust release pipeline to be created as pre-release instead of latest
* [1867](https://github.com/zeta-chain/node/pull/1867) - default restore_type for full node docker-compose to snapshot instead of statesync for reliability
* [1891](https://github.com/zeta-chain/node/pull/1891) - fix typo that was introduced to docker-compose and a typo in start.sh for the docker start script for full nodes
* [1894](https://github.com/zeta-chain/node/pull/1894) - added download binaries and configs to the start sequence so it will download binaries that don't exist
* [1953](https://github.com/zeta-chain/node/pull/1953) - run E2E tests for all PRs

## Version: v15.0.0

### Features

* [1912](https://github.com/zeta-chain/node/pull/1912) - add reset chain nonces msg

## Version: v14.0.1

* [1817](https://github.com/zeta-chain/node/pull/1817) - Add migration script to fix pending and chain nonces on testnet

## Version: v13.0.0

### Breaking Changes

* `zetaclientd start`: now requires 2 inputs from stdin: hotkey password and tss keyshare password
  Starting zetaclient now requires two passwords to be input; one for the hotkey and another for the tss key-share

### Features

* [1698](https://github.com/zeta-chain/node/issues/1698) - bitcoin dynamic depositor fee

### Docs

* [1731](https://github.com/zeta-chain/node/pull/1731) added doc for hotkey and tss key-share password prompts

### Features

* [1728] (https://github.com/zeta-chain/node/pull/1728) - allow aborted transactions to be refunded by minting tokens to zEvm

### Refactor

* [1766](https://github.com/zeta-chain/node/pull/1766) - Refactors the `PostTxProcessing` EVM hook functionality to deal with invalid withdraw events
* [1630](https://github.com/zeta-chain/node/pull/1630) - added password prompts for hotkey and tss keyshare in zetaclient
* [1760](https://github.com/zeta-chain/node/pull/1760) - Make staking keeper private in crosschain module
* [1809](https://github.com/zeta-chain/node/pull/1809) - Refactored tryprocessout function in evm signer

### Fixes

* [1678](https://github.com/zeta-chain/node/issues/1678) - clean cached stale block to fix evm outtx hash mismatch
* [1690](https://github.com/zeta-chain/node/issues/1690) - double watched gas prices and fix btc scheduler
* [1687](https://github.com/zeta-chain/node/pull/1687) - only use EVM supported chains for gas stability pool
* [1692](https://github.com/zeta-chain/node/pull/1692) - fix get params query for emissions module
* [1706](https://github.com/zeta-chain/node/pull/1706) - fix CLI crosschain show-out-tx-tracker
* [1707](https://github.com/zeta-chain/node/issues/1707) - fix bitcoin fee rate estimation
* [1712](https://github.com/zeta-chain/node/issues/1712) - increase EVM outtx inclusion timeout to 20 minutes
* [1733](https://github.com/zeta-chain/node/pull/1733) - remove the unnecessary 2x multiplier in the convertGasToZeta RPC
* [1721](https://github.com/zeta-chain/node/issues/1721) - zetaclient should provide bitcoin_chain_id when querying TSS address
* [1744](https://github.com/zeta-chain/node/pull/1744) - added cmd to encrypt tss keyshare file, allowing empty tss password for backward compatibility

### Tests

* [1584](https://github.com/zeta-chain/node/pull/1584) - allow to run E2E tests on any networks
* [1746](https://github.com/zeta-chain/node/pull/1746) - rename smoke tests to e2e tests
* [1753](https://github.com/zeta-chain/node/pull/1753) - fix gosec errors on usage of rand package
* [1762](https://github.com/zeta-chain/node/pull/1762) - improve coverage for fungible module
* [1782](https://github.com/zeta-chain/node/pull/1782) - improve coverage for fungible module system contract

### CI

* Adjusted the release pipeline to be a manually executed pipeline with an approver step. The pipeline now executes all the required tests run before the approval step unless skipped
* Added pipeline to build and push docker images into dockerhub on release for ubuntu and macos
* Adjusted the pipeline for building and pushing docker images for MacOS to install and run docker
* Added docker-compose and make commands for launching full nodes. `make mainnet-zetarpc-node`  `make mainnet-bitcoind-node`
* Made adjustments to the docker-compose for launching mainnet full nodes to include examples of using the docker images build from the docker image build pipeline
* [1736](https://github.com/zeta-chain/node/pull/1736) - chore: add Ethermint endpoints to OpenAPI
* Re-wrote Dockerfile for building Zetacored docker images
* Adjusted the docker-compose files for Zetacored nodes to utilize the new docker image
* Added scripts for the new docker image that facilitate the start up automation
* Adjusted the docker pipeline slightly to pull the version on PR from the app.go file
* [1781](https://github.com/zeta-chain/node/pull/1781) - add codecov coverage report in CI
* fixed the download binary script to use relative pathing from binary_list file

### Features

* [1425](https://github.com/zeta-chain/node/pull/1425) add `whitelist-erc20` command

### Chores

* [1729](https://github.com/zeta-chain/node/pull/1729) - add issue templates
* [1754](https://github.com/zeta-chain/node/pull/1754) - cleanup expected keepers

## Version: v12.2.4

### Fixes

* [1638](https://github.com/zeta-chain/node/issues/1638) - additional check to make sure external chain height always increases
* [1672](https://github.com/zeta-chain/node/pull/1672) - paying 50% more than base gas price to buffer EIP1559 gas price increase
* [1642](https://github.com/zeta-chain/node/pull/1642) - Change WhitelistERC20 authorization from group1 to group2
* [1610](https://github.com/zeta-chain/node/issues/1610) - add pending outtx hash to tracker after monitoring for 10 minutes
* [1656](https://github.com/zeta-chain/node/issues/1656) - schedule bitcoin keysign with intervals to avoid keysign failures
* [1662](https://github.com/zeta-chain/node/issues/1662) - skip Goerli BlobTxType transactions introduced in Dencun upgrade
* [1663](https://github.com/zeta-chain/node/issues/1663) - skip Mumbai empty block if ethclient sanity check fails
* [1661](https://github.com/zeta-chain/node/issues/1661) - use estimated SegWit tx size for Bitcoin gas fee calculation
* [1667](https://github.com/zeta-chain/node/issues/1667) - estimate SegWit tx size in uinit of vByte
* [1675](https://github.com/zeta-chain/node/issues/1675) - use chain param ConfirmationCount for bitcoin confirmation

## Chores

* [1694](https://github.com/zeta-chain/node/pull/1694) - remove standalone network, use require testing package for the entire node folder

## Version: v12.1.0

### Tests

* [1577](https://github.com/zeta-chain/node/pull/1577) - add chain header tests in E2E tests and fix admin tests

### Features

* [1658](https://github.com/zeta-chain/node/pull/1658) - modify emission distribution to use fixed block rewards

### Fixes

* [1535](https://github.com/zeta-chain/node/issues/1535) - Avoid voting on wrong ballots due to false blockNumber in EVM tx receipt
* [1588](https://github.com/zeta-chain/node/pull/1588) - fix chain params comparison logic
* [1650](https://github.com/zeta-chain/node/pull/1605) - exempt (discounted) *system txs* from min gas price check and gas fee deduction
* [1632](https://github.com/zeta-chain/node/pull/1632) - set keygen to `KeygenStatus_KeyGenSuccess` if its in `KeygenStatus_PendingKeygen`
* [1576](https://github.com/zeta-chain/node/pull/1576) - Fix zetaclient crash due to out of bound integer conversion and log prints
* [1575](https://github.com/zeta-chain/node/issues/1575) - Skip unsupported chain parameters by IsSupported flag

### CI

* [1580](https://github.com/zeta-chain/node/pull/1580) - Fix release pipelines cleanup step

### Chores

* [1585](https://github.com/zeta-chain/node/pull/1585) - Updated release instructions
* [1615](https://github.com/zeta-chain/node/pull/1615) - Add upgrade handler for version v12.1.0

### Features

* [1591](https://github.com/zeta-chain/node/pull/1591) - support lower gas limit for voting on inbound and outbound transactions
* [1592](https://github.com/zeta-chain/node/issues/1592) - check inbound tracker tx hash against Tss address and some refactor on inTx observation

### Refactoring

* [1628](https://github.com/zeta-chain/node/pull/1628) optimize return and simplify code
* [1640](https://github.com/zeta-chain/node/pull/1640) reorganize zetaclient into subpackages
* [1619](https://github.com/zeta-chain/node/pull/1619) - Add evm fee calculation to tss migration of evm chains

## Version: v12.0.0

### Breaking Changes

TSS and chain validation related queries have been moved from `crosschain` module to `observer` module:
* `PendingNonces` :Changed from `/zeta-chain/crosschain/pendingNonces/{chain_id}/{address}` to `/zeta-chain/observer/pendingNonces/{chain_id}/{address}` . It returns all the pending nonces for a chain id and address. This returns the current pending nonces for the chain
* `ChainNonces` : Changed from `/zeta-chain/crosschain/chainNonces/{chain_id}` to`/zeta-chain/observer/chainNonces/{chain_id}` . It returns all the chain nonces for a chain id. This returns the current nonce of the TSS address for the chain
* `ChainNoncesAll` :Changed from `/zeta-chain/crosschain/chainNonces` to `/zeta-chain/observer/chainNonces` . It returns all the chain nonces for all chains. This returns the current nonce of the TSS address for all chains

All chains now have the same observer set:
* `ObserversByChain`: `/zeta-chain/observer/observers_by_chain/{observation_chain}` has been removed and replaced with `/zeta-chain/observer/observer_set`. All chains have the same observer set
* `AllObserverMappers`: `/zeta-chain/observer/all_observer_mappers` has been removed. `/zeta-chain/observer/observer_set` should be used to get observers.

Observer params and core params have been merged into chain params:
* `Params`: `/zeta-chain/observer/params` no longer returns observer params. Observer params data have been moved to chain params described below.
* `GetCoreParams`: Renamed into `GetChainParams`. `/zeta-chain/observer/get_core_params` moved to `/zeta-chain/observer/get_chain_params`
* `GetCoreParamsByChain`: Renamed into `GetChainParamsForChain`. `/zeta-chain/observer/get_core_params_by_chain` moved to `/zeta-chain/observer/get_chain_params_by_chain`

Getting the correct TSS address for Bitcoin now requires providing the Bitcoin chain id:
* `GetTssAddress` : Changed from `/zeta-chain/observer/get_tss_address/` to `/zeta-chain/observer/getTssAddress/{bitcoin_chain_id}` . Optional bitcoin chain id can now be passed as a parameter to fetch the correct tss for required BTC chain. This parameter only affects the BTC tss address in the response

### Features

* [1498](https://github.com/zeta-chain/node/pull/1498) - Add monitoring(grafana, prometheus, ethbalance) for localnet testing
* [1395](https://github.com/zeta-chain/node/pull/1395) - Add state variable to track aborted zeta amount
* [1410](https://github.com/zeta-chain/node/pull/1410) - `snapshots` commands
* enable zetaclients to use dynamic gas price on zetachain - enables >0 min_gas_price in feemarket module
* add static chain data for Sepolia testnet
* added metrics to track the burn rate of the hotkey in the telemetry server as well as prometheus

### Fixes

* [1554](https://github.com/zeta-chain/node/pull/1554) - Screen out unconfirmed UTXOs that are not created by TSS itself
* [1560](https://github.com/zeta-chain/node/issues/1560) - Zetaclient post evm-chain outtx hashes only when receipt is available
* [1516](https://github.com/zeta-chain/node/issues/1516) - Unprivileged outtx tracker removal
* [1537](https://github.com/zeta-chain/node/issues/1537) - Sanity check events of ZetaSent/ZetaReceived/ZetaRevertedWithdrawn/Deposited
* [1530](https://github.com/zeta-chain/node/pull/1530) - Outbound tx confirmation/inclusion enhancement
* [1496](https://github.com/zeta-chain/node/issues/1496) - post block header for enabled EVM chains only
* [1518](https://github.com/zeta-chain/node/pull/1518) - Avoid duplicate keysign if an outTx is already pending
* fix Code4rena issue - zetaclients potentially miss inTx when PostSend (or other RPC) fails
* fix go-staticcheck warnings for zetaclient
* fix Athens-3 issue - incorrect pending-tx inclusion and incorrect confirmation count
* masked zetaclient config at startup
* set limit for queried pending cctxs
* add check to verify new tss has been produced when triggering tss funds migration
* fix Athens-3 log print issue - avoid posting unnecessary outtx confirmation
* fix docker build issues with version: golang:1.20-alpine3.18
* [1525](https://github.com/zeta-chain/node/pull/1525) - relax EVM chain block header length check 1024->4096
* [1522](https://github.com/zeta-chain/node/pull/1522/files) - block `distribution` module account from receiving zeta
* [1528](https://github.com/zeta-chain/node/pull/1528) - fix panic caused on decoding malformed BTC addresses
* [1536](https://github.com/zeta-chain/node/pull/1536) - add index to check previously finalized inbounds
* [1556](https://github.com/zeta-chain/node/pull/1556) - add emptiness check for topic array in event parsing
* [1546](https://github.com/zeta-chain/node/pull/1546) - fix reset of pending nonces on genesis import
* [1555](https://github.com/zeta-chain/node/pull/1555) - Reduce websocket message limit to 10MB
* [1567](https://github.com/zeta-chain/node/pull/1567) - add bitcoin chain id to fetch the tss address rpc endpoint
* [1501](https://github.com/zeta-chain/node/pull/1501) - fix stress test - use new refactored config file and smoketest runner
* [1589](https://github.com/zeta-chain/node/pull/1589) - add bitcoin chain id to `get tss address` and `get tss address historical` cli query

### Refactoring

* [1552](https://github.com/zeta-chain/node/pull/1552) - requires group2 to enable header verification
* [1211](https://github.com/zeta-chain/node/issues/1211) - use `grpc` and `msg` for query and message files
* refactor cctx scheduler - decouple evm cctx scheduler from btc cctx scheduler
* move tss state from crosschain to observer
* move pending nonces, chain nonces and nonce to cctx to observer
* move tss related cli from crosschain to observer
* reorganize smoke tests structure
* Add pagination to queries which iterate over large data sets InTxTrackerAll ,PendingNoncesAll ,AllBlameRecord ,TssHistory
* GetTssAddress now returns only the current tss address for ETH and BTC
* Add a new query GetTssAddressesByFinalizedBlockHeight to get any other tss addresses for a finalized block height
* Move observer params into core params
* Remove chain id from the index for observer mapper and rename it to observer set.
* Add logger to smoke tests
* [1521](https://github.com/zeta-chain/node/pull/1521) - replace go-tss lib version with one that reverts back to thorchain tss-lib
* [1558](https://github.com/zeta-chain/node/pull/1558) - change log level for gas stability pool iteration error
* Update --ledger flag hint

### Chores

* [1446](https://github.com/zeta-chain/node/pull/1446) - renamed file `zetaclientd/aux.go` to `zetaclientd/utils.go` to avoid complaints from go package resolver
* [1499](https://github.com/zeta-chain/node/pull/1499) - Add scripts to localnet to help test gov proposals
* [1442](https://github.com/zeta-chain/node/pull/1442) - remove build types in `.goreleaser.yaml`
* [1504](https://github.com/zeta-chain/node/pull/1504) - remove `-race` in the `make install` command
* [1564](https://github.com/zeta-chain/node/pull/1564) - bump ti-actions/changed-files

### Tests

* [1538](https://github.com/zeta-chain/node/pull/1538) - improve stateful e2e testing

### CI

* Removed private runners and unused GitHub Action

## Version: v11.0.0

### Features

* [1387](https://github.com/zeta-chain/node/pull/1387) - Add HSM capability for zetaclient hot key
* add a new thread to zetaclient which checks zeta supply in all connected chains in every block
* add a new tx to update an observer, this can be either be run a tombstoned observer/validator or via admin_policy_group_2

### Fixes

* Added check for redeployment of gas and asset token contracts
* [1372](https://github.com/zeta-chain/node/pull/1372) - Include Event Index as part for inbound tx digest
* [1367](https://github.com/zeta-chain/node/pull/1367) - fix minRelayTxFee issue and check misuse of bitcoin mainnet/testnet addresses
* [1358](https://github.com/zeta-chain/node/pull/1358) - add a new thread to zetaclient which checks zeta supply in all connected chains in every block
* prevent deposits for paused zrc20
* [1406](https://github.com/zeta-chain/node/pull/1406) - improve log prints and speed up evm outtx inclusion
* fix Athens-3 issue - include bitcoin outtx regardless of the cctx status

### Refactoring

* [1391](https://github.com/zeta-chain/node/pull/1391) - consolidate node builds
* update `MsgUpdateContractBytecode` to use code hash instead of contract address

### Chores

### Tests

* Add unit tests for adding votes to a ballot

### CI

## Version: v10.1.2

### Features

* [1137](https://github.com/zeta-chain/node/pull/1137) - external stress testing
* [1205](https://github.com/zeta-chain/node/pull/1205) - allow setting liquidity cap for ZRC20
* [1260](https://github.com/zeta-chain/node/pull/1260) - add ability to update gas limit
* [1263](https://github.com/zeta-chain/node/pull/1263) - Bitcoin block header and merkle proof
* [1247](https://github.com/zeta-chain/node/pull/1247) - add query command to get all gas stability pool balances
* [1143](https://github.com/zeta-chain/node/pull/1143) - tss funds migration capability
* [1358](https://github.com/zeta-chain/node/pull/1358) - zetaclient thread for zeta supply checks
* [1384](https://github.com/zeta-chain/node/pull/1384) - tx to update an observer

### Fixes

* [1195](https://github.com/zeta-chain/node/pull/1195) - added upgrade name, and allow download. allows to test release
* [1153](https://github.com/zeta-chain/node/pull/1153) - address `cosmos-gosec` lint issues
* [1128](https://github.com/zeta-chain/node/pull/1228) - adding namespaces back in rpc
* [1245](https://github.com/zeta-chain/node/pull/1245) - set unique index for generate cctx
* [1250](https://github.com/zeta-chain/node/pull/1250) - remove error return in `IsAuthorized`
* [1261](https://github.com/zeta-chain/node/pull/1261) - Ethereum comparison checksum/non-checksum format
* [1264](https://github.com/zeta-chain/node/pull/1264) - Blame index update
* [1243](https://github.com/zeta-chain/node/pull/1243) - feed sataoshi/B to zetacore and check actual outTx size
* [1235](https://github.com/zeta-chain/node/pull/1235) - cherry pick all hotfix from v10.0.x (zero-amount, precision, etc.)
* [1257](https://github.com/zeta-chain/node/pull/1257) - register emissions grpc server
* [1277](https://github.com/zeta-chain/node/pull/1277) - read gas limit from smart contract
* [1252](https://github.com/zeta-chain/node/pull/1252) - add CLI command to query system contract
* [1285](https://github.com/zeta-chain/node/pull/1285) - add notice when using `--ledger` with Ethereum HD path
* [1283](https://github.com/zeta-chain/node/pull/1283) - query outtx tracker by chain using prefixed store
* [1280](https://github.com/zeta-chain/node/pull/1280) - minor fixes to stateful upgrade
* [1304](https://github.com/zeta-chain/node/pull/1304) - remove check `gasObtained == outTxGasFee`
* [1308](https://github.com/zeta-chain/node/pull/1308) - begin blocker for mock mainnet

### Refactoring

* [1226](https://github.com/zeta-chain/node/pull/1226) - call `onCrossChainCall` when depositing to a contract
* [1238](https://github.com/zeta-chain/node/pull/1238) - change default mempool version in config
* [1279](https://github.com/zeta-chain/node/pull/1279) - remove duplicate funtion name IsEthereum
* [1289](https://github.com/zeta-chain/node/pull/1289) - skip gas stability pool funding when gasLimit is equal gasUsed

### Chores

* [1193](https://github.com/zeta-chain/node/pull/1193) - switch back to `cosmos/cosmos-sdk`
* [1222](https://github.com/zeta-chain/node/pull/1222) - changed maxNestedMsgs
* [1265](https://github.com/zeta-chain/node/pull/1265) - sync from mockmain
* [1307](https://github.com/zeta-chain/node/pull/1307) - increment handler version

### Tests

* [1135](https://github.com/zeta-chain/node/pull/1135) - Stateful upgrade for smoke tests

### CI

* [1218](https://github.com/zeta-chain/node/pull/1218) - cross-compile release binaries and simplify PR testings
* [1302](https://github.com/zeta-chain/node/pull/1302) - add mainnet builds to goreleaser<|MERGE_RESOLUTION|>--- conflicted
+++ resolved
@@ -2,20 +2,13 @@
 
 ## Unreleased
 
-<<<<<<< HEAD
-### Features
-
-### Tests
-
-### Refactor
+## Refactor
+
+* [3170](https://github.com/zeta-chain/node/pull/3170) - revamp TSS package in zetaclient
 
 ### Fixes
 
 * [3184](https://github.com/zeta-chain/node/pull/3184) - zetaclient should not retry if inbound vote message validation fails
-=======
-## Refactor
-* [3170](https://github.com/zeta-chain/node/pull/3170) - revamp TSS package in zetaclient
->>>>>>> cfcf7069
 
 ## v23.0.0
 
