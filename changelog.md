# CHANGELOG

## Unreleased

* ci: adding typescript publishing pipeline.

### Breaking Changes

* PendingNonces :Changed from `/zeta-chain/crosschain/pendingNonces/{chain_id}/{address}` to `/zeta-chain/observer/pendingNonces/{chain_id}/{address}` . It returns all the pending nonces for a chain id and address. This returns the current pending nonces for the chain.
* ChainNonces : Changed from `/zeta-chain/criosschain/chainNonces/{chain_id}` to`/zeta-chain/observer/chainNonces/{chain_id}` . It returns all the chain nonces for a chain id. This returns the current nonce oof the TSS address for the chain.
* ChainNoncesAll :Changed from `/zeta-chain/observer/chainNonces` to `/zeta-chain/observer/chainNonces` . It returns all the chain nonces for all chains. This returns the current nonce of the TSS address for all chains.
* GetTssAddress : Changed from `/zeta-chain/observer/get_tss_address/` to `/zeta-chain/observer/getTssAddress/{bitcoin_chain_id}` . Optional bitcoing chain id can now now passed as a parameter to fetch the correct tss for required BTC chain.This parameter only affects the BTC tss address in the response.

### Features
* [1498](https://github.com/zeta-chain/node/pull/1498) - Add monitoring(grafana, prometheus, ethbalance) for localnet testing
* [1395](https://github.com/zeta-chain/node/pull/1395) - Add state variable to track aborted zeta amount
* [1410](https://github.com/zeta-chain/node/pull/1410) - `snapshots` commands
* enable zetaclients to use dynamic gas price on zetachain - enables >0 min_gas_price in feemarket module
* add static chain data for Sepolia testnet
* added metrics to track the burn rate of the hotkey in the telemetry server as well as prometheus

### Fixes

* [1554](https://github.com/zeta-chain/node/pull/1554) - Screen out unconfirmed UTXOs that are not created by TSS itself
* [1560](https://github.com/zeta-chain/node/issues/1560) - Zetaclient post evm-chain outtx hashes only when receipt is available
* [1516](https://github.com/zeta-chain/node/issues/1516) - Unprivileged outtx tracker removal
* [1537](https://github.com/zeta-chain/node/issues/1537) - Sanity check events of ZetaSent/ZetaReceived/ZetaRevertedWithdrawn/Deposited
* [1530](https://github.com/zeta-chain/node/pull/1530) - Outbound tx confirmation/inclusion enhancement
* [1496](https://github.com/zeta-chain/node/issues/1496) - post block header for enabled EVM chains only
* [1518](https://github.com/zeta-chain/node/pull/1518) - Avoid duplicate keysign if an outTx is already pending
* fix Code4rena issue - zetaclients potentially miss inTx when PostSend (or other RPC) fails
* fix go-staticcheck warnings for zetaclient
* fix Athens-3 issue - incorrect pending-tx inclusion and incorrect confirmation count
* masked zetaclient config at startup
* set limit for queried pending cctxs
* add check to verify new tss has been produced when triggering tss funds migration
* fix Athens-3 log print issue - avoid posting uncessary outtx confirmation
* fix docker build issues with version: golang:1.20-alpine3.18
* [1525](https://github.com/zeta-chain/node/pull/1525) - relax EVM chain block header length check 1024->4096
* [1522](https://github.com/zeta-chain/node/pull/1522/files) - block `distribution` module account from receiving zeta
* [1528](https://github.com/zeta-chain/node/pull/1528) - fix panic caused on decoding malformed BTC addresses
<<<<<<< HEAD
* [1567](https://github.com/zeta-chain/node/pull/1567) - add bitcoin chain id to fetch the tss address rpc endpoint
=======
* [1536](https://github.com/zeta-chain/node/pull/1536) - add index to check previously finalized inbounds
* [1556](https://github.com/zeta-chain/node/pull/1556) - add emptiness check for topic array in event parsing
* [1555](https://github.com/zeta-chain/node/pull/1555) - Reduce websocket message limit to 10MB
>>>>>>> 329b96b1

### Refactoring

* [1552](https://github.com/zeta-chain/node/pull/1552) - requires group2 to enable header verification
* [1211](https://github.com/zeta-chain/node/issues/1211) - use `grpc` and `msg` for query and message files
* refactor cctx scheduler - decouple evm cctx scheduler from btc cctx scheduler
* move tss state from crosschain to observer
* move pending nonces, chain nonces and nonce to cctx to observer
* move tss related cli from crosschain to observer
* reorganize smoke tests structure
* Add pagination to queries which iterate over large data sets InTxTrackerAll ,PendingNoncesAll ,AllBlameRecord ,TssHistory
* GetTssAddress now returns only the current tss address for ETH and BTC
* Add a new query GetTssAddressesByFinalizedBlockHeight to get any other tss addresses for a finalized block height
* Move observer params into core params
* Remove chain id from the index for observer mapper and rename it to observer set.
* Add logger to smoke tests
* [1521](https://github.com/zeta-chain/node/pull/1521) - replace go-tss lib version with one that reverts back to thorchain tss-lib
* [1558](https://github.com/zeta-chain/node/pull/1558) - change log level for gas stability pool iteration error
* Update --ledger flag hint

### Chores
* [1446](https://github.com/zeta-chain/node/pull/1446) - renamed file `zetaclientd/aux.go` to `zetaclientd/utils.go` to avoid complaints from go package resolver. 
* [1499](https://github.com/zeta-chain/node/pull/1499) - Add scripts to localnet to help test gov proposals
* [1442](https://github.com/zeta-chain/node/pull/1442) - remove build types in `.goreleaser.yaml`
* [1504](https://github.com/zeta-chain/node/pull/1504) - remove `-race` in the `make install` commmand
*  [1564](https://github.com/zeta-chain/node/pull/1564) - bump ti-actions/changed-files

### Tests

* [1538](https://github.com/zeta-chain/node/pull/1538) - improve stateful e2e testing

### CI
* Removed private runners and unused GitHub Action

## Version: v11.0.0

### Features

* [1387](https://github.com/zeta-chain/node/pull/1387) - Add HSM capability for zetaclient hot key
* add a new thread to zetaclient which checks zeta supply in all connected chains in every block
* add a new tx to update an observer, this can be either be run a tombstoned observer/validator or via admin_policy_group_2.

### Fixes

* Added check for redeployment of gas and asset token contracts
* [1372](https://github.com/zeta-chain/node/pull/1372) - Include Event Index as part for inbound tx digest
* [1367](https://github.com/zeta-chain/node/pull/1367) - fix minRelayTxFee issue and check misuse of bitcoin mainnet/testnet addresses
* [1358](https://github.com/zeta-chain/node/pull/1358) - add a new thread to zetaclient which checks zeta supply in all connected chains in every block
* prevent deposits for paused zrc20
* [1406](https://github.com/zeta-chain/node/pull/1406) - improve log prints and speed up evm outtx inclusion
* fix Athens-3 issue - include bitcoin outtx regardless of the cctx status

### Refactoring

* [1391](https://github.com/zeta-chain/node/pull/1391) - consolidate node builds
* update `MsgUpdateContractBytecode` to use code hash instead of contract address

### Chores

### Tests
- Add unit tests for adding votes to a ballot 

### CI

## Version: v10.1.2

### Features
* [1137](https://github.com/zeta-chain/node/pull/1137) - external stress testing
* [1205](https://github.com/zeta-chain/node/pull/1205) - allow setting liquidity cap for ZRC20
* [1260](https://github.com/zeta-chain/node/pull/1260) - add ability to update gas limit
* [1263](https://github.com/zeta-chain/node/pull/1263) - Bitcoin block header and merkle proof
* [1247](https://github.com/zeta-chain/node/pull/1247) - add query command to get all gas stability pool balances
* [1143](https://github.com/zeta-chain/node/pull/1143) - tss funds migration capability
* [1358](https://github.com/zeta-chain/node/pull/1358) - zetaclient thread for zeta supply checks
* [1384](https://github.com/zeta-chain/node/pull/1384) - tx to update an observer
### Fixes

* [1195](https://github.com/zeta-chain/node/pull/1195) - added upgrade name, and allow download. allows to test release
* [1153](https://github.com/zeta-chain/node/pull/1153) - address `cosmos-gosec` lint issues
* [1128](https://github.com/zeta-chain/node/pull/1228) - adding namespaces back in rpc
* [1245](https://github.com/zeta-chain/node/pull/1245) - set unique index for generate cctx
* [1250](https://github.com/zeta-chain/node/pull/1250) - remove error return in `IsAuthorized`
* [1261](https://github.com/zeta-chain/node/pull/1261) - Ethereum comparaison checksum/non-checksum format
* [1264](https://github.com/zeta-chain/node/pull/1264) - Blame index update
* [1243](https://github.com/zeta-chain/node/pull/1243) - feed sataoshi/B to zetacore and check actual outTx size
* [1235](https://github.com/zeta-chain/node/pull/1235) - cherry pick all hotfix from v10.0.x (zero-amount, precision, etc.)
* [1257](https://github.com/zeta-chain/node/pull/1257) - register emissions grpc server
* [1277](https://github.com/zeta-chain/node/pull/1277) - read gas limit from smart contract
* [1252](https://github.com/zeta-chain/node/pull/1252) - add CLI command to query system contract
* [1285](https://github.com/zeta-chain/node/pull/1285) - add notice when using `--ledger` with Ethereum HD path
* [1283](https://github.com/zeta-chain/node/pull/1283) - query outtx tracker by chain using prefixed store
* [1280](https://github.com/zeta-chain/node/pull/1280) - minor fixes to stateful upgrade
* [1304](https://github.com/zeta-chain/node/pull/1304) - remove check `gasObtained == outTxGasFee`
* [1308](https://github.com/zeta-chain/node/pull/1308) - begin blocker for mock mainnet

### Refactoring

* [1226](https://github.com/zeta-chain/node/pull/1226) - call `onCrossChainCall` when depositing to a contract
* [1238](https://github.com/zeta-chain/node/pull/1238) - change default mempool version in config 
* [1279](https://github.com/zeta-chain/node/pull/1279) - remove duplicate funtion name IsEthereum
* [1289](https://github.com/zeta-chain/node/pull/1289) - skip gas stability pool funding when gasLimit is equal gasUsed

### Chores

* [1193](https://github.com/zeta-chain/node/pull/1193) - switch back to `cosmos/cosmos-sdk`
* [1222](https://github.com/zeta-chain/node/pull/1222) - changed maxNestedMsgs
* [1265](https://github.com/zeta-chain/node/pull/1265) - sync from mockmain
* [1307](https://github.com/zeta-chain/node/pull/1307) - increment handler version

### Tests

* [1135](https://github.com/zeta-chain/node/pull/1135) - Stateful upgrade for smoke tests

### CI

* [1218](https://github.com/zeta-chain/node/pull/1218) - cross-compile release binaries and simplify PR testings
* [1302](https://github.com/zeta-chain/node/pull/1302) - add mainnet builds to goreleaser
<|MERGE_RESOLUTION|>--- conflicted
+++ resolved
@@ -39,13 +39,10 @@
 * [1525](https://github.com/zeta-chain/node/pull/1525) - relax EVM chain block header length check 1024->4096
 * [1522](https://github.com/zeta-chain/node/pull/1522/files) - block `distribution` module account from receiving zeta
 * [1528](https://github.com/zeta-chain/node/pull/1528) - fix panic caused on decoding malformed BTC addresses
-<<<<<<< HEAD
-* [1567](https://github.com/zeta-chain/node/pull/1567) - add bitcoin chain id to fetch the tss address rpc endpoint
-=======
 * [1536](https://github.com/zeta-chain/node/pull/1536) - add index to check previously finalized inbounds
 * [1556](https://github.com/zeta-chain/node/pull/1556) - add emptiness check for topic array in event parsing
 * [1555](https://github.com/zeta-chain/node/pull/1555) - Reduce websocket message limit to 10MB
->>>>>>> 329b96b1
+* [1567](https://github.com/zeta-chain/node/pull/1567) - add bitcoin chain id to fetch the tss address rpc endpoint
 
 ### Refactoring
 
