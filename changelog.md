--- conflicted
+++ resolved
@@ -4,9 +4,7 @@
 
 ### Tests
 
-<<<<<<< HEAD
 * [1584](https://github.com/zeta-chain/node/pull/1584) - allow to run E2E tests on any networks
-=======
 * [1577](https://github.com/zeta-chain/node/pull/1577) - add chain header tests in E2E tests and fix admin tests
 
 ### Features
@@ -24,7 +22,6 @@
 ### Chores
 
 * [1585](https://github.com/zeta-chain/node/pull/1585) - Updated release instructions
->>>>>>> 04e0129f
 
 ## Version: v12.0.0
 
