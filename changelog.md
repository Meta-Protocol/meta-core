--- conflicted
+++ resolved
@@ -10,11 +10,8 @@
 
 * [3205](https://github.com/zeta-chain/node/issues/3205) - move Bitcoin revert address test to advanced group to avoid upgrade test failure
 * [3254](https://github.com/zeta-chain/node/pull/3254) - rename v2 E2E tests as evm tests and rename old evm tests as legacy
-<<<<<<< HEAD
+* [3095](https://github.com/zeta-chain/node/pull/3095) - initialize simulation tests for custom zetachain modules
 * [3276](https://github.com/zeta-chain/node/pull/3276) - solana performance tests
-=======
-* [3095](https://github.com/zeta-chain/node/pull/3095) - initialize simulation tests for custom zetachain modules
->>>>>>> be8783b1
 
 ## Refactor
 
