--- conflicted
+++ resolved
@@ -5,11 +5,8 @@
 ### Features
 
 * [3461](https://github.com/zeta-chain/node/pull/3461) - add new 'ConfirmationParams' field to chain params to enable multiple confirmation count values, deprecating `confirmation_count`
-<<<<<<< HEAD
 * [3455](https://github.com/zeta-chain/node/pull/3455) - add `track-cctx` command to zetatools
-=======
 * [3489](https://github.com/zeta-chain/node/pull/3489) - add Sui chain info
->>>>>>> 5bd636cb
 
 ### Refactor
 
