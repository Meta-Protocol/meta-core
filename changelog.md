--- conflicted
+++ resolved
@@ -17,10 +17,7 @@
 * [2154](https://github.com/zeta-chain/node/pull/2154) - add `ibccrosschain` module
 * [2258](https://github.com/zeta-chain/node/pull/2258) - add Optimism and Base in static chain information
 * [2279](https://github.com/zeta-chain/node/pull/2279) - add a CCTXGateway field to chain static data
-<<<<<<< HEAD
-=======
 * [2275](https://github.com/zeta-chain/node/pull/2275) - add ChainInfo singleton state variable in authority
->>>>>>> 85861bea
 
 ### Refactor
 
