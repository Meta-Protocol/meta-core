--- conflicted
+++ resolved
@@ -3,17 +3,15 @@
 ## Unreleased
 
 ### Features
-
-<<<<<<< HEAD
+* [2984](https://github.com/zeta-chain/node/pull/2984) - add Whitelist message ability to whitelist SPL tokens on Solana
+
 ### Refactor
 
 ### Tests
 
 ### Fixes
 * [3041](https://github.com/zeta-chain/node/pull/3041) - replace libp2p public DHT with private gossip peer discovery and connection gater for inbound connections
-=======
-* [2984](https://github.com/zeta-chain/node/pull/2984) - add Whitelist message ability to whitelist SPL tokens on Solana
->>>>>>> 7474ab5e
+
 
 ## v21.0.0
 
