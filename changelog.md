--- conflicted
+++ resolved
@@ -10,6 +10,7 @@
 
 * [3205](https://github.com/zeta-chain/node/issues/3205) - move Bitcoin revert address test to advanced group to avoid upgrade test failure
 * [3254](https://github.com/zeta-chain/node/pull/3254) - rename v2 E2E tests as evm tests and rename old evm tests as legacy
+* [3095](https://github.com/zeta-chain/node/pull/3095) - initialize simulation tests for custom zetachain modules
 
 ## Refactor
 
@@ -38,9 +39,6 @@
 ### Tests
 
 * [3075](https://github.com/zeta-chain/node/pull/3075) - ton: withdraw concurrent, deposit & revert.
-<<<<<<< HEAD
-* [3095](https://github.com/zeta-chain/node/pull/3095) - initialize simulation tests for custom zetachain modules
-=======
 * [3105](https://github.com/zeta-chain/node/pull/3105) - split Bitcoin E2E tests into two runners for deposit and withdraw
 * [3154](https://github.com/zeta-chain/node/pull/3154) - configure Solana gateway program id for E2E tests
 * [3188](https://github.com/zeta-chain/node/pull/3188) - add e2e test for v2 deposit and call with swap
@@ -53,7 +51,6 @@
 * [3125](https://github.com/zeta-chain/node/pull/3125) - drop support for header proofs
 * [3131](https://github.com/zeta-chain/node/pull/3131) - move app context update from zetacore client
 * [3137](https://github.com/zeta-chain/node/pull/3137) - remove chain.Chain from zetaclientd config
->>>>>>> 7d4d99b8
 
 ### Fixes
 
