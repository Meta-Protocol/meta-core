# CHANGELOG

## Unreleased

### Breaking Changes

* The CCTX List RPC (`/zeta-chain/crosschain/cctx`) will now return CCTXs ordered by creation time. CCTXs from before the upgrade will not be displayed. Use the `?unordered=true` parameter to revert to the old behavior.

### Features

* [3414](https://github.com/zeta-chain/node/pull/3414) - support advanced abort workflow (onAbort)
* [3461](https://github.com/zeta-chain/node/pull/3461) - add new `ConfirmationParams` field to chain params to enable multiple confirmation count values, deprecating `confirmation_count`
* [3489](https://github.com/zeta-chain/node/pull/3489) - add Sui chain info
* [3455](https://github.com/zeta-chain/node/pull/3455) - add `track-cctx` command to zetatools
* [3506](https://github.com/zeta-chain/node/pull/3506) - define `ConfirmationMode` enum and add it to `InboundParams`, `OutboundParams`, `MsgVoteInbound` and `MsgVoteOutbound`
* [3469](https://github.com/zeta-chain/node/pull/3469) - add `MsgRemoveInboundTracker` to remove inbound trackers. This message can be triggered by the emergency policy.
* [3450](https://github.com/zeta-chain/node/pull/3450) - integrate SOL withdraw and call
* [3538](https://github.com/zeta-chain/node/pull/3538) - implement `MsgUpdateOperationalChainParams` for updating operational-related chain params with operational policy
* [3534](https://github.com/zeta-chain/node/pull/3534) - Add Sui deposit & depositAndCall
* [3541](https://github.com/zeta-chain/node/pull/3541) - implement `MsgUpdateZRC20Name` to update the name or symbol of a ZRC20 token
* [3439](https://github.com/zeta-chain/node/pull/3439) - use protocol contracts V2 with TON deposits
* [3520](https://github.com/zeta-chain/node/pull/3520) - integrate SPL withdraw and call
* [3527](https://github.com/zeta-chain/node/pull/3527) - integrate SOL/SPL withdraw and call revert
* [3522](https://github.com/zeta-chain/node/pull/3522) - add `MsgDisableFastConfirmation` to disable fast confirmation. This message can be triggered by the emergency policy.
* [3548](https://github.com/zeta-chain/node/pull/3548) - ensure cctx list is sorted by creation time
* [3562](https://github.com/zeta-chain/node/pull/3562) - add Sui withdrawals
* [3600](https://github.com/zeta-chain/node/pull/3600) - add dedicated zetaclient restricted addresses config. This file will be automatically reloaded when it changes without needing to restart zetaclient.
<<<<<<< HEAD
* [3551](https://github.com/zeta-chain/node/pull/3551) - support for EVM chain and Bitcoin chain inbound fast confirmation
=======
* [3578](https://github.com/zeta-chain/node/pull/3578) - Add disable_tss_block_scan parameter. This parameter will be used to disable expensive block scanning actions on non-ethereum EVM Chains.
>>>>>>> 1eff305b

### Refactor

* [3381](https://github.com/zeta-chain/node/pull/3381) - split Bitcoin observer and signer into small files and organize outbound logic into reusable/testable functions; renaming, type unification, etc.
* [3496](https://github.com/zeta-chain/node/pull/3496) - zetaclient uses `ConfirmationParams` instead of old `ConfirmationCount`; use block ranged based observation for btc and evm chain.
* [3594](https://github.com/zeta-chain/node/pull/3594) - set outbound hash in cctx when adding outbound tracker

### Fixes

* [3501](https://github.com/zeta-chain/node/pull/3501) - fix E2E test failure caused by nil `ConfirmationParams` for Solana and TON
* [3509](https://github.com/zeta-chain/node/pull/3509) - schedule Bitcoin TSS keysign on interval to avoid TSS keysign spam
* [3517](https://github.com/zeta-chain/node/pull/3517) - remove duplicate gateway event appending to fix false positive on multiple events in same tx
* [3602](https://github.com/zeta-chain/node/pull/3602) - hardcode gas limits to avoid estimate gas calls

### Tests

* [3430](https://github.com/zeta-chain/node/pull/3430) - add simulation test for MsgWithDrawEmission
* [3503](https://github.com/zeta-chain/node/pull/3503) - add check in e2e test to ensure deletion of stale ballots
* [3536](https://github.com/zeta-chain/node/pull/3536) - add e2e test for upgrading solana gateway program
* [3560](https://github.com/zeta-chain/node/pull/3560) - initialize Sui E2E deposit tests
* [3591](https://github.com/zeta-chain/node/pull/3591) - add a runner for gov proposals in the e2e test.

## v28.0.0

v28 is based on the release/v27 branch rather than develop

### Fixes
* [3563](https://github.com/zeta-chain/node/pull/3563) - upgrade cosmos-sdk to v0.50.12 to resolve GHSA-x5vx-95h7-rv4p

## v27.0.5

### Fixes
* [3554](https://github.com/zeta-chain/node/pull/3554) - disable observation of direct to TSS Address deposits on Arbitrum and Avalanch networks

## v27.0.4

### Fixes
* [3508](https://github.com/zeta-chain/node/pull/3508) - fix empty from field in eth receipt rpc method

## v27.0.1

### Fixes

* [3460](https://github.com/zeta-chain/node/pull/3460) - add `group`,`gov`,`params`,`consensus`,`feemarket` ,`crisis`,`vesting` modules to the cosmos interface registry to enable parsing of tx results.

## v27.0.0

### Breaking Changes

* Universal contract calls from Bitcoin and Solana now follow the Protocol Contract V2 workflow.
  * For `depositAndCall` and `call` operations, the `onCall` method is invoked on the Universal Contract from the gateway, replacing the previous behavior where `onCrossChainCall` was triggered by the `systemContract`.
  * The interfaces of both functions remain the same.

### Features

* [3353](https://github.com/zeta-chain/node/pull/3353) - add liquidity cap parameter to ZRC20 creation
* [3357](https://github.com/zeta-chain/node/pull/3357) - cosmos-sdk v.50.x upgrade
* [3358](https://github.com/zeta-chain/node/pull/3358) - register aborted CCTX for Bitcoin inbound that carries insufficient depositor fee
* [3368](https://github.com/zeta-chain/node/pull/3368) - cli command to fetch inbound ballot from inbound hash added to zetatools.
* [3425](https://github.com/zeta-chain/node/pull/3425) - enable inscription parsing on Bitcoin mainnet
* [3332](https://github.com/zeta-chain/node/pull/3332) - implement orchestrator V2. Move BTC observer-signer to V2
* [3360](https://github.com/zeta-chain/node/pull/3360) - update protocol contract imports using consolidated path
* [3349](https://github.com/zeta-chain/node/pull/3349) - implement new bitcoin rpc in zetaclient with improved performance and observability
* [3390](https://github.com/zeta-chain/node/pull/3390) - orchestrator V2: EVM observer-signer
* [3426](https://github.com/zeta-chain/node/pull/3426) - use protocol contracts V2 with Bitcoin deposits
* [3326](https://github.com/zeta-chain/node/pull/3326) - improve error messages for cctx status object
* [3418](https://github.com/zeta-chain/node/pull/3418) - orchestrator V2: TON observer-signer
* [3432](https://github.com/zeta-chain/node/pull/3432) - use protocol contracts V2 with Solana deposits
* [3438](https://github.com/zeta-chain/node/pull/3438) - orchestrator V2: SOl observer-signer. Drop V1.
* [3440](https://github.com/zeta-chain/node/pull/3440) - remove unused method `FilterSolanaInboundEvents`
* [3428](https://github.com/zeta-chain/node/pull/3428) - zetaclient: converge EVM clients.
* [2863](https://github.com/zeta-chain/node/pull/2863) - refactor zetacore to delete matured ballots and add a migration script to remove all old ballots.

### Fixes

* [3416](https://github.com/zeta-chain/node/pull/3416) - add a check for nil gas price in the CheckTxFee function

## v26.0.0

### Features

* [3379](https://github.com/zeta-chain/node/pull/3379) - add Avalanche, Arbitrum and World Chain in chain info

### Fixes

* [3374](https://github.com/zeta-chain/node/pull/3374) - remove minimum rent exempt check for SPL token withdrawals
* [3348](https://github.com/zeta-chain/node/pull/3348) - add support to perform withdraws in ZetaChain `onRevert` call

## v25.0.0

### Features

* [3235](https://github.com/zeta-chain/node/pull/3235) - add /systemtime telemetry endpoint (zetaclient)
* [3317](https://github.com/zeta-chain/node/pull/3317) - add configurable signer latency correction (zetaclient)
* [3320](https://github.com/zeta-chain/node/pull/3320) - add zetaclient minimum version check

### Tests

* [3205](https://github.com/zeta-chain/node/issues/3205) - move Bitcoin revert address test to advanced group to avoid upgrade test failure
* [3254](https://github.com/zeta-chain/node/pull/3254) - rename v2 E2E tests as evm tests and rename old evm tests as legacy
* [3095](https://github.com/zeta-chain/node/pull/3095) - initialize simulation tests for custom zetachain modules
* [3276](https://github.com/zeta-chain/node/pull/3276) - add Solana E2E performance tests and improve Solana outbounds performance
* [3207](https://github.com/zeta-chain/node/pull/3207) - add simulation test operations for all messages in crosschain and observer module

### Refactor

* [3170](https://github.com/zeta-chain/node/pull/3170) - revamp TSS package in zetaclient
* [3291](https://github.com/zeta-chain/node/pull/3291) - revamp zetaclient initialization (+ graceful shutdown)
* [3319](https://github.com/zeta-chain/node/pull/3319) - implement scheduler for zetaclient

### Fixes

* [3206](https://github.com/zeta-chain/node/pull/3206) - skip Solana unsupported transaction version to not block inbound observation
* [3184](https://github.com/zeta-chain/node/pull/3184) - zetaclient should not retry if inbound vote message validation fails
* [3230](https://github.com/zeta-chain/node/pull/3230) - update pending nonces when aborting a cctx through MsgAbortStuckCCTX
* [3225](https://github.com/zeta-chain/node/pull/3225) - use separate database file names for btc signet and testnet4
* [3242](https://github.com/zeta-chain/node/pull/3242) - set the `Receiver` of `MsgVoteInbound` to the address pulled from solana memo
* [3253](https://github.com/zeta-chain/node/pull/3253) - fix solana inbound version 0 queries and move tss keysign prior to relayer key checking
* [3278](https://github.com/zeta-chain/node/pull/3278) - enforce checksum format for asset address in ZRC20
* [3289](https://github.com/zeta-chain/node/pull/3289) - remove all dynamic peer discovery (zetaclient)
* [3314](https://github.com/zeta-chain/node/pull/3314) - update `last_scanned_block_number` metrics more frequently for Solana chain
* [3321](https://github.com/zeta-chain/node/pull/3321) - make crosschain-call with invalid withdraw revert

## v24.0.0

* [3323](https://github.com/zeta-chain/node/pull/3323) - upgrade cosmos sdk to 0.47.15

## v23.0.0

### Features

* [2984](https://github.com/zeta-chain/node/pull/2984) - add Whitelist message ability to whitelist SPL tokens on Solana
* [3091](https://github.com/zeta-chain/node/pull/3091) - improve build reproducability. `make release{,-build-only}` checksums should now be stable.
* [3124](https://github.com/zeta-chain/node/pull/3124) - integrate SPL deposits
* [3134](https://github.com/zeta-chain/node/pull/3134) - integrate SPL tokens withdraw to Solana
* [3088](https://github.com/zeta-chain/node/pull/3088) - add functions to check and withdraw zrc20 as delegation rewards
* [3182](https://github.com/zeta-chain/node/pull/3182) - enable zetaclient pprof server on port 6061

### Tests

* [3075](https://github.com/zeta-chain/node/pull/3075) - ton: withdraw concurrent, deposit & revert.
* [3105](https://github.com/zeta-chain/node/pull/3105) - split Bitcoin E2E tests into two runners for deposit and withdraw
* [3154](https://github.com/zeta-chain/node/pull/3154) - configure Solana gateway program id for E2E tests
* [3188](https://github.com/zeta-chain/node/pull/3188) - add e2e test for v2 deposit and call with swap
* [3151](https://github.com/zeta-chain/node/pull/3151) - add withdraw emissions to e2e tests

### Refactor

* [3118](https://github.com/zeta-chain/node/pull/3118) - zetaclient: remove hsm signer
* [3122](https://github.com/zeta-chain/node/pull/3122) - improve & refactor zetaclientd cli
* [3125](https://github.com/zeta-chain/node/pull/3125) - drop support for header proofs
* [3131](https://github.com/zeta-chain/node/pull/3131) - move app context update from zetacore client
* [3137](https://github.com/zeta-chain/node/pull/3137) - remove chain.Chain from zetaclientd config

### Fixes

* [3117](https://github.com/zeta-chain/node/pull/3117) - register messages for emissions module to legacy amino codec.
* [3041](https://github.com/zeta-chain/node/pull/3041) - replace libp2p public DHT with private gossip peer discovery and connection gater for inbound connections
* [3106](https://github.com/zeta-chain/node/pull/3106) - prevent blocked CCTX on out of gas during omnichain calls
* [3139](https://github.com/zeta-chain/node/pull/3139) - fix config resolution in orchestrator
* [3149](https://github.com/zeta-chain/node/pull/3149) - abort the cctx if dust amount is detected in the revert outbound
* [3155](https://github.com/zeta-chain/node/pull/3155) - fix potential panic in the Bitcoin inscription parsing
* [3162](https://github.com/zeta-chain/node/pull/3162) - skip depositor fee calculation if transaction does not involve TSS address
* [3179](https://github.com/zeta-chain/node/pull/3179) - support inbound trackers for v2 cctx
* [3192](https://github.com/zeta-chain/node/pull/3192) - fix incorrect zContext origin caused by the replacement of 'sender' with 'revertAddress'

## v22.1.2

## Fixes

- [3181](https://github.com/zeta-chain/node/pull/3181) - add lock around pingRTT to prevent crash

## v22.1.1

## Fixes

- [3171](https://github.com/zeta-chain/node/pull/3171) - infinite discovery address leak

## v22.1.0

## Features

- [3028](https://github.com/zeta-chain/node/pull/3028) - whitelist connection gater

## Fixes

- [3041](https://github.com/zeta-chain/node/pull/3041) - replace DHT with private peer discovery
- [3162](https://github.com/zeta-chain/node/pull/3162) - skip depositor fee calculation on irrelevant transactions

## v22.0.2

## Fixes

- [3144](https://github.com/zeta-chain/node/pull/3145) - out of gas on ZetaClient during `onRevert`

## v22.0.1

## Fixes

- [3140](https://github.com/zeta-chain/node/pull/3140) - allow BTC revert with dust amount

## v22.0.0

## Refactor

* [3073](https://github.com/zeta-chain/node/pull/3073) - improve ZETA deposit check with max supply check

## v21.0.0

### Features

* [2633](https://github.com/zeta-chain/node/pull/2633) - support for stateful precompiled contracts
* [2788](https://github.com/zeta-chain/node/pull/2788) - add common importable zetacored rpc package
* [2784](https://github.com/zeta-chain/node/pull/2784) - staking precompiled contract
* [2795](https://github.com/zeta-chain/node/pull/2795) - support restricted address in Solana
* [2861](https://github.com/zeta-chain/node/pull/2861) - emit events from staking precompile
* [2860](https://github.com/zeta-chain/node/pull/2860) - bank precompiled contract
* [2870](https://github.com/zeta-chain/node/pull/2870) - support for multiple Bitcoin chains in the zetaclient
* [2883](https://github.com/zeta-chain/node/pull/2883) - add chain static information for btc signet testnet
* [2907](https://github.com/zeta-chain/node/pull/2907) - derive Bitcoin tss address by chain id and added more Signet static info
* [2911](https://github.com/zeta-chain/node/pull/2911) - add chain static information for btc testnet4
* [2904](https://github.com/zeta-chain/node/pull/2904) - integrate authenticated calls smart contract functionality into protocol
* [2919](https://github.com/zeta-chain/node/pull/2919) - add inbound sender to revert context
* [2957](https://github.com/zeta-chain/node/pull/2957) - enable Bitcoin inscription support on testnet
* [2896](https://github.com/zeta-chain/node/pull/2896) - add TON inbound observation
* [2987](https://github.com/zeta-chain/node/pull/2987) - add non-EVM standard inbound memo package
* [2979](https://github.com/zeta-chain/node/pull/2979) - add fungible keeper ability to lock/unlock ZRC20 tokens
* [3012](https://github.com/zeta-chain/node/pull/3012) - integrate authenticated calls erc20 smart contract functionality into protocol
* [3025](https://github.com/zeta-chain/node/pull/3025) - standard memo for Bitcoin inbound
* [3028](https://github.com/zeta-chain/node/pull/3028) - whitelist connection gater
* [3019](https://github.com/zeta-chain/node/pull/3019) - add ditribute functions to staking precompile
* [3020](https://github.com/zeta-chain/node/pull/3020) - add support for TON withdrawals

### Refactor

* [2749](https://github.com/zeta-chain/node/pull/2749) - fix all lint errors from govet
* [2725](https://github.com/zeta-chain/node/pull/2725) - refactor SetCctxAndNonceToCctxAndInboundHashToCctx to receive tsspubkey as an argument
* [2802](https://github.com/zeta-chain/node/pull/2802) - set default liquidity cap for new ZRC20s
* [2826](https://github.com/zeta-chain/node/pull/2826) - remove unused code from emissions module and add new parameter for fixed block reward amount
* [2890](https://github.com/zeta-chain/node/pull/2890) - refactor `MsgUpdateChainInfo` to accept a single chain, and add `MsgRemoveChainInfo` to remove a chain
* [2899](https://github.com/zeta-chain/node/pull/2899) - remove btc deposit fee v1 and improve unit tests
* [2952](https://github.com/zeta-chain/node/pull/2952) - add error_message to cctx.status
* [3039](https://github.com/zeta-chain/node/pull/3039) - use `btcd` native APIs to handle Bitcoin Taproot address
* [3082](https://github.com/zeta-chain/node/pull/3082) - replace docker-based bitcoin sidecar inscription build with Golang implementation

### Tests

* [2661](https://github.com/zeta-chain/node/pull/2661) - update connector and erc20Custody addresses in tss migration e2e tests
* [2703](https://github.com/zeta-chain/node/pull/2703) - add e2e tests for stateful precompiled contracts
* [2830](https://github.com/zeta-chain/node/pull/2830) - extend staking precompile tests
* [2867](https://github.com/zeta-chain/node/pull/2867) - skip precompiles test for tss migration
* [2833](https://github.com/zeta-chain/node/pull/2833) - add e2e framework for TON blockchain
* [2874](https://github.com/zeta-chain/node/pull/2874) - add support for multiple runs for precompile tests
* [2895](https://github.com/zeta-chain/node/pull/2895) - add e2e test for bitcoin deposit and call
* [2894](https://github.com/zeta-chain/node/pull/2894) - increase gas limit for TSS vote tx
* [2932](https://github.com/zeta-chain/node/pull/2932) - add gateway upgrade as part of the upgrade test
* [2947](https://github.com/zeta-chain/node/pull/2947) - initialize simulation tests
* [3033](https://github.com/zeta-chain/node/pull/3033) - initialize simulation tests for import and export

### Fixes

* [2674](https://github.com/zeta-chain/node/pull/2674) - allow operators to vote on ballots associated with discarded keygen without affecting the status of the current keygen.
* [2672](https://github.com/zeta-chain/node/pull/2672) - check observer set for duplicates when adding a new observer or updating an existing one
* [2735](https://github.com/zeta-chain/node/pull/2735) - fix the outbound tracker blocking confirmation and outbound processing on EVM chains by locally index outbound txs in zetaclient
* [2944](https://github.com/zeta-chain/node/pull/2844) - add tsspubkey to index for tss keygen voting
* [2842](https://github.com/zeta-chain/node/pull/2842) - fix: move interval assignment out of cctx loop in EVM outbound tx scheduler
* [2853](https://github.com/zeta-chain/node/pull/2853) - calling precompile through sc with sc state update
* [2925](https://github.com/zeta-chain/node/pull/2925) - add recover to init chainer to diplay informative message when starting a node from block 1
* [2909](https://github.com/zeta-chain/node/pull/2909) - add legacy messages back to codec for querier backward compatibility
* [3018](https://github.com/zeta-chain/node/pull/3018) - support `DepositAndCall` and `WithdrawAndCall` with empty payload
* [3030](https://github.com/zeta-chain/node/pull/3030) - Avoid storing invalid Solana gateway address in the `SetGatewayAddress`
* [3047](https://github.com/zeta-chain/node/pull/3047) - wrong block hash in subscribe new heads

## v20.0.0

### Features

* [2578](https://github.com/zeta-chain/node/pull/2578) - add Gateway address in protocol contract list
* [2630](https://github.com/zeta-chain/node/pull/2630) - implement `MsgMigrateERC20CustodyFunds` to migrate the funds from the ERC20Custody to a new contracts (to be used for the new ERC20Custody contract for smart contract V2)
* [2578](https://github.com/zeta-chain/node/pull/2578) - Add Gateway address in protocol contract list
* [2594](https://github.com/zeta-chain/node/pull/2594) - Integrate Protocol Contracts V2 in the protocol
* [2634](https://github.com/zeta-chain/node/pull/2634) - add support for EIP-1559 gas fees
* [2597](https://github.com/zeta-chain/node/pull/2597) - Add generic rpc metrics to zetaclient
* [2538](https://github.com/zeta-chain/node/pull/2538) - add background worker routines to shutdown zetaclientd when needed for tss migration
* [2681](https://github.com/zeta-chain/node/pull/2681) - implement `MsgUpdateERC20CustodyPauseStatus` to pause or unpause ERC20 Custody contract (to be used for the migration process for smart contract V2)
* [2644](https://github.com/zeta-chain/node/pull/2644) - add created_timestamp to cctx status
* [2673](https://github.com/zeta-chain/node/pull/2673) - add relayer key importer, encryption and decryption
* [2633](https://github.com/zeta-chain/node/pull/2633) - support for stateful precompiled contracts
* [2751](https://github.com/zeta-chain/node/pull/2751) - add RPC status check for Solana chain
* [2788](https://github.com/zeta-chain/node/pull/2788) - add common importable zetacored rpc package
* [2784](https://github.com/zeta-chain/node/pull/2784) - staking precompiled contract
* [2795](https://github.com/zeta-chain/node/pull/2795) - support restricted address in Solana
* [2825](https://github.com/zeta-chain/node/pull/2825) - add Bitcoin inscriptions support

### Refactor

* [2615](https://github.com/zeta-chain/node/pull/2615) - Refactor cleanup of outbound trackers
* [2855](https://github.com/zeta-chain/node/pull/2855) - disable Bitcoin witness support for mainnet

### Tests

* [2726](https://github.com/zeta-chain/node/pull/2726) - add e2e tests for deposit and call, deposit and revert
* [2821](https://github.com/zeta-chain/node/pull/2821) - V2 protocol contracts migration e2e tests

### Fixes

* [2654](https://github.com/zeta-chain/node/pull/2654) - add validation for authorization list in when validating genesis state for authorization module
* [2672](https://github.com/zeta-chain/node/pull/2672) - check observer set for duplicates when adding a new observer or updating an existing one
* [2824](https://github.com/zeta-chain/node/pull/2824) - fix Solana deposit number

## v19.0.0

### Breaking Changes

* [2460](https://github.com/zeta-chain/node/pull/2460) - Upgrade to go 1.22. This required us to temporarily remove the QUIC backend from [go-libp2p](https://github.com/libp2p/go-libp2p). If you are a zetaclient operator and have configured quic peers, you need to switch to tcp peers.
* [List of the other breaking changes can be found in this document](docs/releases/v19_breaking_changes.md)

### Features

* [2032](https://github.com/zeta-chain/node/pull/2032) - improve some general structure of the ZetaClient codebase
* [2100](https://github.com/zeta-chain/node/pull/2100) - cosmos v0.47 upgrade
* [2145](https://github.com/zeta-chain/node/pull/2145) - add `ibc` and `ibc-transfer` modules
* [2135](https://github.com/zeta-chain/node/pull/2135) - add develop build version logic
* [2152](https://github.com/zeta-chain/node/pull/2152) - custom priority nonce mempool
* [2113](https://github.com/zeta-chain/node/pull/2113) - add zetaclientd-supervisor process
* [2154](https://github.com/zeta-chain/node/pull/2154) - add `ibccrosschain` module
* [2282](https://github.com/zeta-chain/node/pull/2282) - modify rpc methods to support synthetic txs
* [2258](https://github.com/zeta-chain/node/pull/2258) - add Optimism and Base in static chain information
* [2287](https://github.com/zeta-chain/node/pull/2287) - implement `MsgUpdateChainInfo` message
* [2279](https://github.com/zeta-chain/node/pull/2279) - add a CCTXGateway field to chain static data
* [2275](https://github.com/zeta-chain/node/pull/2275) - add ChainInfo singleton state variable in authority
* [2291](https://github.com/zeta-chain/node/pull/2291) - initialize cctx gateway interface
* [2289](https://github.com/zeta-chain/node/pull/2289) - add an authorization list to keep track of all authorizations on the chain
* [2305](https://github.com/zeta-chain/node/pull/2305) - add new messages `MsgAddAuthorization` and `MsgRemoveAuthorization` that can be used to update the authorization list
* [2313](https://github.com/zeta-chain/node/pull/2313) - add `CheckAuthorization` function to replace the `IsAuthorized` function. The new function uses the authorization list to verify the signer's authorization
* [2312](https://github.com/zeta-chain/node/pull/2312) - add queries `ShowAuthorization` and `ListAuthorizations`
* [2319](https://github.com/zeta-chain/node/pull/2319) - use `CheckAuthorization` function in all messages
* [2325](https://github.com/zeta-chain/node/pull/2325) - revert telemetry server changes
* [2339](https://github.com/zeta-chain/node/pull/2339) - add binaries related question to syncing issue form
* [2366](https://github.com/zeta-chain/node/pull/2366) - add migration script for adding authorizations table
* [2372](https://github.com/zeta-chain/node/pull/2372) - add queries for tss fund migration info
* [2416](https://github.com/zeta-chain/node/pull/2416) - add Solana chain information
* [2465](https://github.com/zeta-chain/node/pull/2465) - add Solana inbound SOL token observation
* [2497](https://github.com/zeta-chain/node/pull/2416) - support for runtime chain (de)provisioning
* [2518](https://github.com/zeta-chain/node/pull/2518) - add support for Solana address in zetacore
* [2483](https://github.com/zeta-chain/node/pull/2483) - add priorityFee (gasTipCap) gas to the state
* [2567](https://github.com/zeta-chain/node/pull/2567) - add sign latency metric to zetaclient (zetaclient_sign_latency)
* [2524](https://github.com/zeta-chain/node/pull/2524) - add inscription envelop parsing
* [2560](https://github.com/zeta-chain/node/pull/2560) - add support for Solana SOL token withdraw
* [2533](https://github.com/zeta-chain/node/pull/2533) - parse memo from both OP_RETURN and inscription
* [2765](https://github.com/zeta-chain/node/pull/2765) - bitcoin depositor fee improvement

### Refactor

* [2094](https://github.com/zeta-chain/node/pull/2094) - upgrade go-tss to use cosmos v0.47
* [2110](https://github.com/zeta-chain/node/pull/2110) - move non-query rate limiter logic to zetaclient side and code refactor
* [2032](https://github.com/zeta-chain/node/pull/2032) - improve some general structure of the ZetaClient codebase
* [2097](https://github.com/zeta-chain/node/pull/2097) - refactor lightclient verification flags to account for individual chains
* [2071](https://github.com/zeta-chain/node/pull/2071) - Modify chains struct to add all chain related information
* [2118](https://github.com/zeta-chain/node/pull/2118) - consolidate inbound and outbound naming
* [2124](https://github.com/zeta-chain/node/pull/2124) - removed unused variables and method
* [2150](https://github.com/zeta-chain/node/pull/2150) - created `chains` `zetacore` `orchestrator` packages in zetaclient and reorganized source files accordingly
* [2210](https://github.com/zeta-chain/node/pull/2210) - removed unnecessary panics in the zetaclientd process
* [2205](https://github.com/zeta-chain/node/pull/2205) - remove deprecated variables pre-v17
* [2226](https://github.com/zeta-chain/node/pull/2226) - improve Go formatting with imports standardization and max line length to 120
* [2262](https://github.com/zeta-chain/node/pull/2262) - refactor MsgUpdateZRC20 into MsgPauseZrc20 and MsgUnPauseZRC20
* [2290](https://github.com/zeta-chain/node/pull/2290) - rename `MsgAddBlameVote` message to `MsgVoteBlame`
* [2269](https://github.com/zeta-chain/node/pull/2269) - refactor MsgUpdateCrosschainFlags into MsgEnableCCTX, MsgDisableCCTX and MsgUpdateGasPriceIncreaseFlags
* [2306](https://github.com/zeta-chain/node/pull/2306) - refactor zetaclient outbound transaction signing logic
* [2296](https://github.com/zeta-chain/node/pull/2296) - move `testdata` package to `testutil` to organize test-related utilities
* [2317](https://github.com/zeta-chain/node/pull/2317) - add ValidateOutbound method for cctx orchestrator
* [2340](https://github.com/zeta-chain/node/pull/2340) - add ValidateInbound method for cctx orchestrator
* [2344](https://github.com/zeta-chain/node/pull/2344) - group common data of EVM/Bitcoin signer and observer using base structs
* [2357](https://github.com/zeta-chain/node/pull/2357) - integrate base Signer structure into EVM/Bitcoin Signer
* [2359](https://github.com/zeta-chain/node/pull/2359) - integrate base Observer structure into EVM/Bitcoin Observer
* [2375](https://github.com/zeta-chain/node/pull/2375) - improve & speedup code formatting
* [2380](https://github.com/zeta-chain/node/pull/2380) - use `ChainInfo` in `authority` to allow dynamically support new chains
* [2395](https://github.com/zeta-chain/node/pull/2395) - converge AppContext with ZetaCoreContext in zetaclient
* [2428](https://github.com/zeta-chain/node/pull/2428) - propagate context across codebase & refactor zetacore client
* [2464](https://github.com/zeta-chain/node/pull/2464) - move common voting logic to voting.go and add new function VoteOnBallot
* [2515](https://github.com/zeta-chain/node/pull/2515) - replace chainName by chainID for ChainNonces indexing
* [2541](https://github.com/zeta-chain/node/pull/2541) - deprecate ChainName field in Chain object
* [2542](https://github.com/zeta-chain/node/pull/2542) - adjust permissions to be more restrictive
* [2572](https://github.com/zeta-chain/node/pull/2572) - turn off IBC modules
* [2556](https://github.com/zeta-chain/node/pull/2556) - refactor migrator length check to use consensus type
* [2568](https://github.com/zeta-chain/node/pull/2568) - improve AppContext by converging chains, chainParams, enabledChains, and additionalChains into a single zctx.Chain

### Tests

* [2047](https://github.com/zeta-chain/node/pull/2047) - fix liquidity cap advanced test
* [2181](https://github.com/zeta-chain/node/pull/2181) - add more assertion and test cases in ZEVM message passing E2E tests
* [2184](https://github.com/zeta-chain/node/pull/2184) - add tx priority checks to e2e tests
* [2199](https://github.com/zeta-chain/node/pull/2199) - custom priority mempool unit tests
* [2240](https://github.com/zeta-chain/node/pull/2240) - removed hard-coded Bitcoin regnet chainID in E2E withdraw tests
* [2266](https://github.com/zeta-chain/node/pull/2266) - try fixing E2E test `crosschain_swap` failure `btc transaction not signed`
* [2294](https://github.com/zeta-chain/node/pull/2294) - add and fix existing ethermint rpc unit test
* [2329](https://github.com/zeta-chain/node/pull/2329) - fix TODOs in rpc unit tests
* [2342](https://github.com/zeta-chain/node/pull/2342) - extend rpc unit tests with testing extension to include synthetic ethereum txs
* [2299](https://github.com/zeta-chain/node/pull/2299) - add `zetae2e` command to deploy test contracts
* [2364](https://github.com/zeta-chain/node/pull/2364) - add stateful upgrade test
* [2360](https://github.com/zeta-chain/node/pull/2360) - add stateful e2e tests.
* [2349](https://github.com/zeta-chain/node/pull/2349) - add TestBitcoinDepositRefund and WithdrawBitcoinMultipleTimes E2E tests
* [2368](https://github.com/zeta-chain/node/pull/2368) - eliminate panic usage across testing suite
* [2369](https://github.com/zeta-chain/node/pull/2369) - fix random cross-chain swap failure caused by using tiny UTXO
* [2549](https://github.com/zeta-chain/node/pull/2459) - add separate accounts for each policy in e2e tests
* [2415](https://github.com/zeta-chain/node/pull/2415) - add e2e test for upgrade and test admin functionalities
* [2440](https://github.com/zeta-chain/node/pull/2440) - Add e2e test for TSS migration
* [2473](https://github.com/zeta-chain/node/pull/2473) - add e2e tests for most used admin transactions

### Fixes

* [1484](https://github.com/zeta-chain/node/issues/1484) - replaced hard-coded `MaxLookaheadNonce` with a default lookback factor
* [2125](https://github.com/zeta-chain/node/pull/2125) - fix develop upgrade test
* [2222](https://github.com/zeta-chain/node/pull/2222) - removed `maxHeightDiff` to let observer scan from Bitcoin height where it left off
* [2233](https://github.com/zeta-chain/node/pull/2233) - fix `IsSupported` flag not properly updated in zetaclient's context
* [2243](https://github.com/zeta-chain/node/pull/2243) - fix incorrect bitcoin outbound height in the CCTX outbound parameter
* [2256](https://github.com/zeta-chain/node/pull/2256) - fix rate limiter falsely included reverted non-withdraw cctxs
* [2327](https://github.com/zeta-chain/node/pull/2327) - partially cherry picked the fix to Bitcoin outbound dust amount
* [2362](https://github.com/zeta-chain/node/pull/2362) - set 1000 satoshis as minimum BTC amount that can be withdrawn from zEVM
* [2382](https://github.com/zeta-chain/node/pull/2382) - add tx input and gas in rpc methods for synthetic eth txs
* [2396](https://github.com/zeta-chain/node/issues/2386) - special handle bitcoin testnet gas price estimator
* [2434](https://github.com/zeta-chain/node/pull/2434) - the default database when running `zetacored init` is now pebbledb
* [2481](https://github.com/zeta-chain/node/pull/2481) - increase gas limit inbound and outbound vote message to 500k
* [2545](https://github.com/zeta-chain/node/pull/2545) - check solana minimum rent exempt to avoid outbound failure
* [2547](https://github.com/zeta-chain/node/pull/2547) - limit max txs in priority mempool
* [2628](https://github.com/zeta-chain/node/pull/2628) - avoid submitting invalid hashes to outbound tracker

### CI

* [2388](https://github.com/zeta-chain/node/pull/2388) - added GitHub attestations of binaries produced in the release workflow.
* [2285](https://github.com/zeta-chain/node/pull/2285) - added nightly EVM performance testing pipeline, modified localnet testing docker image to utilize debian:bookworm, removed build-jet runners where applicable, removed deprecated/removed upgrade path testing pipeline
* [2268](https://github.com/zeta-chain/node/pull/2268) - updated the publish-release pipeline to utilize the Github Actions Ubuntu 20.04 Runners
* [2070](https://github.com/zeta-chain/node/pull/2070) - Added commands to build binaries from the working branch as a live full node rpc to test non-governance changes
* [2119](https://github.com/zeta-chain/node/pull/2119) - Updated the release pipeline to only run on hotfix/ and release/ branches. Added option to only run pre-checks and not cut release as well. Switched approval steps to use environments
* [2189](https://github.com/zeta-chain/node/pull/2189) - Updated the docker tag when a release trigger runs to be the github event for the release name which should be the version. Removed mac specific build as the arm build should handle that
* [2191](https://github.com/zeta-chain/node/pull/2191) - Fixed conditional logic for the docker build step for non release builds to not overwrite the github tag
* [2192](https://github.com/zeta-chain/node/pull/2192) - Added release status checker and updater pipeline that will update release statuses when they go live on network
* [2335](https://github.com/zeta-chain/node/pull/2335) - ci: updated the artillery report to publish to artillery cloud
* [2377](https://github.com/zeta-chain/node/pull/2377) - ci: adjusted sast-linters.yml to not scan itself, nor alert on removal of nosec.
* [2400](https://github.com/zeta-chain/node/pull/2400) - ci: adjusted the performance test to pass or fail pipeline based on test results, alert slack, and launch network with state. Fixed connection issues as well.
* [2425](https://github.com/zeta-chain/node/pull/2425) - Added verification to performance testing pipeline to ensure p99 aren't above 2000ms and p50 aren't above 40ms, Tweaked the config to 400 users requests per second. 425 is the current max before it starts failing.

### Documentation

* [2321](https://github.com/zeta-chain/node/pull/2321) - improve documentation for ZetaClient functions and packages

### Performance

* [2482](https://github.com/zeta-chain/node/pull/2482) - increase the outbound tracker buffer length from 2 to 5

## v18.0.0

* [2470](https://github.com/zeta-chain/node/pull/2470) - add Polygon, Base and Base Sepolia in static chain info

## v17.0.1

### Fixes

* hotfix/v17.0.1 - modify the amount field in CCTXs that carry dust BTC amounts to avoid dust output error

## v17.0.0

### Fixes

* [2249](https://github.com/zeta-chain/node/pull/2249) - fix inbound and outbound validation for BSC chain
* [2265](https://github.com/zeta-chain/node/pull/2265) - fix rate limiter query for revert cctxs

## v16.0.0

### Breaking Changes

* Admin policies have been moved from `observer` to a new module `authority`
  * Updating admin policies now requires to send a governance proposal executing the `UpdatePolicies` message in the `authority` module
  * The `Policies` query of the `authority` module must be used to get the current admin policies
  * `PolicyType_group1` has been renamed into `PolicyType_groupEmergency` and `PolicyType_group2` has been renamed into `PolicyType_groupAdmin`

* A new module called `lightclient` has been created for the blocker header and proof functionality to add inbound and outbound trackers in a permissionless manner (currently deactivated on live networks)
  * The list of block headers are now stored in the `lightclient` module instead of the `observer` module
    * The message to vote on new block headers is still in the `observer` module but has been renamed to `MsgVoteBlockHeader` instead of `MsgAddBlockHeader`
    * The `GetAllBlockHeaders` query has been moved to the `lightclient` module and renamed to `BlockHeaderAll`
    * The `GetBlockHeaderByHash` query has been moved to the `lightclient` module and renamed to `BlockHeader`
    * The `GetBlockHeaderStateByChain` query has been moved to the `lightclient` module and renamed to `ChainState`
    * The `Prove` query has been moved to the `lightclient` module
    * The `BlockHeaderVerificationFlags` has been deprecated in `CrosschainFlags`, `VerificationFlags` should be used instead

* `MsgGasPriceVoter` message in the `crosschain` module has been renamed to `MsgVoteGasPrice`
  * The structure of the message remains the same

* `MsgCreateTSSVoter` message in the `crosschain` module has been moved to the `observer` module and renamed to `MsgVoteTSS`
  * The structure of the message remains the same

### Refactor

* [1511](https://github.com/zeta-chain/node/pull/1511) - move ballot voting logic from `crosschain` to `observer`
* [1783](https://github.com/zeta-chain/node/pull/1783) - refactor zetaclient metrics naming and structure
* [1774](https://github.com/zeta-chain/node/pull/1774) - split params and config in zetaclient
* [1831](https://github.com/zeta-chain/node/pull/1831) - removing unnecessary pointers in context structure
* [1864](https://github.com/zeta-chain/node/pull/1864) - prevent panic in param management
* [1848](https://github.com/zeta-chain/node/issues/1848) - create a method to observe deposits to tss address in one evm block
* [1885](https://github.com/zeta-chain/node/pull/1885) - change important metrics on port 8123 to be prometheus compatible
* [1863](https://github.com/zeta-chain/node/pull/1863) - remove duplicate ValidateChainParams function
* [1914](https://github.com/zeta-chain/node/pull/1914) - move crosschain flags to core context in zetaclient
* [1948](https://github.com/zeta-chain/node/pull/1948) - remove deprecated GetTSSAddress query in crosschain module
* [1936](https://github.com/zeta-chain/node/pull/1936) - refactor common package into subpackages and rename to pkg
* [1966](https://github.com/zeta-chain/node/pull/1966) - move TSS vote message from crosschain to observer
* [1853](https://github.com/zeta-chain/node/pull/1853) - refactor vote inbound tx and vote outbound tx
* [1815](https://github.com/zeta-chain/node/pull/1815) - add authority module for authorized actions
* [1976](https://github.com/zeta-chain/node/pull/1976) - add lightclient module for header and proof functionality
* [2001](https://github.com/zeta-chain/node/pull/2001) - replace broadcast mode block with sync and remove fungible params
* [1989](https://github.com/zeta-chain/node/pull/1989) - simplify `IsSendOutTxProcessed` method and add unit tests
* [2013](https://github.com/zeta-chain/node/pull/2013) - rename `GasPriceVoter` message to `VoteGasPrice`
* [2059](https://github.com/zeta-chain/node/pull/2059) - Remove unused params from all functions in zetanode
* [2071](https://github.com/zeta-chain/node/pull/2071) - Modify chains struct to add all chain related information
* [2076](https://github.com/zeta-chain/node/pull/2076) - automatically deposit native zeta to an address if it doesn't exist on ZEVM
* [2169](https://github.com/zeta-chain/node/pull/2169) - Limit zEVM revert transactions to coin type ZETA

### Features

* [1789](https://github.com/zeta-chain/node/issues/1789) - block cross-chain transactions that involve restricted addresses
* [1755](https://github.com/zeta-chain/node/issues/1755) - use evm JSON RPC for inbound tx (including blob tx) observation
* [1884](https://github.com/zeta-chain/node/pull/1884) - added zetatool cmd, added subcommand to filter deposits
* [1942](https://github.com/zeta-chain/node/pull/1982) - support Bitcoin P2TR, P2WSH, P2SH, P2PKH addresses
* [1935](https://github.com/zeta-chain/node/pull/1935) - add an operational authority group
* [1954](https://github.com/zeta-chain/node/pull/1954) - add metric for concurrent keysigns
* [1979](https://github.com/zeta-chain/node/pull/1979) - add script to import genesis data into an existing genesis file
* [2006](https://github.com/zeta-chain/node/pull/2006) - add Amoy testnet static chain information
* [2045](https://github.com/zeta-chain/node/pull/2046) - add grpc query with outbound rate limit for zetaclient to use
* [2046](https://github.com/zeta-chain/node/pull/2046) - add state variable in crosschain for rate limiter flags
* [2034](https://github.com/zeta-chain/node/pull/2034) - add support for zEVM message passing
* [1825](https://github.com/zeta-chain/node/pull/1825) - add a message to withdraw emission rewards

### Tests

* [1767](https://github.com/zeta-chain/node/pull/1767) - add unit tests for emissions module begin blocker
* [1816](https://github.com/zeta-chain/node/pull/1816) - add args to e2e tests
* [1791](https://github.com/zeta-chain/node/pull/1791) - add e2e tests for feature of restricted address
* [1787](https://github.com/zeta-chain/node/pull/1787) - add unit tests for cross-chain evm hooks and e2e test failed withdraw to BTC legacy address
* [1840](https://github.com/zeta-chain/node/pull/1840) - fix code coverage test failures ignored in CI
* [1870](https://github.com/zeta-chain/node/pull/1870) - enable emissions pool in local e2e testing
* [1868](https://github.com/zeta-chain/node/pull/1868) - run e2e btc tests locally
* [1851](https://github.com/zeta-chain/node/pull/1851) - rename usdt to erc20 in e2e tests
* [1872](https://github.com/zeta-chain/node/pull/1872) - remove usage of RPC in unit test
* [1805](https://github.com/zeta-chain/node/pull/1805) - add admin and performance test and fix upgrade test
* [1879](https://github.com/zeta-chain/node/pull/1879) - full coverage for messages in types packages
* [1899](https://github.com/zeta-chain/node/pull/1899) - add empty test files so packages are included in coverage
* [1900](https://github.com/zeta-chain/node/pull/1900) - add testing for external chain migration
* [1903](https://github.com/zeta-chain/node/pull/1903) - common package tests
* [1961](https://github.com/zeta-chain/node/pull/1961) - improve observer module coverage
* [1967](https://github.com/zeta-chain/node/pull/1967) - improve crosschain module coverage
* [1955](https://github.com/zeta-chain/node/pull/1955) - improve emissions module coverage
* [1941](https://github.com/zeta-chain/node/pull/1941) - add unit tests for zetacore package
* [1985](https://github.com/zeta-chain/node/pull/1985) - improve fungible module coverage
* [1992](https://github.com/zeta-chain/node/pull/1992) - remove setupKeeper from crosschain module
* [2008](https://github.com/zeta-chain/node/pull/2008) - add test for connector bytecode update
* [2047](https://github.com/zeta-chain/node/pull/2047) - fix liquidity cap advanced test
* [2076](https://github.com/zeta-chain/node/pull/2076) - automatically deposit native zeta to an address if it doesn't exist on ZEVM

### Fixes

* [1861](https://github.com/zeta-chain/node/pull/1861) - fix `ObserverSlashAmount` invalid read
* [1880](https://github.com/zeta-chain/node/issues/1880) - lower the gas price multiplier for EVM chains
* [1883](https://github.com/zeta-chain/node/issues/1883) - zetaclient should check 'IsSupported' flag to pause/unpause a specific chain
* [2076](https://github.com/zeta-chain/node/pull/2076) - automatically deposit native zeta to an address if it doesn't exist on ZEVM
* [1633](https://github.com/zeta-chain/node/issues/1633) - zetaclient should be able to pick up new connector and erc20Custody addresses
* [1944](https://github.com/zeta-chain/node/pull/1944) - fix evm signer unit tests
* [1888](https://github.com/zeta-chain/node/issues/1888) - zetaclient should stop inbound/outbound txs according to cross-chain flags
* [1970](https://github.com/zeta-chain/node/issues/1970) - remove the timeout in the evm outtx tracker processing thread

### Chores

* [1814](https://github.com/zeta-chain/node/pull/1814) - fix code coverage ignore for protobuf generated files

### CI

* [1958](https://github.com/zeta-chain/node/pull/1958) - Fix e2e advanced test debug checkbox
* [1945](https://github.com/zeta-chain/node/pull/1945) - update advanced testing pipeline to not execute tests that weren't selected so they show skipped instead of skipping steps
* [1940](https://github.com/zeta-chain/node/pull/1940) - adjust release pipeline to be created as pre-release instead of latest
* [1867](https://github.com/zeta-chain/node/pull/1867) - default restore_type for full node docker-compose to snapshot instead of statesync for reliability
* [1891](https://github.com/zeta-chain/node/pull/1891) - fix typo that was introduced to docker-compose and a typo in start.sh for the docker start script for full nodes
* [1894](https://github.com/zeta-chain/node/pull/1894) - added download binaries and configs to the start sequence so it will download binaries that don't exist
* [1953](https://github.com/zeta-chain/node/pull/1953) - run E2E tests for all PRs

## Version: v15.0.0

### Features

* [1912](https://github.com/zeta-chain/node/pull/1912) - add reset chain nonces msg

## Version: v14.0.1

* [1817](https://github.com/zeta-chain/node/pull/1817) - Add migration script to fix pending and chain nonces on testnet

## Version: v13.0.0

### Breaking Changes

* `zetaclientd start`: now requires 2 inputs from stdin: hotkey password and tss keyshare password
  Starting zetaclient now requires two passwords to be input; one for the hotkey and another for the tss key-share

### Features

* [1698](https://github.com/zeta-chain/node/issues/1698) - bitcoin dynamic depositor fee

### Docs

* [1731](https://github.com/zeta-chain/node/pull/1731) added doc for hotkey and tss key-share password prompts

### Features

* [1728] (https://github.com/zeta-chain/node/pull/1728) - allow aborted transactions to be refunded by minting tokens to zEvm

### Refactor

* [1766](https://github.com/zeta-chain/node/pull/1766) - Refactors the `PostTxProcessing` EVM hook functionality to deal with invalid withdraw events
* [1630](https://github.com/zeta-chain/node/pull/1630) - added password prompts for hotkey and tss keyshare in zetaclient
* [1760](https://github.com/zeta-chain/node/pull/1760) - Make staking keeper private in crosschain module
* [1809](https://github.com/zeta-chain/node/pull/1809) - Refactored tryprocessout function in evm signer

### Fixes

* [1678](https://github.com/zeta-chain/node/issues/1678) - clean cached stale block to fix evm outtx hash mismatch
* [1690](https://github.com/zeta-chain/node/issues/1690) - double watched gas prices and fix btc scheduler
* [1687](https://github.com/zeta-chain/node/pull/1687) - only use EVM supported chains for gas stability pool
* [1692](https://github.com/zeta-chain/node/pull/1692) - fix get params query for emissions module
* [1706](https://github.com/zeta-chain/node/pull/1706) - fix CLI crosschain show-out-tx-tracker
* [1707](https://github.com/zeta-chain/node/issues/1707) - fix bitcoin fee rate estimation
* [1712](https://github.com/zeta-chain/node/issues/1712) - increase EVM outtx inclusion timeout to 20 minutes
* [1733](https://github.com/zeta-chain/node/pull/1733) - remove the unnecessary 2x multiplier in the convertGasToZeta RPC
* [1721](https://github.com/zeta-chain/node/issues/1721) - zetaclient should provide bitcoin_chain_id when querying TSS address
* [1744](https://github.com/zeta-chain/node/pull/1744) - added cmd to encrypt tss keyshare file, allowing empty tss password for backward compatibility

### Tests

* [1584](https://github.com/zeta-chain/node/pull/1584) - allow to run E2E tests on any networks
* [1746](https://github.com/zeta-chain/node/pull/1746) - rename smoke tests to e2e tests
* [1753](https://github.com/zeta-chain/node/pull/1753) - fix gosec errors on usage of rand package
* [1762](https://github.com/zeta-chain/node/pull/1762) - improve coverage for fungible module
* [1782](https://github.com/zeta-chain/node/pull/1782) - improve coverage for fungible module system contract

### CI

* Adjusted the release pipeline to be a manually executed pipeline with an approver step. The pipeline now executes all the required tests run before the approval step unless skipped
* Added pipeline to build and push docker images into dockerhub on release for ubuntu and macos
* Adjusted the pipeline for building and pushing docker images for MacOS to install and run docker
* Added docker-compose and make commands for launching full nodes. `make mainnet-zetarpc-node`  `make mainnet-bitcoind-node`
* Made adjustments to the docker-compose for launching mainnet full nodes to include examples of using the docker images build from the docker image build pipeline
* [1736](https://github.com/zeta-chain/node/pull/1736) - chore: add Ethermint endpoints to OpenAPI
* Re-wrote Dockerfile for building Zetacored docker images
* Adjusted the docker-compose files for Zetacored nodes to utilize the new docker image
* Added scripts for the new docker image that facilitate the start up automation
* Adjusted the docker pipeline slightly to pull the version on PR from the app.go file
* [1781](https://github.com/zeta-chain/node/pull/1781) - add codecov coverage report in CI
* fixed the download binary script to use relative pathing from binary_list file

### Features

* [1425](https://github.com/zeta-chain/node/pull/1425) add `whitelist-erc20` command

### Chores

* [1729](https://github.com/zeta-chain/node/pull/1729) - add issue templates
* [1754](https://github.com/zeta-chain/node/pull/1754) - cleanup expected keepers

## Version: v12.2.4

### Fixes

* [1638](https://github.com/zeta-chain/node/issues/1638) - additional check to make sure external chain height always increases
* [1672](https://github.com/zeta-chain/node/pull/1672) - paying 50% more than base gas price to buffer EIP1559 gas price increase
* [1642](https://github.com/zeta-chain/node/pull/1642) - Change WhitelistERC20 authorization from group1 to group2
* [1610](https://github.com/zeta-chain/node/issues/1610) - add pending outtx hash to tracker after monitoring for 10 minutes
* [1656](https://github.com/zeta-chain/node/issues/1656) - schedule bitcoin keysign with intervals to avoid keysign failures
* [1662](https://github.com/zeta-chain/node/issues/1662) - skip Goerli BlobTxType transactions introduced in Dencun upgrade
* [1663](https://github.com/zeta-chain/node/issues/1663) - skip Mumbai empty block if ethclient sanity check fails
* [1661](https://github.com/zeta-chain/node/issues/1661) - use estimated SegWit tx size for Bitcoin gas fee calculation
* [1667](https://github.com/zeta-chain/node/issues/1667) - estimate SegWit tx size in uinit of vByte
* [1675](https://github.com/zeta-chain/node/issues/1675) - use chain param ConfirmationCount for bitcoin confirmation

## Chores

* [1694](https://github.com/zeta-chain/node/pull/1694) - remove standalone network, use require testing package for the entire node folder

## Version: v12.1.0

### Tests

* [1577](https://github.com/zeta-chain/node/pull/1577) - add chain header tests in E2E tests and fix admin tests

### Features

* [1658](https://github.com/zeta-chain/node/pull/1658) - modify emission distribution to use fixed block rewards

### Fixes

* [1535](https://github.com/zeta-chain/node/issues/1535) - Avoid voting on wrong ballots due to false blockNumber in EVM tx receipt
* [1588](https://github.com/zeta-chain/node/pull/1588) - fix chain params comparison logic
* [1650](https://github.com/zeta-chain/node/pull/1605) - exempt (discounted) *system txs* from min gas price check and gas fee deduction
* [1632](https://github.com/zeta-chain/node/pull/1632) - set keygen to `KeygenStatus_KeyGenSuccess` if its in `KeygenStatus_PendingKeygen`
* [1576](https://github.com/zeta-chain/node/pull/1576) - Fix zetaclient crash due to out of bound integer conversion and log prints
* [1575](https://github.com/zeta-chain/node/issues/1575) - Skip unsupported chain parameters by IsSupported flag

### CI

* [1580](https://github.com/zeta-chain/node/pull/1580) - Fix release pipelines cleanup step

### Chores

* [1585](https://github.com/zeta-chain/node/pull/1585) - Updated release instructions
* [1615](https://github.com/zeta-chain/node/pull/1615) - Add upgrade handler for version v12.1.0

### Features

* [1591](https://github.com/zeta-chain/node/pull/1591) - support lower gas limit for voting on inbound and outbound transactions
* [1592](https://github.com/zeta-chain/node/issues/1592) - check inbound tracker tx hash against Tss address and some refactor on inTx observation

### Refactoring

* [1628](https://github.com/zeta-chain/node/pull/1628) optimize return and simplify code
* [1640](https://github.com/zeta-chain/node/pull/1640) reorganize zetaclient into subpackages
* [1619](https://github.com/zeta-chain/node/pull/1619) - Add evm fee calculation to tss migration of evm chains

## Version: v12.0.0

### Breaking Changes

TSS and chain validation related queries have been moved from `crosschain` module to `observer` module:
* `PendingNonces` :Changed from `/zeta-chain/crosschain/pendingNonces/{chain_id}/{address}` to `/zeta-chain/observer/pendingNonces/{chain_id}/{address}` . It returns all the pending nonces for a chain id and address. This returns the current pending nonces for the chain
* `ChainNonces` : Changed from `/zeta-chain/crosschain/chainNonces/{chain_id}` to`/zeta-chain/observer/chainNonces/{chain_id}` . It returns all the chain nonces for a chain id. This returns the current nonce of the TSS address for the chain
* `ChainNoncesAll` :Changed from `/zeta-chain/crosschain/chainNonces` to `/zeta-chain/observer/chainNonces` . It returns all the chain nonces for all chains. This returns the current nonce of the TSS address for all chains

All chains now have the same observer set:
* `ObserversByChain`: `/zeta-chain/observer/observers_by_chain/{observation_chain}` has been removed and replaced with `/zeta-chain/observer/observer_set`. All chains have the same observer set
* `AllObserverMappers`: `/zeta-chain/observer/all_observer_mappers` has been removed. `/zeta-chain/observer/observer_set` should be used to get observers.

Observer params and core params have been merged into chain params:
* `Params`: `/zeta-chain/observer/params` no longer returns observer params. Observer params data have been moved to chain params described below.
* `GetCoreParams`: Renamed into `GetChainParams`. `/zeta-chain/observer/get_core_params` moved to `/zeta-chain/observer/get_chain_params`
* `GetCoreParamsByChain`: Renamed into `GetChainParamsForChain`. `/zeta-chain/observer/get_core_params_by_chain` moved to `/zeta-chain/observer/get_chain_params_by_chain`

Getting the correct TSS address for Bitcoin now requires providing the Bitcoin chain id:
* `GetTssAddress` : Changed from `/zeta-chain/observer/get_tss_address/` to `/zeta-chain/observer/getTssAddress/{bitcoin_chain_id}` . Optional bitcoin chain id can now be passed as a parameter to fetch the correct tss for required BTC chain. This parameter only affects the BTC tss address in the response

### Features

* [1498](https://github.com/zeta-chain/node/pull/1498) - Add monitoring(grafana, prometheus, ethbalance) for localnet testing
* [1395](https://github.com/zeta-chain/node/pull/1395) - Add state variable to track aborted zeta amount
* [1410](https://github.com/zeta-chain/node/pull/1410) - `snapshots` commands
* enable zetaclients to use dynamic gas price on zetachain - enables >0 min_gas_price in feemarket module
* add static chain data for Sepolia testnet
* added metrics to track the burn rate of the hotkey in the telemetry server as well as prometheus

### Fixes

* [1554](https://github.com/zeta-chain/node/pull/1554) - Screen out unconfirmed UTXOs that are not created by TSS itself
* [1560](https://github.com/zeta-chain/node/issues/1560) - Zetaclient post evm-chain outtx hashes only when receipt is available
* [1516](https://github.com/zeta-chain/node/issues/1516) - Unprivileged outtx tracker removal
* [1537](https://github.com/zeta-chain/node/issues/1537) - Sanity check events of ZetaSent/ZetaReceived/ZetaRevertedWithdrawn/Deposited
* [1530](https://github.com/zeta-chain/node/pull/1530) - Outbound tx confirmation/inclusion enhancement
* [1496](https://github.com/zeta-chain/node/issues/1496) - post block header for enabled EVM chains only
* [1518](https://github.com/zeta-chain/node/pull/1518) - Avoid duplicate keysign if an outTx is already pending
* fix Code4rena issue - zetaclients potentially miss inTx when PostSend (or other RPC) fails
* fix go-staticcheck warnings for zetaclient
* fix Athens-3 issue - incorrect pending-tx inclusion and incorrect confirmation count
* masked zetaclient config at startup
* set limit for queried pending cctxs
* add check to verify new tss has been produced when triggering tss funds migration
* fix Athens-3 log print issue - avoid posting unnecessary outtx confirmation
* fix docker build issues with version: golang:1.20-alpine3.18
* [1525](https://github.com/zeta-chain/node/pull/1525) - relax EVM chain block header length check 1024->4096
* [1522](https://github.com/zeta-chain/node/pull/1522/files) - block `distribution` module account from receiving zeta
* [1528](https://github.com/zeta-chain/node/pull/1528) - fix panic caused on decoding malformed BTC addresses
* [1536](https://github.com/zeta-chain/node/pull/1536) - add index to check previously finalized inbounds
* [1556](https://github.com/zeta-chain/node/pull/1556) - add emptiness check for topic array in event parsing
* [1546](https://github.com/zeta-chain/node/pull/1546) - fix reset of pending nonces on genesis import
* [1555](https://github.com/zeta-chain/node/pull/1555) - Reduce websocket message limit to 10MB
* [1567](https://github.com/zeta-chain/node/pull/1567) - add bitcoin chain id to fetch the tss address rpc endpoint
* [1501](https://github.com/zeta-chain/node/pull/1501) - fix stress test - use new refactored config file and smoketest runner
* [1589](https://github.com/zeta-chain/node/pull/1589) - add bitcoin chain id to `get tss address` and `get tss address historical` cli query

### Refactoring

* [1552](https://github.com/zeta-chain/node/pull/1552) - requires group2 to enable header verification
* [1211](https://github.com/zeta-chain/node/issues/1211) - use `grpc` and `msg` for query and message files
* refactor cctx scheduler - decouple evm cctx scheduler from btc cctx scheduler
* move tss state from crosschain to observer
* move pending nonces, chain nonces and nonce to cctx to observer
* move tss related cli from crosschain to observer
* reorganize smoke tests structure
* Add pagination to queries which iterate over large data sets InTxTrackerAll ,PendingNoncesAll ,AllBlameRecord ,TssHistory
* GetTssAddress now returns only the current tss address for ETH and BTC
* Add a new query GetTssAddressesByFinalizedBlockHeight to get any other tss addresses for a finalized block height
* Move observer params into core params
* Remove chain id from the index for observer mapper and rename it to observer set.
* Add logger to smoke tests
* [1521](https://github.com/zeta-chain/node/pull/1521) - replace go-tss lib version with one that reverts back to thorchain tss-lib
* [1558](https://github.com/zeta-chain/node/pull/1558) - change log level for gas stability pool iteration error
* Update --ledger flag hint

### Chores

* [1446](https://github.com/zeta-chain/node/pull/1446) - renamed file `zetaclientd/aux.go` to `zetaclientd/utils.go` to avoid complaints from go package resolver
* [1499](https://github.com/zeta-chain/node/pull/1499) - Add scripts to localnet to help test gov proposals
* [1442](https://github.com/zeta-chain/node/pull/1442) - remove build types in `.goreleaser.yaml`
* [1504](https://github.com/zeta-chain/node/pull/1504) - remove `-race` in the `make install` command
* [1564](https://github.com/zeta-chain/node/pull/1564) - bump ti-actions/changed-files

### Tests

* [1538](https://github.com/zeta-chain/node/pull/1538) - improve stateful e2e testing

### CI

* Removed private runners and unused GitHub Action

## Version: v11.0.0

### Features

* [1387](https://github.com/zeta-chain/node/pull/1387) - Add HSM capability for zetaclient hot key
* add a new thread to zetaclient which checks zeta supply in all connected chains in every block
* add a new tx to update an observer, this can be either be run a tombstoned observer/validator or via admin_policy_group_2

### Fixes

* Added check for redeployment of gas and asset token contracts
* [1372](https://github.com/zeta-chain/node/pull/1372) - Include Event Index as part for inbound tx digest
* [1367](https://github.com/zeta-chain/node/pull/1367) - fix minRelayTxFee issue and check misuse of bitcoin mainnet/testnet addresses
* [1358](https://github.com/zeta-chain/node/pull/1358) - add a new thread to zetaclient which checks zeta supply in all connected chains in every block
* prevent deposits for paused zrc20
* [1406](https://github.com/zeta-chain/node/pull/1406) - improve log prints and speed up evm outtx inclusion
* fix Athens-3 issue - include bitcoin outtx regardless of the cctx status

### Refactoring

* [1391](https://github.com/zeta-chain/node/pull/1391) - consolidate node builds
* update `MsgUpdateContractBytecode` to use code hash instead of contract address

### Chores

### Tests

* Add unit tests for adding votes to a ballot

### CI

## Version: v10.1.2

### Features

* [1137](https://github.com/zeta-chain/node/pull/1137) - external stress testing
* [1205](https://github.com/zeta-chain/node/pull/1205) - allow setting liquidity cap for ZRC20
* [1260](https://github.com/zeta-chain/node/pull/1260) - add ability to update gas limit
* [1263](https://github.com/zeta-chain/node/pull/1263) - Bitcoin block header and merkle proof
* [1247](https://github.com/zeta-chain/node/pull/1247) - add query command to get all gas stability pool balances
* [1143](https://github.com/zeta-chain/node/pull/1143) - tss funds migration capability
* [1358](https://github.com/zeta-chain/node/pull/1358) - zetaclient thread for zeta supply checks
* [1384](https://github.com/zeta-chain/node/pull/1384) - tx to update an observer

### Fixes

* [1195](https://github.com/zeta-chain/node/pull/1195) - added upgrade name, and allow download. allows to test release
* [1153](https://github.com/zeta-chain/node/pull/1153) - address `cosmos-gosec` lint issues
* [1128](https://github.com/zeta-chain/node/pull/1228) - adding namespaces back in rpc
* [1245](https://github.com/zeta-chain/node/pull/1245) - set unique index for generate cctx
* [1250](https://github.com/zeta-chain/node/pull/1250) - remove error return in `IsAuthorized`
* [1261](https://github.com/zeta-chain/node/pull/1261) - Ethereum comparison checksum/non-checksum format
* [1264](https://github.com/zeta-chain/node/pull/1264) - Blame index update
* [1243](https://github.com/zeta-chain/node/pull/1243) - feed sataoshi/B to zetacore and check actual outTx size
* [1235](https://github.com/zeta-chain/node/pull/1235) - cherry pick all hotfix from v10.0.x (zero-amount, precision, etc.)
* [1257](https://github.com/zeta-chain/node/pull/1257) - register emissions grpc server
* [1277](https://github.com/zeta-chain/node/pull/1277) - read gas limit from smart contract
* [1252](https://github.com/zeta-chain/node/pull/1252) - add CLI command to query system contract
* [1285](https://github.com/zeta-chain/node/pull/1285) - add notice when using `--ledger` with Ethereum HD path
* [1283](https://github.com/zeta-chain/node/pull/1283) - query outtx tracker by chain using prefixed store
* [1280](https://github.com/zeta-chain/node/pull/1280) - minor fixes to stateful upgrade
* [1304](https://github.com/zeta-chain/node/pull/1304) - remove check `gasObtained == outTxGasFee`
* [1308](https://github.com/zeta-chain/node/pull/1308) - begin blocker for mock mainnet

### Refactoring

* [1226](https://github.com/zeta-chain/node/pull/1226) - call `onCrossChainCall` when depositing to a contract
* [1238](https://github.com/zeta-chain/node/pull/1238) - change default mempool version in config
* [1279](https://github.com/zeta-chain/node/pull/1279) - remove duplicate funtion name IsEthereum
* [1289](https://github.com/zeta-chain/node/pull/1289) - skip gas stability pool funding when gasLimit is equal gasUsed

### Chores

* [1193](https://github.com/zeta-chain/node/pull/1193) - switch back to `cosmos/cosmos-sdk`
* [1222](https://github.com/zeta-chain/node/pull/1222) - changed maxNestedMsgs
* [1265](https://github.com/zeta-chain/node/pull/1265) - sync from mockmain
* [1307](https://github.com/zeta-chain/node/pull/1307) - increment handler version

### Tests

* [1135](https://github.com/zeta-chain/node/pull/1135) - Stateful upgrade for smoke tests

### CI

* [1218](https://github.com/zeta-chain/node/pull/1218) - cross-compile release binaries and simplify PR testings
* [1302](https://github.com/zeta-chain/node/pull/1302) - add mainnet builds to goreleaser<|MERGE_RESOLUTION|>--- conflicted
+++ resolved
@@ -25,11 +25,8 @@
 * [3548](https://github.com/zeta-chain/node/pull/3548) - ensure cctx list is sorted by creation time
 * [3562](https://github.com/zeta-chain/node/pull/3562) - add Sui withdrawals
 * [3600](https://github.com/zeta-chain/node/pull/3600) - add dedicated zetaclient restricted addresses config. This file will be automatically reloaded when it changes without needing to restart zetaclient.
-<<<<<<< HEAD
+* [3578](https://github.com/zeta-chain/node/pull/3578) - Add disable_tss_block_scan parameter. This parameter will be used to disable expensive block scanning actions on non-ethereum EVM Chains.
 * [3551](https://github.com/zeta-chain/node/pull/3551) - support for EVM chain and Bitcoin chain inbound fast confirmation
-=======
-* [3578](https://github.com/zeta-chain/node/pull/3578) - Add disable_tss_block_scan parameter. This parameter will be used to disable expensive block scanning actions on non-ethereum EVM Chains.
->>>>>>> 1eff305b
 
 ### Refactor
 
