# CHANGELOG

## Unreleased

### Breaking Changes

* PendingNonces :Changed from `/zeta-chain/crosschain/pendingNonces/{chain_id}/{address}` to `/zeta-chain/observer/pendingNonces/{chain_id}/{address}` . It returns all the pending nonces for a chain id and address. This returns the current pending nonces for the chain.
* ChainNonces : Changed from `/zeta-chain/criosschain/chainNonces/{chain_id}` to`/zeta-chain/observer/chainNonces/{chain_id}` . It returns all the chain nonces for a chain id. This returns the current nonce oof the TSS address for the chain.
* ChainNoncesAll :Changed from `/zeta-chain/observer/chainNonces` to `/zeta-chain/observer/chainNonces` . It returns all the chain nonces for all chains. This returns the current nonce of the TSS address for all chains.

### Features
* [1395](https://github.com/zeta-chain/node/pull/1395) - Add state variable to track aborted zeta amount
* [1410](https://github.com/zeta-chain/node/pull/1410) - `snapshots` commands
* enable zetaclients to use dynamic gas price on zetachain - enables >0 min_gas_price in feemarket module
* add static chain data for Sepolia testnet
* added metrics to track the burn rate of the hotkey in the telemetry server as well as prometheus

### Fixes
<<<<<<< HEAD
* [1496](https://github.com/zeta-chain/node/issues/1496) - post block header for enabled EVM chains only
=======

* [1518](https://github.com/zeta-chain/node/pull/1518) - Avoid duplicate keysign if an outTx is already pending
* fix Code4rena issue - zetaclients potentially miss inTx when PostSend (or other RPC) fails
>>>>>>> aeb88bef
* fix go-staticcheck warnings for zetaclient
* fix Athens-3 issue - incorrect pending-tx inclusion and incorrect confirmation count
* masked zetaclient config at startup
* set limit for queried pending cctxs
* add check to verify new tss has been produced when triggering tss funds migration
* fix Athens-3 log print issue - avoid posting uncessary outtx confirmation
* fix docker build issues with version: golang:1.20-alpine3.18
* [1525](https://github.com/zeta-chain/node/pull/1525) - relax EVM chain block header length check 1024->4096
* [1522](https://github.com/zeta-chain/node/pull/1522/files) - block `distribution` module account from receiving zeta

### Refactoring

* [1211](https://github.com/zeta-chain/node/issues/1211) - use `grpc` and `msg` for query and message files
* refactor cctx scheduler - decouple evm cctx scheduler from btc cctx scheduler
* move tss state from crosschain to observer
* move pending nonces, chain nonces and nonce to cctx to observer
* move tss related cli from crosschain to observer
* reorganize smoke tests structure
* Add pagination to queries which iterate over large data sets InTxTrackerAll ,PendingNoncesAll ,AllBlameRecord ,TssHistory
* GetTssAddress now returns only the current tss address for ETH and BTC
* Add a new query GetTssAddressesByFinalizedBlockHeight to get any other tss addresses for a finalized block height
* Remove chain id from the index for observer mapper and rename it to observer set.
* Add logger to smoke tests
* [1521](https://github.com/zeta-chain/node/pull/1521) - replace go-tss lib version with one that reverts back to thorchain tss-lib

### Chores
* [1446](https://github.com/zeta-chain/node/pull/1446) - renamed file `zetaclientd/aux.go` to `zetaclientd/utils.go` to avoid complaints from go package resolver. 
* [1499](https://github.com/zeta-chain/node/pull/1499) - Add scripts to localnet to help test gov proposals
* [1442](https://github.com/zeta-chain/node/pull/1442) - remove build types in `.goreleaser.yaml`
* [1504](https://github.com/zeta-chain/node/pull/1504) - remove `-race` in the `make install` commmand

### Tests

### CI
* Removed private runners and unused GitHub Action

## Version: v11.0.0

### Features

* [1387](https://github.com/zeta-chain/node/pull/1387) - Add HSM capability for zetaclient hot key
* add a new thread to zetaclient which checks zeta supply in all connected chains in every block
* add a new tx to update an observer, this can be either be run a tombstoned observer/validator or via admin_policy_group_2.

### Fixes

* Added check for redeployment of gas and asset token contracts
* [1372](https://github.com/zeta-chain/node/pull/1372) - Include Event Index as part for inbound tx digest
* [1367](https://github.com/zeta-chain/node/pull/1367) - fix minRelayTxFee issue and check misuse of bitcoin mainnet/testnet addresses
* [1358](https://github.com/zeta-chain/node/pull/1358) - add a new thread to zetaclient which checks zeta supply in all connected chains in every block
* prevent deposits for paused zrc20
* [1406](https://github.com/zeta-chain/node/pull/1406) - improve log prints and speed up evm outtx inclusion
* fix Athens-3 issue - include bitcoin outtx regardless of the cctx status

### Refactoring

* [1391](https://github.com/zeta-chain/node/pull/1391) - consolidate node builds
* update `MsgUpdateContractBytecode` to use code hash instead of contract address

### Chores

### Tests
- Add unit tests for adding votes to a ballot 

### CI

## Version: v10.1.2

### Features
* [1137](https://github.com/zeta-chain/node/pull/1137) - external stress testing
* [1205](https://github.com/zeta-chain/node/pull/1205) - allow setting liquidity cap for ZRC20
* [1260](https://github.com/zeta-chain/node/pull/1260) - add ability to update gas limit
* [1263](https://github.com/zeta-chain/node/pull/1263) - Bitcoin block header and merkle proof
* [1247](https://github.com/zeta-chain/node/pull/1247) - add query command to get all gas stability pool balances
* [1143](https://github.com/zeta-chain/node/pull/1143) - tss funds migration capability
* [1358](https://github.com/zeta-chain/node/pull/1358) - zetaclient thread for zeta supply checks
* [1384](https://github.com/zeta-chain/node/pull/1384) - tx to update an observer
### Fixes

* [1195](https://github.com/zeta-chain/node/pull/1195) - added upgrade name, and allow download. allows to test release
* [1153](https://github.com/zeta-chain/node/pull/1153) - address `cosmos-gosec` lint issues
* [1128](https://github.com/zeta-chain/node/pull/1228) - adding namespaces back in rpc
* [1245](https://github.com/zeta-chain/node/pull/1245) - set unique index for generate cctx
* [1250](https://github.com/zeta-chain/node/pull/1250) - remove error return in `IsAuthorized`
* [1261](https://github.com/zeta-chain/node/pull/1261) - Ethereum comparaison checksum/non-checksum format
* [1264](https://github.com/zeta-chain/node/pull/1264) - Blame index update
* [1243](https://github.com/zeta-chain/node/pull/1243) - feed sataoshi/B to zetacore and check actual outTx size
* [1235](https://github.com/zeta-chain/node/pull/1235) - cherry pick all hotfix from v10.0.x (zero-amount, precision, etc.)
* [1257](https://github.com/zeta-chain/node/pull/1257) - register emissions grpc server
* [1277](https://github.com/zeta-chain/node/pull/1277) - read gas limit from smart contract
* [1252](https://github.com/zeta-chain/node/pull/1252) - add CLI command to query system contract
* [1285](https://github.com/zeta-chain/node/pull/1285) - add notice when using `--ledger` with Ethereum HD path
* [1283](https://github.com/zeta-chain/node/pull/1283) - query outtx tracker by chain using prefixed store
* [1280](https://github.com/zeta-chain/node/pull/1280) - minor fixes to stateful upgrade
* [1304](https://github.com/zeta-chain/node/pull/1304) - remove check `gasObtained == outTxGasFee`
* [1308](https://github.com/zeta-chain/node/pull/1308) - begin blocker for mock mainnet

### Refactoring

* [1226](https://github.com/zeta-chain/node/pull/1226) - call `onCrossChainCall` when depositing to a contract
* [1238](https://github.com/zeta-chain/node/pull/1238) - change default mempool version in config 
* [1279](https://github.com/zeta-chain/node/pull/1279) - remove duplicate funtion name IsEthereum
* [1289](https://github.com/zeta-chain/node/pull/1289) - skip gas stability pool funding when gasLimit is equal gasUsed

### Chores

* [1193](https://github.com/zeta-chain/node/pull/1193) - switch back to `cosmos/cosmos-sdk`
* [1222](https://github.com/zeta-chain/node/pull/1222) - changed maxNestedMsgs
* [1265](https://github.com/zeta-chain/node/pull/1265) - sync from mockmain
* [1307](https://github.com/zeta-chain/node/pull/1307) - increment handler version

### Tests

* [1135](https://github.com/zeta-chain/node/pull/1135) - Stateful upgrade for smoke tests

### CI

* [1218](https://github.com/zeta-chain/node/pull/1218) - cross-compile release binaries and simplify PR testings
* [1302](https://github.com/zeta-chain/node/pull/1302) - add mainnet builds to goreleaser
<|MERGE_RESOLUTION|>--- conflicted
+++ resolved
@@ -16,13 +16,10 @@
 * added metrics to track the burn rate of the hotkey in the telemetry server as well as prometheus
 
 ### Fixes
-<<<<<<< HEAD
+
 * [1496](https://github.com/zeta-chain/node/issues/1496) - post block header for enabled EVM chains only
-=======
-
 * [1518](https://github.com/zeta-chain/node/pull/1518) - Avoid duplicate keysign if an outTx is already pending
 * fix Code4rena issue - zetaclients potentially miss inTx when PostSend (or other RPC) fails
->>>>>>> aeb88bef
 * fix go-staticcheck warnings for zetaclient
 * fix Athens-3 issue - incorrect pending-tx inclusion and incorrect confirmation count
 * masked zetaclient config at startup
