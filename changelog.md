# CHANGELOG

## Unreleased

### Breaking Changes

* The CCTX List RPC (`/zeta-chain/crosschain/cctx`) will now return CCTXs ordered by creation time. CCTXs from before the upgrade will not be displayed. Use the `?unordered=true` parameter to revert to the old behavior.

### Features

* [3414](https://github.com/zeta-chain/node/pull/3414) - support advanced abort workflow (onAbort)
* [3461](https://github.com/zeta-chain/node/pull/3461) - add new `ConfirmationParams` field to chain params to enable multiple confirmation count values, deprecating `confirmation_count`
* [3489](https://github.com/zeta-chain/node/pull/3489) - add Sui chain info
* [3455](https://github.com/zeta-chain/node/pull/3455) - add `track-cctx` command to zetatools
* [3506](https://github.com/zeta-chain/node/pull/3506) - define `ConfirmationMode` enum and add it to `InboundParams`, `OutboundParams`, `MsgVoteInbound` and `MsgVoteOutbound`
* [3469](https://github.com/zeta-chain/node/pull/3469) - add `MsgRemoveInboundTracker` to remove inbound trackers. This message can be triggered by the emergency policy.
* [3450](https://github.com/zeta-chain/node/pull/3450) - integrate SOL withdraw and call
* [3538](https://github.com/zeta-chain/node/pull/3538) - implement `MsgUpdateOperationalChainParams` for updating operational-related chain params with operational policy
* [3534](https://github.com/zeta-chain/node/pull/3534) - Add Sui deposit & depositAndCall
* [3541](https://github.com/zeta-chain/node/pull/3541) - implement `MsgUpdateZRC20Name` to update the name or symbol of a ZRC20 token
* [3439](https://github.com/zeta-chain/node/pull/3439) - use protocol contracts V2 with TON deposits
* [3520](https://github.com/zeta-chain/node/pull/3520) - integrate SPL withdraw and call
* [3527](https://github.com/zeta-chain/node/pull/3527) - integrate SOL/SPL withdraw and call revert
* [3522](https://github.com/zeta-chain/node/pull/3522) - add `MsgDisableFastConfirmation` to disable fast confirmation. This message can be triggered by the emergency policy.
* [3548](https://github.com/zeta-chain/node/pull/3548) - ensure cctx list is sorted by creation time
* [3562](https://github.com/zeta-chain/node/pull/3562) - add Sui withdrawals

### Refactor

* [3381](https://github.com/zeta-chain/node/pull/3381) - split Bitcoin observer and signer into small files and organize outbound logic into reusable/testable functions; renaming, type unification, etc.
* [3496](https://github.com/zeta-chain/node/pull/3496) - zetaclient uses `ConfirmationParams` instead of old `ConfirmationCount`; use block ranged based observation for btc and evm chain.

### Fixes

* [3501](https://github.com/zeta-chain/node/pull/3501) - fix E2E test failure caused by nil `ConfirmationParams` for Solana and TON
* [3509](https://github.com/zeta-chain/node/pull/3509) - schedule Bitcoin TSS keysign on interval to avoid TSS keysign spam
* [3517](https://github.com/zeta-chain/node/pull/3517) - remove duplicate gateway event appending to fix false positive on multiple events in same tx

### Tests

* [3430](https://github.com/zeta-chain/node/pull/3430) - add simulation test for MsgWithDrawEmission
* [3503](https://github.com/zeta-chain/node/pull/3503) - add check in e2e test to ensure deletion of stale ballots
<<<<<<< HEAD
* [3560](https://github.com/zeta-chain/node/pull/3560) - initialize Sui E2E deposit tests
=======
* [3536](https://github.com/zeta-chain/node/pull/3536) - add e2e test for upgrading solana gateway program
>>>>>>> 280c75c3

## v28.0.0

v28 is based on the release/v27 branch rather than develop

### Fixes
* [3563](https://github.com/zeta-chain/node/pull/3563) - upgrade cosmos-sdk to v0.50.12 to resolve GHSA-x5vx-95h7-rv4p

## v27.0.5

### Fixes
* [3554](https://github.com/zeta-chain/node/pull/3554) - disable observation of direct to TSS Address deposits on Arbitrum and Avalanch networks

## v27.0.4

### Fixes
* [3508](https://github.com/zeta-chain/node/pull/3508) - fix empty from field in eth receipt rpc method

## v27.0.1

### Fixes

* [3460](https://github.com/zeta-chain/node/pull/3460) - add `group`,`gov`,`params`,`consensus`,`feemarket` ,`crisis`,`vesting` modules to the cosmos interface registry to enable parsing of tx results.

## v27.0.0

### Breaking Changes

* Universal contract calls from Bitcoin and Solana now follow the Protocol Contract V2 workflow.
  * For `depositAndCall` and `call` operations, the `onCall` method is invoked on the Universal Contract from the gateway, replacing the previous behavior where `onCrossChainCall` was triggered by the `systemContract`.
  * The interfaces of both functions remain the same.

### Features

* [3353](https://github.com/zeta-chain/node/pull/3353) - add liquidity cap parameter to ZRC20 creation
* [3357](https://github.com/zeta-chain/node/pull/3357) - cosmos-sdk v.50.x upgrade
* [3358](https://github.com/zeta-chain/node/pull/3358) - register aborted CCTX for Bitcoin inbound that carries insufficient depositor fee
* [3368](https://github.com/zeta-chain/node/pull/3368) - cli command to fetch inbound ballot from inbound hash added to zetatools.
* [3425](https://github.com/zeta-chain/node/pull/3425) - enable inscription parsing on Bitcoin mainnet
* [3332](https://github.com/zeta-chain/node/pull/3332) - implement orchestrator V2. Move BTC observer-signer to V2
* [3360](https://github.com/zeta-chain/node/pull/3360) - update protocol contract imports using consolidated path
* [3349](https://github.com/zeta-chain/node/pull/3349) - implement new bitcoin rpc in zetaclient with improved performance and observability
* [3390](https://github.com/zeta-chain/node/pull/3390) - orchestrator V2: EVM observer-signer
* [3426](https://github.com/zeta-chain/node/pull/3426) - use protocol contracts V2 with Bitcoin deposits
* [3326](https://github.com/zeta-chain/node/pull/3326) - improve error messages for cctx status object
* [3418](https://github.com/zeta-chain/node/pull/3418) - orchestrator V2: TON observer-signer
* [3432](https://github.com/zeta-chain/node/pull/3432) - use protocol contracts V2 with Solana deposits
* [3438](https://github.com/zeta-chain/node/pull/3438) - orchestrator V2: SOl observer-signer. Drop V1.
* [3440](https://github.com/zeta-chain/node/pull/3440) - remove unused method `FilterSolanaInboundEvents`
* [3428](https://github.com/zeta-chain/node/pull/3428) - zetaclient: converge EVM clients.
* [2863](https://github.com/zeta-chain/node/pull/2863) - refactor zetacore to delete matured ballots and add a migration script to remove all old ballots.

### Fixes

* [3416](https://github.com/zeta-chain/node/pull/3416) - add a check for nil gas price in the CheckTxFee function

## v26.0.0

### Features

* [3379](https://github.com/zeta-chain/node/pull/3379) - add Avalanche, Arbitrum and World Chain in chain info

### Fixes

* [3374](https://github.com/zeta-chain/node/pull/3374) - remove minimum rent exempt check for SPL token withdrawals
* [3348](https://github.com/zeta-chain/node/pull/3348) - add support to perform withdraws in ZetaChain `onRevert` call

## v25.0.0

### Features

* [3235](https://github.com/zeta-chain/node/pull/3235) - add /systemtime telemetry endpoint (zetaclient)
* [3317](https://github.com/zeta-chain/node/pull/3317) - add configurable signer latency correction (zetaclient)
* [3320](https://github.com/zeta-chain/node/pull/3320) - add zetaclient minimum version check

### Tests

* [3205](https://github.com/zeta-chain/node/issues/3205) - move Bitcoin revert address test to advanced group to avoid upgrade test failure
* [3254](https://github.com/zeta-chain/node/pull/3254) - rename v2 E2E tests as evm tests and rename old evm tests as legacy
* [3095](https://github.com/zeta-chain/node/pull/3095) - initialize simulation tests for custom zetachain modules
* [3276](https://github.com/zeta-chain/node/pull/3276) - add Solana E2E performance tests and improve Solana outbounds performance
* [3207](https://github.com/zeta-chain/node/pull/3207) - add simulation test operations for all messages in crosschain and observer module

### Refactor

* [3170](https://github.com/zeta-chain/node/pull/3170) - revamp TSS package in zetaclient
* [3291](https://github.com/zeta-chain/node/pull/3291) - revamp zetaclient initialization (+ graceful shutdown)
* [3319](https://github.com/zeta-chain/node/pull/3319) - implement scheduler for zetaclient

### Fixes

* [3206](https://github.com/zeta-chain/node/pull/3206) - skip Solana unsupported transaction version to not block inbound observation
* [3184](https://github.com/zeta-chain/node/pull/3184) - zetaclient should not retry if inbound vote message validation fails
* [3230](https://github.com/zeta-chain/node/pull/3230) - update pending nonces when aborting a cctx through MsgAbortStuckCCTX
* [3225](https://github.com/zeta-chain/node/pull/3225) - use separate database file names for btc signet and testnet4
* [3242](https://github.com/zeta-chain/node/pull/3242) - set the `Receiver` of `MsgVoteInbound` to the address pulled from solana memo
* [3253](https://github.com/zeta-chain/node/pull/3253) - fix solana inbound version 0 queries and move tss keysign prior to relayer key checking
* [3278](https://github.com/zeta-chain/node/pull/3278) - enforce checksum format for asset address in ZRC20
* [3289](https://github.com/zeta-chain/node/pull/3289) - remove all dynamic peer discovery (zetaclient)
* [3314](https://github.com/zeta-chain/node/pull/3314) - update `last_scanned_block_number` metrics more frequently for Solana chain
* [3321](https://github.com/zeta-chain/node/pull/3321) - make crosschain-call with invalid withdraw revert

## v24.0.0

* [3323](https://github.com/zeta-chain/node/pull/3323) - upgrade cosmos sdk to 0.47.15

## v23.0.0

### Features

* [2984](https://github.com/zeta-chain/node/pull/2984) - add Whitelist message ability to whitelist SPL tokens on Solana
* [3091](https://github.com/zeta-chain/node/pull/3091) - improve build reproducability. `make release{,-build-only}` checksums should now be stable.
* [3124](https://github.com/zeta-chain/node/pull/3124) - integrate SPL deposits
* [3134](https://github.com/zeta-chain/node/pull/3134) - integrate SPL tokens withdraw to Solana
* [3088](https://github.com/zeta-chain/node/pull/3088) - add functions to check and withdraw zrc20 as delegation rewards
* [3182](https://github.com/zeta-chain/node/pull/3182) - enable zetaclient pprof server on port 6061

### Tests

* [3075](https://github.com/zeta-chain/node/pull/3075) - ton: withdraw concurrent, deposit & revert.
* [3105](https://github.com/zeta-chain/node/pull/3105) - split Bitcoin E2E tests into two runners for deposit and withdraw
* [3154](https://github.com/zeta-chain/node/pull/3154) - configure Solana gateway program id for E2E tests
* [3188](https://github.com/zeta-chain/node/pull/3188) - add e2e test for v2 deposit and call with swap
* [3151](https://github.com/zeta-chain/node/pull/3151) - add withdraw emissions to e2e tests

### Refactor

* [3118](https://github.com/zeta-chain/node/pull/3118) - zetaclient: remove hsm signer
* [3122](https://github.com/zeta-chain/node/pull/3122) - improve & refactor zetaclientd cli
* [3125](https://github.com/zeta-chain/node/pull/3125) - drop support for header proofs
* [3131](https://github.com/zeta-chain/node/pull/3131) - move app context update from zetacore client
* [3137](https://github.com/zeta-chain/node/pull/3137) - remove chain.Chain from zetaclientd config

### Fixes

* [3117](https://github.com/zeta-chain/node/pull/3117) - register messages for emissions module to legacy amino codec.
* [3041](https://github.com/zeta-chain/node/pull/3041) - replace libp2p public DHT with private gossip peer discovery and connection gater for inbound connections
* [3106](https://github.com/zeta-chain/node/pull/3106) - prevent blocked CCTX on out of gas during omnichain calls
* [3139](https://github.com/zeta-chain/node/pull/3139) - fix config resolution in orchestrator
* [3149](https://github.com/zeta-chain/node/pull/3149) - abort the cctx if dust amount is detected in the revert outbound
* [3155](https://github.com/zeta-chain/node/pull/3155) - fix potential panic in the Bitcoin inscription parsing
* [3162](https://github.com/zeta-chain/node/pull/3162) - skip depositor fee calculation if transaction does not involve TSS address
* [3179](https://github.com/zeta-chain/node/pull/3179) - support inbound trackers for v2 cctx
* [3192](https://github.com/zeta-chain/node/pull/3192) - fix incorrect zContext origin caused by the replacement of 'sender' with 'revertAddress'

## v22.1.2

## Fixes

- [3181](https://github.com/zeta-chain/node/pull/3181) - add lock around pingRTT to prevent crash

## v22.1.1

## Fixes

- [3171](https://github.com/zeta-chain/node/pull/3171) - infinite discovery address leak

## v22.1.0

## Features

- [3028](https://github.com/zeta-chain/node/pull/3028) - whitelist connection gater

## Fixes

- [3041](https://github.com/zeta-chain/node/pull/3041) - replace DHT with private peer discovery
- [3162](https://github.com/zeta-chain/node/pull/3162) - skip depositor fee calculation on irrelevant transactions

## v22.0.2

## Fixes

- [3144](https://github.com/zeta-chain/node/pull/3145) - out of gas on ZetaClient during `onRevert`

## v22.0.1

## Fixes

- [3140](https://github.com/zeta-chain/node/pull/3140) - allow BTC revert with dust amount

## v22.0.0

## Refactor

* [3073](https://github.com/zeta-chain/node/pull/3073) - improve ZETA deposit check with max supply check

## v21.0.0

### Features

* [2633](https://github.com/zeta-chain/node/pull/2633) - support for stateful precompiled contracts
* [2788](https://github.com/zeta-chain/node/pull/2788) - add common importable zetacored rpc package
* [2784](https://github.com/zeta-chain/node/pull/2784) - staking precompiled contract
* [2795](https://github.com/zeta-chain/node/pull/2795) - support restricted address in Solana
* [2861](https://github.com/zeta-chain/node/pull/2861) - emit events from staking precompile
* [2860](https://github.com/zeta-chain/node/pull/2860) - bank precompiled contract
* [2870](https://github.com/zeta-chain/node/pull/2870) - support for multiple Bitcoin chains in the zetaclient
* [2883](https://github.com/zeta-chain/node/pull/2883) - add chain static information for btc signet testnet
* [2907](https://github.com/zeta-chain/node/pull/2907) - derive Bitcoin tss address by chain id and added more Signet static info
* [2911](https://github.com/zeta-chain/node/pull/2911) - add chain static information for btc testnet4
* [2904](https://github.com/zeta-chain/node/pull/2904) - integrate authenticated calls smart contract functionality into protocol
* [2919](https://github.com/zeta-chain/node/pull/2919) - add inbound sender to revert context
* [2957](https://github.com/zeta-chain/node/pull/2957) - enable Bitcoin inscription support on testnet
* [2896](https://github.com/zeta-chain/node/pull/2896) - add TON inbound observation
* [2987](https://github.com/zeta-chain/node/pull/2987) - add non-EVM standard inbound memo package
* [2979](https://github.com/zeta-chain/node/pull/2979) - add fungible keeper ability to lock/unlock ZRC20 tokens
* [3012](https://github.com/zeta-chain/node/pull/3012) - integrate authenticated calls erc20 smart contract functionality into protocol
* [3025](https://github.com/zeta-chain/node/pull/3025) - standard memo for Bitcoin inbound
* [3028](https://github.com/zeta-chain/node/pull/3028) - whitelist connection gater
* [3019](https://github.com/zeta-chain/node/pull/3019) - add ditribute functions to staking precompile
* [3020](https://github.com/zeta-chain/node/pull/3020) - add support for TON withdrawals

### Refactor

* [2749](https://github.com/zeta-chain/node/pull/2749) - fix all lint errors from govet
* [2725](https://github.com/zeta-chain/node/pull/2725) - refactor SetCctxAndNonceToCctxAndInboundHashToCctx to receive tsspubkey as an argument
* [2802](https://github.com/zeta-chain/node/pull/2802) - set default liquidity cap for new ZRC20s
* [2826](https://github.com/zeta-chain/node/pull/2826) - remove unused code from emissions module and add new parameter for fixed block reward amount
* [2890](https://github.com/zeta-chain/node/pull/2890) - refactor `MsgUpdateChainInfo` to accept a single chain, and add `MsgRemoveChainInfo` to remove a chain
* [2899](https://github.com/zeta-chain/node/pull/2899) - remove btc deposit fee v1 and improve unit tests
* [2952](https://github.com/zeta-chain/node/pull/2952) - add error_message to cctx.status
* [3039](https://github.com/zeta-chain/node/pull/3039) - use `btcd` native APIs to handle Bitcoin Taproot address
* [3082](https://github.com/zeta-chain/node/pull/3082) - replace docker-based bitcoin sidecar inscription build with Golang implementation

### Tests

* [2661](https://github.com/zeta-chain/node/pull/2661) - update connector and erc20Custody addresses in tss migration e2e tests
* [2703](https://github.com/zeta-chain/node/pull/2703) - add e2e tests for stateful precompiled contracts
* [2830](https://github.com/zeta-chain/node/pull/2830) - extend staking precompile tests
* [2867](https://github.com/zeta-chain/node/pull/2867) - skip precompiles test for tss migration
* [2833](https://github.com/zeta-chain/node/pull/2833) - add e2e framework for TON blockchain
* [2874](https://github.com/zeta-chain/node/pull/2874) - add support for multiple runs for precompile tests
* [2895](https://github.com/zeta-chain/node/pull/2895) - add e2e test for bitcoin deposit and call
* [2894](https://github.com/zeta-chain/node/pull/2894) - increase gas limit for TSS vote tx
* [2932](https://github.com/zeta-chain/node/pull/2932) - add gateway upgrade as part of the upgrade test
* [2947](https://github.com/zeta-chain/node/pull/2947) - initialize simulation tests
* [3033](https://github.com/zeta-chain/node/pull/3033) - initialize simulation tests for import and export

### Fixes

* [2674](https://github.com/zeta-chain/node/pull/2674) - allow operators to vote on ballots associated with discarded keygen without affecting the status of the current keygen.
* [2672](https://github.com/zeta-chain/node/pull/2672) - check observer set for duplicates when adding a new observer or updating an existing one
* [2735](https://github.com/zeta-chain/node/pull/2735) - fix the outbound tracker blocking confirmation and outbound processing on EVM chains by locally index outbound txs in zetaclient
* [2944](https://github.com/zeta-chain/node/pull/2844) - add tsspubkey to index for tss keygen voting
* [2842](https://github.com/zeta-chain/node/pull/2842) - fix: move interval assignment out of cctx loop in EVM outbound tx scheduler
* [2853](https://github.com/zeta-chain/node/pull/2853) - calling precompile through sc with sc state update
* [2925](https://github.com/zeta-chain/node/pull/2925) - add recover to init chainer to diplay informative message when starting a node from block 1
* [2909](https://github.com/zeta-chain/node/pull/2909) - add legacy messages back to codec for querier backward compatibility
* [3018](https://github.com/zeta-chain/node/pull/3018) - support `DepositAndCall` and `WithdrawAndCall` with empty payload
* [3030](https://github.com/zeta-chain/node/pull/3030) - Avoid storing invalid Solana gateway address in the `SetGatewayAddress`
* [3047](https://github.com/zeta-chain/node/pull/3047) - wrong block hash in subscribe new heads

## v20.0.0

### Features

* [2578](https://github.com/zeta-chain/node/pull/2578) - add Gateway address in protocol contract list
* [2630](https://github.com/zeta-chain/node/pull/2630) - implement `MsgMigrateERC20CustodyFunds` to migrate the funds from the ERC20Custody to a new contracts (to be used for the new ERC20Custody contract for smart contract V2)
* [2578](https://github.com/zeta-chain/node/pull/2578) - Add Gateway address in protocol contract list
* [2594](https://github.com/zeta-chain/node/pull/2594) - Integrate Protocol Contracts V2 in the protocol
* [2634](https://github.com/zeta-chain/node/pull/2634) - add support for EIP-1559 gas fees
* [2597](https://github.com/zeta-chain/node/pull/2597) - Add generic rpc metrics to zetaclient
* [2538](https://github.com/zeta-chain/node/pull/2538) - add background worker routines to shutdown zetaclientd when needed for tss migration
* [2681](https://github.com/zeta-chain/node/pull/2681) - implement `MsgUpdateERC20CustodyPauseStatus` to pause or unpause ERC20 Custody contract (to be used for the migration process for smart contract V2)
* [2644](https://github.com/zeta-chain/node/pull/2644) - add created_timestamp to cctx status
* [2673](https://github.com/zeta-chain/node/pull/2673) - add relayer key importer, encryption and decryption
* [2633](https://github.com/zeta-chain/node/pull/2633) - support for stateful precompiled contracts
* [2751](https://github.com/zeta-chain/node/pull/2751) - add RPC status check for Solana chain
* [2788](https://github.com/zeta-chain/node/pull/2788) - add common importable zetacored rpc package
* [2784](https://github.com/zeta-chain/node/pull/2784) - staking precompiled contract
* [2795](https://github.com/zeta-chain/node/pull/2795) - support restricted address in Solana
* [2825](https://github.com/zeta-chain/node/pull/2825) - add Bitcoin inscriptions support

### Refactor

* [2615](https://github.com/zeta-chain/node/pull/2615) - Refactor cleanup of outbound trackers
* [2855](https://github.com/zeta-chain/node/pull/2855) - disable Bitcoin witness support for mainnet

### Tests

* [2726](https://github.com/zeta-chain/node/pull/2726) - add e2e tests for deposit and call, deposit and revert
* [2821](https://github.com/zeta-chain/node/pull/2821) - V2 protocol contracts migration e2e tests

### Fixes

* [2654](https://github.com/zeta-chain/node/pull/2654) - add validation for authorization list in when validating genesis state for authorization module
* [2672](https://github.com/zeta-chain/node/pull/2672) - check observer set for duplicates when adding a new observer or updating an existing one
* [2824](https://github.com/zeta-chain/node/pull/2824) - fix Solana deposit number

## v19.0.0

### Breaking Changes

* [2460](https://github.com/zeta-chain/node/pull/2460) - Upgrade to go 1.22. This required us to temporarily remove the QUIC backend from [go-libp2p](https://github.com/libp2p/go-libp2p). If you are a zetaclient operator and have configured quic peers, you need to switch to tcp peers.
* [List of the other breaking changes can be found in this document](docs/releases/v19_breaking_changes.md)

### Features

* [2032](https://github.com/zeta-chain/node/pull/2032) - improve some general structure of the ZetaClient codebase
* [2100](https://github.com/zeta-chain/node/pull/2100) - cosmos v0.47 upgrade
* [2145](https://github.com/zeta-chain/node/pull/2145) - add `ibc` and `ibc-transfer` modules
* [2135](https://github.com/zeta-chain/node/pull/2135) - add develop build version logic
* [2152](https://github.com/zeta-chain/node/pull/2152) - custom priority nonce mempool
* [2113](https://github.com/zeta-chain/node/pull/2113) - add zetaclientd-supervisor process
* [2154](https://github.com/zeta-chain/node/pull/2154) - add `ibccrosschain` module
* [2282](https://github.com/zeta-chain/node/pull/2282) - modify rpc methods to support synthetic txs
* [2258](https://github.com/zeta-chain/node/pull/2258) - add Optimism and Base in static chain information
* [2287](https://github.com/zeta-chain/node/pull/2287) - implement `MsgUpdateChainInfo` message
* [2279](https://github.com/zeta-chain/node/pull/2279) - add a CCTXGateway field to chain static data
* [2275](https://github.com/zeta-chain/node/pull/2275) - add ChainInfo singleton state variable in authority
* [2291](https://github.com/zeta-chain/node/pull/2291) - initialize cctx gateway interface
* [2289](https://github.com/zeta-chain/node/pull/2289) - add an authorization list to keep track of all authorizations on the chain
* [2305](https://github.com/zeta-chain/node/pull/2305) - add new messages `MsgAddAuthorization` and `MsgRemoveAuthorization` that can be used to update the authorization list
* [2313](https://github.com/zeta-chain/node/pull/2313) - add `CheckAuthorization` function to replace the `IsAuthorized` function. The new function uses the authorization list to verify the signer's authorization
* [2312](https://github.com/zeta-chain/node/pull/2312) - add queries `ShowAuthorization` and `ListAuthorizations`
* [2319](https://github.com/zeta-chain/node/pull/2319) - use `CheckAuthorization` function in all messages
* [2325](https://github.com/zeta-chain/node/pull/2325) - revert telemetry server changes
* [2339](https://github.com/zeta-chain/node/pull/2339) - add binaries related question to syncing issue form
* [2366](https://github.com/zeta-chain/node/pull/2366) - add migration script for adding authorizations table
* [2372](https://github.com/zeta-chain/node/pull/2372) - add queries for tss fund migration info
* [2416](https://github.com/zeta-chain/node/pull/2416) - add Solana chain information
* [2465](https://github.com/zeta-chain/node/pull/2465) - add Solana inbound SOL token observation
* [2497](https://github.com/zeta-chain/node/pull/2416) - support for runtime chain (de)provisioning
* [2518](https://github.com/zeta-chain/node/pull/2518) - add support for Solana address in zetacore
* [2483](https://github.com/zeta-chain/node/pull/2483) - add priorityFee (gasTipCap) gas to the state
* [2567](https://github.com/zeta-chain/node/pull/2567) - add sign latency metric to zetaclient (zetaclient_sign_latency)
* [2524](https://github.com/zeta-chain/node/pull/2524) - add inscription envelop parsing
* [2560](https://github.com/zeta-chain/node/pull/2560) - add support for Solana SOL token withdraw
* [2533](https://github.com/zeta-chain/node/pull/2533) - parse memo from both OP_RETURN and inscription
* [2765](https://github.com/zeta-chain/node/pull/2765) - bitcoin depositor fee improvement

### Refactor

* [2094](https://github.com/zeta-chain/node/pull/2094) - upgrade go-tss to use cosmos v0.47
* [2110](https://github.com/zeta-chain/node/pull/2110) - move non-query rate limiter logic to zetaclient side and code refactor
* [2032](https://github.com/zeta-chain/node/pull/2032) - improve some general structure of the ZetaClient codebase
* [2097](https://github.com/zeta-chain/node/pull/2097) - refactor lightclient verification flags to account for individual chains
* [2071](https://github.com/zeta-chain/node/pull/2071) - Modify chains struct to add all chain related information
* [2118](https://github.com/zeta-chain/node/pull/2118) - consolidate inbound and outbound naming
* [2124](https://github.com/zeta-chain/node/pull/2124) - removed unused variables and method
* [2150](https://github.com/zeta-chain/node/pull/2150) - created `chains` `zetacore` `orchestrator` packages in zetaclient and reorganized source files accordingly
* [2210](https://github.com/zeta-chain/node/pull/2210) - removed unnecessary panics in the zetaclientd process
* [2205](https://github.com/zeta-chain/node/pull/2205) - remove deprecated variables pre-v17
* [2226](https://github.com/zeta-chain/node/pull/2226) - improve Go formatting with imports standardization and max line length to 120
* [2262](https://github.com/zeta-chain/node/pull/2262) - refactor MsgUpdateZRC20 into MsgPauseZrc20 and MsgUnPauseZRC20
* [2290](https://github.com/zeta-chain/node/pull/2290) - rename `MsgAddBlameVote` message to `MsgVoteBlame`
* [2269](https://github.com/zeta-chain/node/pull/2269) - refactor MsgUpdateCrosschainFlags into MsgEnableCCTX, MsgDisableCCTX and MsgUpdateGasPriceIncreaseFlags
* [2306](https://github.com/zeta-chain/node/pull/2306) - refactor zetaclient outbound transaction signing logic
* [2296](https://github.com/zeta-chain/node/pull/2296) - move `testdata` package to `testutil` to organize test-related utilities
* [2317](https://github.com/zeta-chain/node/pull/2317) - add ValidateOutbound method for cctx orchestrator
* [2340](https://github.com/zeta-chain/node/pull/2340) - add ValidateInbound method for cctx orchestrator
* [2344](https://github.com/zeta-chain/node/pull/2344) - group common data of EVM/Bitcoin signer and observer using base structs
* [2357](https://github.com/zeta-chain/node/pull/2357) - integrate base Signer structure into EVM/Bitcoin Signer
* [2359](https://github.com/zeta-chain/node/pull/2359) - integrate base Observer structure into EVM/Bitcoin Observer
* [2375](https://github.com/zeta-chain/node/pull/2375) - improve & speedup code formatting
* [2380](https://github.com/zeta-chain/node/pull/2380) - use `ChainInfo` in `authority` to allow dynamically support new chains
* [2395](https://github.com/zeta-chain/node/pull/2395) - converge AppContext with ZetaCoreContext in zetaclient
* [2428](https://github.com/zeta-chain/node/pull/2428) - propagate context across codebase & refactor zetacore client
* [2464](https://github.com/zeta-chain/node/pull/2464) - move common voting logic to voting.go and add new function VoteOnBallot
* [2515](https://github.com/zeta-chain/node/pull/2515) - replace chainName by chainID for ChainNonces indexing
* [2541](https://github.com/zeta-chain/node/pull/2541) - deprecate ChainName field in Chain object
* [2542](https://github.com/zeta-chain/node/pull/2542) - adjust permissions to be more restrictive
* [2572](https://github.com/zeta-chain/node/pull/2572) - turn off IBC modules
* [2556](https://github.com/zeta-chain/node/pull/2556) - refactor migrator length check to use consensus type
* [2568](https://github.com/zeta-chain/node/pull/2568) - improve AppContext by converging chains, chainParams, enabledChains, and additionalChains into a single zctx.Chain

### Tests

* [2047](https://github.com/zeta-chain/node/pull/2047) - fix liquidity cap advanced test
* [2181](https://github.com/zeta-chain/node/pull/2181) - add more assertion and test cases in ZEVM message passing E2E tests
* [2184](https://github.com/zeta-chain/node/pull/2184) - add tx priority checks to e2e tests
* [2199](https://github.com/zeta-chain/node/pull/2199) - custom priority mempool unit tests
* [2240](https://github.com/zeta-chain/node/pull/2240) - removed hard-coded Bitcoin regnet chainID in E2E withdraw tests
* [2266](https://github.com/zeta-chain/node/pull/2266) - try fixing E2E test `crosschain_swap` failure `btc transaction not signed`
* [2294](https://github.com/zeta-chain/node/pull/2294) - add and fix existing ethermint rpc unit test
* [2329](https://github.com/zeta-chain/node/pull/2329) - fix TODOs in rpc unit tests
* [2342](https://github.com/zeta-chain/node/pull/2342) - extend rpc unit tests with testing extension to include synthetic ethereum txs
* [2299](https://github.com/zeta-chain/node/pull/2299) - add `zetae2e` command to deploy test contracts
* [2364](https://github.com/zeta-chain/node/pull/2364) - add stateful upgrade test
* [2360](https://github.com/zeta-chain/node/pull/2360) - add stateful e2e tests.
* [2349](https://github.com/zeta-chain/node/pull/2349) - add TestBitcoinDepositRefund and WithdrawBitcoinMultipleTimes E2E tests
* [2368](https://github.com/zeta-chain/node/pull/2368) - eliminate panic usage across testing suite
* [2369](https://github.com/zeta-chain/node/pull/2369) - fix random cross-chain swap failure caused by using tiny UTXO
* [2549](https://github.com/zeta-chain/node/pull/2459) - add separate accounts for each policy in e2e tests
* [2415](https://github.com/zeta-chain/node/pull/2415) - add e2e test for upgrade and test admin functionalities
* [2440](https://github.com/zeta-chain/node/pull/2440) - Add e2e test for TSS migration
* [2473](https://github.com/zeta-chain/node/pull/2473) - add e2e tests for most used admin transactions

### Fixes

* [1484](https://github.com/zeta-chain/node/issues/1484) - replaced hard-coded `MaxLookaheadNonce` with a default lookback factor
* [2125](https://github.com/zeta-chain/node/pull/2125) - fix develop upgrade test
* [2222](https://github.com/zeta-chain/node/pull/2222) - removed `maxHeightDiff` to let observer scan from Bitcoin height where it left off
* [2233](https://github.com/zeta-chain/node/pull/2233) - fix `IsSupported` flag not properly updated in zetaclient's context
* [2243](https://github.com/zeta-chain/node/pull/2243) - fix incorrect bitcoin outbound height in the CCTX outbound parameter
* [2256](https://github.com/zeta-chain/node/pull/2256) - fix rate limiter falsely included reverted non-withdraw cctxs
* [2327](https://github.com/zeta-chain/node/pull/2327) - partially cherry picked the fix to Bitcoin outbound dust amount
* [2362](https://github.com/zeta-chain/node/pull/2362) - set 1000 satoshis as minimum BTC amount that can be withdrawn from zEVM
* [2382](https://github.com/zeta-chain/node/pull/2382) - add tx input and gas in rpc methods for synthetic eth txs
* [2396](https://github.com/zeta-chain/node/issues/2386) - special handle bitcoin testnet gas price estimator
* [2434](https://github.com/zeta-chain/node/pull/2434) - the default database when running `zetacored init` is now pebbledb
* [2481](https://github.com/zeta-chain/node/pull/2481) - increase gas limit inbound and outbound vote message to 500k
* [2545](https://github.com/zeta-chain/node/pull/2545) - check solana minimum rent exempt to avoid outbound failure
* [2547](https://github.com/zeta-chain/node/pull/2547) - limit max txs in priority mempool
* [2628](https://github.com/zeta-chain/node/pull/2628) - avoid submitting invalid hashes to outbound tracker

### CI

* [2388](https://github.com/zeta-chain/node/pull/2388) - added GitHub attestations of binaries produced in the release workflow.
* [2285](https://github.com/zeta-chain/node/pull/2285) - added nightly EVM performance testing pipeline, modified localnet testing docker image to utilize debian:bookworm, removed build-jet runners where applicable, removed deprecated/removed upgrade path testing pipeline
* [2268](https://github.com/zeta-chain/node/pull/2268) - updated the publish-release pipeline to utilize the Github Actions Ubuntu 20.04 Runners
* [2070](https://github.com/zeta-chain/node/pull/2070) - Added commands to build binaries from the working branch as a live full node rpc to test non-governance changes
* [2119](https://github.com/zeta-chain/node/pull/2119) - Updated the release pipeline to only run on hotfix/ and release/ branches. Added option to only run pre-checks and not cut release as well. Switched approval steps to use environments
* [2189](https://github.com/zeta-chain/node/pull/2189) - Updated the docker tag when a release trigger runs to be the github event for the release name which should be the version. Removed mac specific build as the arm build should handle that
* [2191](https://github.com/zeta-chain/node/pull/2191) - Fixed conditional logic for the docker build step for non release builds to not overwrite the github tag
* [2192](https://github.com/zeta-chain/node/pull/2192) - Added release status checker and updater pipeline that will update release statuses when they go live on network
* [2335](https://github.com/zeta-chain/node/pull/2335) - ci: updated the artillery report to publish to artillery cloud
* [2377](https://github.com/zeta-chain/node/pull/2377) - ci: adjusted sast-linters.yml to not scan itself, nor alert on removal of nosec.
* [2400](https://github.com/zeta-chain/node/pull/2400) - ci: adjusted the performance test to pass or fail pipeline based on test results, alert slack, and launch network with state. Fixed connection issues as well.
* [2425](https://github.com/zeta-chain/node/pull/2425) - Added verification to performance testing pipeline to ensure p99 aren't above 2000ms and p50 aren't above 40ms, Tweaked the config to 400 users requests per second. 425 is the current max before it starts failing.

### Documentation

* [2321](https://github.com/zeta-chain/node/pull/2321) - improve documentation for ZetaClient functions and packages

### Performance

* [2482](https://github.com/zeta-chain/node/pull/2482) - increase the outbound tracker buffer length from 2 to 5

## v18.0.0

* [2470](https://github.com/zeta-chain/node/pull/2470) - add Polygon, Base and Base Sepolia in static chain info

## v17.0.1

### Fixes

* hotfix/v17.0.1 - modify the amount field in CCTXs that carry dust BTC amounts to avoid dust output error

## v17.0.0

### Fixes

* [2249](https://github.com/zeta-chain/node/pull/2249) - fix inbound and outbound validation for BSC chain
* [2265](https://github.com/zeta-chain/node/pull/2265) - fix rate limiter query for revert cctxs

## v16.0.0

### Breaking Changes

* Admin policies have been moved from `observer` to a new module `authority`
  * Updating admin policies now requires to send a governance proposal executing the `UpdatePolicies` message in the `authority` module
  * The `Policies` query of the `authority` module must be used to get the current admin policies
  * `PolicyType_group1` has been renamed into `PolicyType_groupEmergency` and `PolicyType_group2` has been renamed into `PolicyType_groupAdmin`

* A new module called `lightclient` has been created for the blocker header and proof functionality to add inbound and outbound trackers in a permissionless manner (currently deactivated on live networks)
  * The list of block headers are now stored in the `lightclient` module instead of the `observer` module
    * The message to vote on new block headers is still in the `observer` module but has been renamed to `MsgVoteBlockHeader` instead of `MsgAddBlockHeader`
    * The `GetAllBlockHeaders` query has been moved to the `lightclient` module and renamed to `BlockHeaderAll`
    * The `GetBlockHeaderByHash` query has been moved to the `lightclient` module and renamed to `BlockHeader`
    * The `GetBlockHeaderStateByChain` query has been moved to the `lightclient` module and renamed to `ChainState`
    * The `Prove` query has been moved to the `lightclient` module
    * The `BlockHeaderVerificationFlags` has been deprecated in `CrosschainFlags`, `VerificationFlags` should be used instead

* `MsgGasPriceVoter` message in the `crosschain` module has been renamed to `MsgVoteGasPrice`
  * The structure of the message remains the same

* `MsgCreateTSSVoter` message in the `crosschain` module has been moved to the `observer` module and renamed to `MsgVoteTSS`
  * The structure of the message remains the same

### Refactor

* [1511](https://github.com/zeta-chain/node/pull/1511) - move ballot voting logic from `crosschain` to `observer`
* [1783](https://github.com/zeta-chain/node/pull/1783) - refactor zetaclient metrics naming and structure
* [1774](https://github.com/zeta-chain/node/pull/1774) - split params and config in zetaclient
* [1831](https://github.com/zeta-chain/node/pull/1831) - removing unnecessary pointers in context structure
* [1864](https://github.com/zeta-chain/node/pull/1864) - prevent panic in param management
* [1848](https://github.com/zeta-chain/node/issues/1848) - create a method to observe deposits to tss address in one evm block
* [1885](https://github.com/zeta-chain/node/pull/1885) - change important metrics on port 8123 to be prometheus compatible
* [1863](https://github.com/zeta-chain/node/pull/1863) - remove duplicate ValidateChainParams function
* [1914](https://github.com/zeta-chain/node/pull/1914) - move crosschain flags to core context in zetaclient
* [1948](https://github.com/zeta-chain/node/pull/1948) - remove deprecated GetTSSAddress query in crosschain module
* [1936](https://github.com/zeta-chain/node/pull/1936) - refactor common package into subpackages and rename to pkg
* [1966](https://github.com/zeta-chain/node/pull/1966) - move TSS vote message from crosschain to observer
* [1853](https://github.com/zeta-chain/node/pull/1853) - refactor vote inbound tx and vote outbound tx
* [1815](https://github.com/zeta-chain/node/pull/1815) - add authority module for authorized actions
* [1976](https://github.com/zeta-chain/node/pull/1976) - add lightclient module for header and proof functionality
* [2001](https://github.com/zeta-chain/node/pull/2001) - replace broadcast mode block with sync and remove fungible params
* [1989](https://github.com/zeta-chain/node/pull/1989) - simplify `IsSendOutTxProcessed` method and add unit tests
* [2013](https://github.com/zeta-chain/node/pull/2013) - rename `GasPriceVoter` message to `VoteGasPrice`
* [2059](https://github.com/zeta-chain/node/pull/2059) - Remove unused params from all functions in zetanode
* [2071](https://github.com/zeta-chain/node/pull/2071) - Modify chains struct to add all chain related information
* [2076](https://github.com/zeta-chain/node/pull/2076) - automatically deposit native zeta to an address if it doesn't exist on ZEVM
* [2169](https://github.com/zeta-chain/node/pull/2169) - Limit zEVM revert transactions to coin type ZETA

### Features

* [1789](https://github.com/zeta-chain/node/issues/1789) - block cross-chain transactions that involve restricted addresses
* [1755](https://github.com/zeta-chain/node/issues/1755) - use evm JSON RPC for inbound tx (including blob tx) observation
* [1884](https://github.com/zeta-chain/node/pull/1884) - added zetatool cmd, added subcommand to filter deposits
* [1942](https://github.com/zeta-chain/node/pull/1982) - support Bitcoin P2TR, P2WSH, P2SH, P2PKH addresses
* [1935](https://github.com/zeta-chain/node/pull/1935) - add an operational authority group
* [1954](https://github.com/zeta-chain/node/pull/1954) - add metric for concurrent keysigns
* [1979](https://github.com/zeta-chain/node/pull/1979) - add script to import genesis data into an existing genesis file
* [2006](https://github.com/zeta-chain/node/pull/2006) - add Amoy testnet static chain information
* [2045](https://github.com/zeta-chain/node/pull/2046) - add grpc query with outbound rate limit for zetaclient to use
* [2046](https://github.com/zeta-chain/node/pull/2046) - add state variable in crosschain for rate limiter flags
* [2034](https://github.com/zeta-chain/node/pull/2034) - add support for zEVM message passing
* [1825](https://github.com/zeta-chain/node/pull/1825) - add a message to withdraw emission rewards

### Tests

* [1767](https://github.com/zeta-chain/node/pull/1767) - add unit tests for emissions module begin blocker
* [1816](https://github.com/zeta-chain/node/pull/1816) - add args to e2e tests
* [1791](https://github.com/zeta-chain/node/pull/1791) - add e2e tests for feature of restricted address
* [1787](https://github.com/zeta-chain/node/pull/1787) - add unit tests for cross-chain evm hooks and e2e test failed withdraw to BTC legacy address
* [1840](https://github.com/zeta-chain/node/pull/1840) - fix code coverage test failures ignored in CI
* [1870](https://github.com/zeta-chain/node/pull/1870) - enable emissions pool in local e2e testing
* [1868](https://github.com/zeta-chain/node/pull/1868) - run e2e btc tests locally
* [1851](https://github.com/zeta-chain/node/pull/1851) - rename usdt to erc20 in e2e tests
* [1872](https://github.com/zeta-chain/node/pull/1872) - remove usage of RPC in unit test
* [1805](https://github.com/zeta-chain/node/pull/1805) - add admin and performance test and fix upgrade test
* [1879](https://github.com/zeta-chain/node/pull/1879) - full coverage for messages in types packages
* [1899](https://github.com/zeta-chain/node/pull/1899) - add empty test files so packages are included in coverage
* [1900](https://github.com/zeta-chain/node/pull/1900) - add testing for external chain migration
* [1903](https://github.com/zeta-chain/node/pull/1903) - common package tests
* [1961](https://github.com/zeta-chain/node/pull/1961) - improve observer module coverage
* [1967](https://github.com/zeta-chain/node/pull/1967) - improve crosschain module coverage
* [1955](https://github.com/zeta-chain/node/pull/1955) - improve emissions module coverage
* [1941](https://github.com/zeta-chain/node/pull/1941) - add unit tests for zetacore package
* [1985](https://github.com/zeta-chain/node/pull/1985) - improve fungible module coverage
* [1992](https://github.com/zeta-chain/node/pull/1992) - remove setupKeeper from crosschain module
* [2008](https://github.com/zeta-chain/node/pull/2008) - add test for connector bytecode update
* [2047](https://github.com/zeta-chain/node/pull/2047) - fix liquidity cap advanced test
* [2076](https://github.com/zeta-chain/node/pull/2076) - automatically deposit native zeta to an address if it doesn't exist on ZEVM

### Fixes

* [1861](https://github.com/zeta-chain/node/pull/1861) - fix `ObserverSlashAmount` invalid read
* [1880](https://github.com/zeta-chain/node/issues/1880) - lower the gas price multiplier for EVM chains
* [1883](https://github.com/zeta-chain/node/issues/1883) - zetaclient should check 'IsSupported' flag to pause/unpause a specific chain
* [2076](https://github.com/zeta-chain/node/pull/2076) - automatically deposit native zeta to an address if it doesn't exist on ZEVM
* [1633](https://github.com/zeta-chain/node/issues/1633) - zetaclient should be able to pick up new connector and erc20Custody addresses
* [1944](https://github.com/zeta-chain/node/pull/1944) - fix evm signer unit tests
* [1888](https://github.com/zeta-chain/node/issues/1888) - zetaclient should stop inbound/outbound txs according to cross-chain flags
* [1970](https://github.com/zeta-chain/node/issues/1970) - remove the timeout in the evm outtx tracker processing thread

### Chores

* [1814](https://github.com/zeta-chain/node/pull/1814) - fix code coverage ignore for protobuf generated files

### CI

* [1958](https://github.com/zeta-chain/node/pull/1958) - Fix e2e advanced test debug checkbox
* [1945](https://github.com/zeta-chain/node/pull/1945) - update advanced testing pipeline to not execute tests that weren't selected so they show skipped instead of skipping steps
* [1940](https://github.com/zeta-chain/node/pull/1940) - adjust release pipeline to be created as pre-release instead of latest
* [1867](https://github.com/zeta-chain/node/pull/1867) - default restore_type for full node docker-compose to snapshot instead of statesync for reliability
* [1891](https://github.com/zeta-chain/node/pull/1891) - fix typo that was introduced to docker-compose and a typo in start.sh for the docker start script for full nodes
* [1894](https://github.com/zeta-chain/node/pull/1894) - added download binaries and configs to the start sequence so it will download binaries that don't exist
* [1953](https://github.com/zeta-chain/node/pull/1953) - run E2E tests for all PRs

## Version: v15.0.0

### Features

* [1912](https://github.com/zeta-chain/node/pull/1912) - add reset chain nonces msg

## Version: v14.0.1

* [1817](https://github.com/zeta-chain/node/pull/1817) - Add migration script to fix pending and chain nonces on testnet

## Version: v13.0.0

### Breaking Changes

* `zetaclientd start`: now requires 2 inputs from stdin: hotkey password and tss keyshare password
  Starting zetaclient now requires two passwords to be input; one for the hotkey and another for the tss key-share

### Features

* [1698](https://github.com/zeta-chain/node/issues/1698) - bitcoin dynamic depositor fee

### Docs

* [1731](https://github.com/zeta-chain/node/pull/1731) added doc for hotkey and tss key-share password prompts

### Features

* [1728] (https://github.com/zeta-chain/node/pull/1728) - allow aborted transactions to be refunded by minting tokens to zEvm

### Refactor

* [1766](https://github.com/zeta-chain/node/pull/1766) - Refactors the `PostTxProcessing` EVM hook functionality to deal with invalid withdraw events
* [1630](https://github.com/zeta-chain/node/pull/1630) - added password prompts for hotkey and tss keyshare in zetaclient
* [1760](https://github.com/zeta-chain/node/pull/1760) - Make staking keeper private in crosschain module
* [1809](https://github.com/zeta-chain/node/pull/1809) - Refactored tryprocessout function in evm signer

### Fixes

* [1678](https://github.com/zeta-chain/node/issues/1678) - clean cached stale block to fix evm outtx hash mismatch
* [1690](https://github.com/zeta-chain/node/issues/1690) - double watched gas prices and fix btc scheduler
* [1687](https://github.com/zeta-chain/node/pull/1687) - only use EVM supported chains for gas stability pool
* [1692](https://github.com/zeta-chain/node/pull/1692) - fix get params query for emissions module
* [1706](https://github.com/zeta-chain/node/pull/1706) - fix CLI crosschain show-out-tx-tracker
* [1707](https://github.com/zeta-chain/node/issues/1707) - fix bitcoin fee rate estimation
* [1712](https://github.com/zeta-chain/node/issues/1712) - increase EVM outtx inclusion timeout to 20 minutes
* [1733](https://github.com/zeta-chain/node/pull/1733) - remove the unnecessary 2x multiplier in the convertGasToZeta RPC
* [1721](https://github.com/zeta-chain/node/issues/1721) - zetaclient should provide bitcoin_chain_id when querying TSS address
* [1744](https://github.com/zeta-chain/node/pull/1744) - added cmd to encrypt tss keyshare file, allowing empty tss password for backward compatibility

### Tests

* [1584](https://github.com/zeta-chain/node/pull/1584) - allow to run E2E tests on any networks
* [1746](https://github.com/zeta-chain/node/pull/1746) - rename smoke tests to e2e tests
* [1753](https://github.com/zeta-chain/node/pull/1753) - fix gosec errors on usage of rand package
* [1762](https://github.com/zeta-chain/node/pull/1762) - improve coverage for fungible module
* [1782](https://github.com/zeta-chain/node/pull/1782) - improve coverage for fungible module system contract

### CI

* Adjusted the release pipeline to be a manually executed pipeline with an approver step. The pipeline now executes all the required tests run before the approval step unless skipped
* Added pipeline to build and push docker images into dockerhub on release for ubuntu and macos
* Adjusted the pipeline for building and pushing docker images for MacOS to install and run docker
* Added docker-compose and make commands for launching full nodes. `make mainnet-zetarpc-node`  `make mainnet-bitcoind-node`
* Made adjustments to the docker-compose for launching mainnet full nodes to include examples of using the docker images build from the docker image build pipeline
* [1736](https://github.com/zeta-chain/node/pull/1736) - chore: add Ethermint endpoints to OpenAPI
* Re-wrote Dockerfile for building Zetacored docker images
* Adjusted the docker-compose files for Zetacored nodes to utilize the new docker image
* Added scripts for the new docker image that facilitate the start up automation
* Adjusted the docker pipeline slightly to pull the version on PR from the app.go file
* [1781](https://github.com/zeta-chain/node/pull/1781) - add codecov coverage report in CI
* fixed the download binary script to use relative pathing from binary_list file

### Features

* [1425](https://github.com/zeta-chain/node/pull/1425) add `whitelist-erc20` command

### Chores

* [1729](https://github.com/zeta-chain/node/pull/1729) - add issue templates
* [1754](https://github.com/zeta-chain/node/pull/1754) - cleanup expected keepers

## Version: v12.2.4

### Fixes

* [1638](https://github.com/zeta-chain/node/issues/1638) - additional check to make sure external chain height always increases
* [1672](https://github.com/zeta-chain/node/pull/1672) - paying 50% more than base gas price to buffer EIP1559 gas price increase
* [1642](https://github.com/zeta-chain/node/pull/1642) - Change WhitelistERC20 authorization from group1 to group2
* [1610](https://github.com/zeta-chain/node/issues/1610) - add pending outtx hash to tracker after monitoring for 10 minutes
* [1656](https://github.com/zeta-chain/node/issues/1656) - schedule bitcoin keysign with intervals to avoid keysign failures
* [1662](https://github.com/zeta-chain/node/issues/1662) - skip Goerli BlobTxType transactions introduced in Dencun upgrade
* [1663](https://github.com/zeta-chain/node/issues/1663) - skip Mumbai empty block if ethclient sanity check fails
* [1661](https://github.com/zeta-chain/node/issues/1661) - use estimated SegWit tx size for Bitcoin gas fee calculation
* [1667](https://github.com/zeta-chain/node/issues/1667) - estimate SegWit tx size in uinit of vByte
* [1675](https://github.com/zeta-chain/node/issues/1675) - use chain param ConfirmationCount for bitcoin confirmation

## Chores

* [1694](https://github.com/zeta-chain/node/pull/1694) - remove standalone network, use require testing package for the entire node folder

## Version: v12.1.0

### Tests

* [1577](https://github.com/zeta-chain/node/pull/1577) - add chain header tests in E2E tests and fix admin tests

### Features

* [1658](https://github.com/zeta-chain/node/pull/1658) - modify emission distribution to use fixed block rewards

### Fixes

* [1535](https://github.com/zeta-chain/node/issues/1535) - Avoid voting on wrong ballots due to false blockNumber in EVM tx receipt
* [1588](https://github.com/zeta-chain/node/pull/1588) - fix chain params comparison logic
* [1650](https://github.com/zeta-chain/node/pull/1605) - exempt (discounted) *system txs* from min gas price check and gas fee deduction
* [1632](https://github.com/zeta-chain/node/pull/1632) - set keygen to `KeygenStatus_KeyGenSuccess` if its in `KeygenStatus_PendingKeygen`
* [1576](https://github.com/zeta-chain/node/pull/1576) - Fix zetaclient crash due to out of bound integer conversion and log prints
* [1575](https://github.com/zeta-chain/node/issues/1575) - Skip unsupported chain parameters by IsSupported flag

### CI

* [1580](https://github.com/zeta-chain/node/pull/1580) - Fix release pipelines cleanup step

### Chores

* [1585](https://github.com/zeta-chain/node/pull/1585) - Updated release instructions
* [1615](https://github.com/zeta-chain/node/pull/1615) - Add upgrade handler for version v12.1.0

### Features

* [1591](https://github.com/zeta-chain/node/pull/1591) - support lower gas limit for voting on inbound and outbound transactions
* [1592](https://github.com/zeta-chain/node/issues/1592) - check inbound tracker tx hash against Tss address and some refactor on inTx observation

### Refactoring

* [1628](https://github.com/zeta-chain/node/pull/1628) optimize return and simplify code
* [1640](https://github.com/zeta-chain/node/pull/1640) reorganize zetaclient into subpackages
* [1619](https://github.com/zeta-chain/node/pull/1619) - Add evm fee calculation to tss migration of evm chains

## Version: v12.0.0

### Breaking Changes

TSS and chain validation related queries have been moved from `crosschain` module to `observer` module:
* `PendingNonces` :Changed from `/zeta-chain/crosschain/pendingNonces/{chain_id}/{address}` to `/zeta-chain/observer/pendingNonces/{chain_id}/{address}` . It returns all the pending nonces for a chain id and address. This returns the current pending nonces for the chain
* `ChainNonces` : Changed from `/zeta-chain/crosschain/chainNonces/{chain_id}` to`/zeta-chain/observer/chainNonces/{chain_id}` . It returns all the chain nonces for a chain id. This returns the current nonce of the TSS address for the chain
* `ChainNoncesAll` :Changed from `/zeta-chain/crosschain/chainNonces` to `/zeta-chain/observer/chainNonces` . It returns all the chain nonces for all chains. This returns the current nonce of the TSS address for all chains

All chains now have the same observer set:
* `ObserversByChain`: `/zeta-chain/observer/observers_by_chain/{observation_chain}` has been removed and replaced with `/zeta-chain/observer/observer_set`. All chains have the same observer set
* `AllObserverMappers`: `/zeta-chain/observer/all_observer_mappers` has been removed. `/zeta-chain/observer/observer_set` should be used to get observers.

Observer params and core params have been merged into chain params:
* `Params`: `/zeta-chain/observer/params` no longer returns observer params. Observer params data have been moved to chain params described below.
* `GetCoreParams`: Renamed into `GetChainParams`. `/zeta-chain/observer/get_core_params` moved to `/zeta-chain/observer/get_chain_params`
* `GetCoreParamsByChain`: Renamed into `GetChainParamsForChain`. `/zeta-chain/observer/get_core_params_by_chain` moved to `/zeta-chain/observer/get_chain_params_by_chain`

Getting the correct TSS address for Bitcoin now requires providing the Bitcoin chain id:
* `GetTssAddress` : Changed from `/zeta-chain/observer/get_tss_address/` to `/zeta-chain/observer/getTssAddress/{bitcoin_chain_id}` . Optional bitcoin chain id can now be passed as a parameter to fetch the correct tss for required BTC chain. This parameter only affects the BTC tss address in the response

### Features

* [1498](https://github.com/zeta-chain/node/pull/1498) - Add monitoring(grafana, prometheus, ethbalance) for localnet testing
* [1395](https://github.com/zeta-chain/node/pull/1395) - Add state variable to track aborted zeta amount
* [1410](https://github.com/zeta-chain/node/pull/1410) - `snapshots` commands
* enable zetaclients to use dynamic gas price on zetachain - enables >0 min_gas_price in feemarket module
* add static chain data for Sepolia testnet
* added metrics to track the burn rate of the hotkey in the telemetry server as well as prometheus

### Fixes

* [1554](https://github.com/zeta-chain/node/pull/1554) - Screen out unconfirmed UTXOs that are not created by TSS itself
* [1560](https://github.com/zeta-chain/node/issues/1560) - Zetaclient post evm-chain outtx hashes only when receipt is available
* [1516](https://github.com/zeta-chain/node/issues/1516) - Unprivileged outtx tracker removal
* [1537](https://github.com/zeta-chain/node/issues/1537) - Sanity check events of ZetaSent/ZetaReceived/ZetaRevertedWithdrawn/Deposited
* [1530](https://github.com/zeta-chain/node/pull/1530) - Outbound tx confirmation/inclusion enhancement
* [1496](https://github.com/zeta-chain/node/issues/1496) - post block header for enabled EVM chains only
* [1518](https://github.com/zeta-chain/node/pull/1518) - Avoid duplicate keysign if an outTx is already pending
* fix Code4rena issue - zetaclients potentially miss inTx when PostSend (or other RPC) fails
* fix go-staticcheck warnings for zetaclient
* fix Athens-3 issue - incorrect pending-tx inclusion and incorrect confirmation count
* masked zetaclient config at startup
* set limit for queried pending cctxs
* add check to verify new tss has been produced when triggering tss funds migration
* fix Athens-3 log print issue - avoid posting unnecessary outtx confirmation
* fix docker build issues with version: golang:1.20-alpine3.18
* [1525](https://github.com/zeta-chain/node/pull/1525) - relax EVM chain block header length check 1024->4096
* [1522](https://github.com/zeta-chain/node/pull/1522/files) - block `distribution` module account from receiving zeta
* [1528](https://github.com/zeta-chain/node/pull/1528) - fix panic caused on decoding malformed BTC addresses
* [1536](https://github.com/zeta-chain/node/pull/1536) - add index to check previously finalized inbounds
* [1556](https://github.com/zeta-chain/node/pull/1556) - add emptiness check for topic array in event parsing
* [1546](https://github.com/zeta-chain/node/pull/1546) - fix reset of pending nonces on genesis import
* [1555](https://github.com/zeta-chain/node/pull/1555) - Reduce websocket message limit to 10MB
* [1567](https://github.com/zeta-chain/node/pull/1567) - add bitcoin chain id to fetch the tss address rpc endpoint
* [1501](https://github.com/zeta-chain/node/pull/1501) - fix stress test - use new refactored config file and smoketest runner
* [1589](https://github.com/zeta-chain/node/pull/1589) - add bitcoin chain id to `get tss address` and `get tss address historical` cli query

### Refactoring

* [1552](https://github.com/zeta-chain/node/pull/1552) - requires group2 to enable header verification
* [1211](https://github.com/zeta-chain/node/issues/1211) - use `grpc` and `msg` for query and message files
* refactor cctx scheduler - decouple evm cctx scheduler from btc cctx scheduler
* move tss state from crosschain to observer
* move pending nonces, chain nonces and nonce to cctx to observer
* move tss related cli from crosschain to observer
* reorganize smoke tests structure
* Add pagination to queries which iterate over large data sets InTxTrackerAll ,PendingNoncesAll ,AllBlameRecord ,TssHistory
* GetTssAddress now returns only the current tss address for ETH and BTC
* Add a new query GetTssAddressesByFinalizedBlockHeight to get any other tss addresses for a finalized block height
* Move observer params into core params
* Remove chain id from the index for observer mapper and rename it to observer set.
* Add logger to smoke tests
* [1521](https://github.com/zeta-chain/node/pull/1521) - replace go-tss lib version with one that reverts back to thorchain tss-lib
* [1558](https://github.com/zeta-chain/node/pull/1558) - change log level for gas stability pool iteration error
* Update --ledger flag hint

### Chores

* [1446](https://github.com/zeta-chain/node/pull/1446) - renamed file `zetaclientd/aux.go` to `zetaclientd/utils.go` to avoid complaints from go package resolver
* [1499](https://github.com/zeta-chain/node/pull/1499) - Add scripts to localnet to help test gov proposals
* [1442](https://github.com/zeta-chain/node/pull/1442) - remove build types in `.goreleaser.yaml`
* [1504](https://github.com/zeta-chain/node/pull/1504) - remove `-race` in the `make install` command
* [1564](https://github.com/zeta-chain/node/pull/1564) - bump ti-actions/changed-files

### Tests

* [1538](https://github.com/zeta-chain/node/pull/1538) - improve stateful e2e testing

### CI

* Removed private runners and unused GitHub Action

## Version: v11.0.0

### Features

* [1387](https://github.com/zeta-chain/node/pull/1387) - Add HSM capability for zetaclient hot key
* add a new thread to zetaclient which checks zeta supply in all connected chains in every block
* add a new tx to update an observer, this can be either be run a tombstoned observer/validator or via admin_policy_group_2

### Fixes

* Added check for redeployment of gas and asset token contracts
* [1372](https://github.com/zeta-chain/node/pull/1372) - Include Event Index as part for inbound tx digest
* [1367](https://github.com/zeta-chain/node/pull/1367) - fix minRelayTxFee issue and check misuse of bitcoin mainnet/testnet addresses
* [1358](https://github.com/zeta-chain/node/pull/1358) - add a new thread to zetaclient which checks zeta supply in all connected chains in every block
* prevent deposits for paused zrc20
* [1406](https://github.com/zeta-chain/node/pull/1406) - improve log prints and speed up evm outtx inclusion
* fix Athens-3 issue - include bitcoin outtx regardless of the cctx status

### Refactoring

* [1391](https://github.com/zeta-chain/node/pull/1391) - consolidate node builds
* update `MsgUpdateContractBytecode` to use code hash instead of contract address

### Chores

### Tests

* Add unit tests for adding votes to a ballot

### CI

## Version: v10.1.2

### Features

* [1137](https://github.com/zeta-chain/node/pull/1137) - external stress testing
* [1205](https://github.com/zeta-chain/node/pull/1205) - allow setting liquidity cap for ZRC20
* [1260](https://github.com/zeta-chain/node/pull/1260) - add ability to update gas limit
* [1263](https://github.com/zeta-chain/node/pull/1263) - Bitcoin block header and merkle proof
* [1247](https://github.com/zeta-chain/node/pull/1247) - add query command to get all gas stability pool balances
* [1143](https://github.com/zeta-chain/node/pull/1143) - tss funds migration capability
* [1358](https://github.com/zeta-chain/node/pull/1358) - zetaclient thread for zeta supply checks
* [1384](https://github.com/zeta-chain/node/pull/1384) - tx to update an observer

### Fixes

* [1195](https://github.com/zeta-chain/node/pull/1195) - added upgrade name, and allow download. allows to test release
* [1153](https://github.com/zeta-chain/node/pull/1153) - address `cosmos-gosec` lint issues
* [1128](https://github.com/zeta-chain/node/pull/1228) - adding namespaces back in rpc
* [1245](https://github.com/zeta-chain/node/pull/1245) - set unique index for generate cctx
* [1250](https://github.com/zeta-chain/node/pull/1250) - remove error return in `IsAuthorized`
* [1261](https://github.com/zeta-chain/node/pull/1261) - Ethereum comparison checksum/non-checksum format
* [1264](https://github.com/zeta-chain/node/pull/1264) - Blame index update
* [1243](https://github.com/zeta-chain/node/pull/1243) - feed sataoshi/B to zetacore and check actual outTx size
* [1235](https://github.com/zeta-chain/node/pull/1235) - cherry pick all hotfix from v10.0.x (zero-amount, precision, etc.)
* [1257](https://github.com/zeta-chain/node/pull/1257) - register emissions grpc server
* [1277](https://github.com/zeta-chain/node/pull/1277) - read gas limit from smart contract
* [1252](https://github.com/zeta-chain/node/pull/1252) - add CLI command to query system contract
* [1285](https://github.com/zeta-chain/node/pull/1285) - add notice when using `--ledger` with Ethereum HD path
* [1283](https://github.com/zeta-chain/node/pull/1283) - query outtx tracker by chain using prefixed store
* [1280](https://github.com/zeta-chain/node/pull/1280) - minor fixes to stateful upgrade
* [1304](https://github.com/zeta-chain/node/pull/1304) - remove check `gasObtained == outTxGasFee`
* [1308](https://github.com/zeta-chain/node/pull/1308) - begin blocker for mock mainnet

### Refactoring

* [1226](https://github.com/zeta-chain/node/pull/1226) - call `onCrossChainCall` when depositing to a contract
* [1238](https://github.com/zeta-chain/node/pull/1238) - change default mempool version in config
* [1279](https://github.com/zeta-chain/node/pull/1279) - remove duplicate funtion name IsEthereum
* [1289](https://github.com/zeta-chain/node/pull/1289) - skip gas stability pool funding when gasLimit is equal gasUsed

### Chores

* [1193](https://github.com/zeta-chain/node/pull/1193) - switch back to `cosmos/cosmos-sdk`
* [1222](https://github.com/zeta-chain/node/pull/1222) - changed maxNestedMsgs
* [1265](https://github.com/zeta-chain/node/pull/1265) - sync from mockmain
* [1307](https://github.com/zeta-chain/node/pull/1307) - increment handler version

### Tests

* [1135](https://github.com/zeta-chain/node/pull/1135) - Stateful upgrade for smoke tests

### CI

* [1218](https://github.com/zeta-chain/node/pull/1218) - cross-compile release binaries and simplify PR testings
* [1302](https://github.com/zeta-chain/node/pull/1302) - add mainnet builds to goreleaser<|MERGE_RESOLUTION|>--- conflicted
+++ resolved
@@ -40,11 +40,8 @@
 
 * [3430](https://github.com/zeta-chain/node/pull/3430) - add simulation test for MsgWithDrawEmission
 * [3503](https://github.com/zeta-chain/node/pull/3503) - add check in e2e test to ensure deletion of stale ballots
-<<<<<<< HEAD
+* [3536](https://github.com/zeta-chain/node/pull/3536) - add e2e test for upgrading solana gateway program
 * [3560](https://github.com/zeta-chain/node/pull/3560) - initialize Sui E2E deposit tests
-=======
-* [3536](https://github.com/zeta-chain/node/pull/3536) - add e2e test for upgrading solana gateway program
->>>>>>> 280c75c3
 
 ## v28.0.0
 
