--- conflicted
+++ resolved
@@ -23,15 +23,14 @@
 
 * [1584](https://github.com/zeta-chain/node/pull/1584) - allow to run E2E tests on any networks
 
-<<<<<<< HEAD
+
 ### Features
 
 * [1425](https://github.com/zeta-chain/node/pull/1425) add `whitelist-erc20` command
-=======
+
 ### Chores
 
 * [1729](https://github.com/zeta-chain/node/pull/1729) - add issue templates
->>>>>>> eb791fb1
 
 ## Version: v12.2.4
 
