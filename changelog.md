# CHANGELOG

## Unreleased

### Features

<<<<<<< HEAD
* [3455](https://github.com/zeta-chain/node/pull/3455) - add `track-cctx` command to zetatools
=======
* [3461](https://github.com/zeta-chain/node/pull/3461) - add new 'ConfirmationParams' field to chain params to enable multiple confirmation count values, deprecating `confirmation_count`

### Tests

* [3430](https://github.com/zeta-chain/node/pull/3430) - add simulation test for MsgWithDrawEmission
>>>>>>> 2bcd4f51

## v27.0.0

### Breaking Changes

* Universal contract calls from Bitcoin and Solana now follow the Protocol Contract V2 workflow.
  * For `depositAndCall` and `call` operations, the `onCall` method is invoked on the Universal Contract from the gateway, replacing the previous behavior where `onCrossChainCall` was triggered by the `systemContract`.
  * The interfaces of both functions remain the same.

### Features

* [3353](https://github.com/zeta-chain/node/pull/3353) - add liquidity cap parameter to ZRC20 creation
* [3357](https://github.com/zeta-chain/node/pull/3357) - cosmos-sdk v.50.x upgrade
* [3358](https://github.com/zeta-chain/node/pull/3358) - register aborted CCTX for Bitcoin inbound that carries insufficient depositor fee
* [3368](https://github.com/zeta-chain/node/pull/3368) - cli command to fetch inbound ballot from inbound hash added to zetatools.
* [3425](https://github.com/zeta-chain/node/pull/3425) - enable inscription parsing on Bitcoin mainnet

### Refactor

* [3332](https://github.com/zeta-chain/node/pull/3332) - implement orchestrator V2. Move BTC observer-signer to V2
* [3360](https://github.com/zeta-chain/node/pull/3360) - update protocol contract imports using consolidated path
* [3349](https://github.com/zeta-chain/node/pull/3349) - implement new bitcoin rpc in zetaclient with improved performance and observability
* [3381](https://github.com/zeta-chain/node/pull/3381) - split Bitcoin observer and signer into small files and organize outbound logic into reusable/testable functions; renaming, type unification, etc.
* [3390](https://github.com/zeta-chain/node/pull/3390) - orchestrator V2: EVM observer-signer
* [3426](https://github.com/zeta-chain/node/pull/3426) - use protocol contracts V2 with Bitcoin deposits
* [3326](https://github.com/zeta-chain/node/pull/3326) - improve error messages for cctx status object
* [3418](https://github.com/zeta-chain/node/pull/3418) - orchestrator V2: TON observer-signer
* [3432](https://github.com/zeta-chain/node/pull/3432) - use protocol contracts V2 with Solana deposits
* [3438](https://github.com/zeta-chain/node/pull/3438) - orchestrator V2: SOl observer-signer. Drop V1.
* [3440](https://github.com/zeta-chain/node/pull/3440) - remove unused method `FilterSolanaInboundEvents`
* [3428](https://github.com/zeta-chain/node/pull/3428) - zetaclient: converge EVM clients.
* [2863](https://github.com/zeta-chain/node/pull/2863) - refactor zetacore to delete matured ballots and add a migration script to remove all old ballots.

### Fixes

* [3416](https://github.com/zeta-chain/node/pull/3416) - add a check for nil gas price in the CheckTxFee function

## v26.0.0

### Features

* [3379](https://github.com/zeta-chain/node/pull/3379) - add Avalanche, Arbitrum and World Chain in chain info

### Fixes

* [3374](https://github.com/zeta-chain/node/pull/3374) - remove minimum rent exempt check for SPL token withdrawals
* [3348](https://github.com/zeta-chain/node/pull/3348) - add support to perform withdraws in ZetaChain `onRevert` call

## v25.0.0

### Features

* [3235](https://github.com/zeta-chain/node/pull/3235) - add /systemtime telemetry endpoint (zetaclient)
* [3317](https://github.com/zeta-chain/node/pull/3317) - add configurable signer latency correction (zetaclient)
* [3320](https://github.com/zeta-chain/node/pull/3320) - add zetaclient minimum version check

### Tests

* [3205](https://github.com/zeta-chain/node/issues/3205) - move Bitcoin revert address test to advanced group to avoid upgrade test failure
* [3254](https://github.com/zeta-chain/node/pull/3254) - rename v2 E2E tests as evm tests and rename old evm tests as legacy
* [3095](https://github.com/zeta-chain/node/pull/3095) - initialize simulation tests for custom zetachain modules
* [3276](https://github.com/zeta-chain/node/pull/3276) - add Solana E2E performance tests and improve Solana outbounds performance
* [3207](https://github.com/zeta-chain/node/pull/3207) - add simulation test operations for all messages in crosschain and observer module

### Refactor

* [3170](https://github.com/zeta-chain/node/pull/3170) - revamp TSS package in zetaclient
* [3291](https://github.com/zeta-chain/node/pull/3291) - revamp zetaclient initialization (+ graceful shutdown)
* [3319](https://github.com/zeta-chain/node/pull/3319) - implement scheduler for zetaclient

### Fixes

* [3206](https://github.com/zeta-chain/node/pull/3206) - skip Solana unsupported transaction version to not block inbound observation
* [3184](https://github.com/zeta-chain/node/pull/3184) - zetaclient should not retry if inbound vote message validation fails
* [3230](https://github.com/zeta-chain/node/pull/3230) - update pending nonces when aborting a cctx through MsgAbortStuckCCTX
* [3225](https://github.com/zeta-chain/node/pull/3225) - use separate database file names for btc signet and testnet4
* [3242](https://github.com/zeta-chain/node/pull/3242) - set the `Receiver` of `MsgVoteInbound` to the address pulled from solana memo
* [3253](https://github.com/zeta-chain/node/pull/3253) - fix solana inbound version 0 queries and move tss keysign prior to relayer key checking
* [3278](https://github.com/zeta-chain/node/pull/3278) - enforce checksum format for asset address in ZRC20
* [3289](https://github.com/zeta-chain/node/pull/3289) - remove all dynamic peer discovery (zetaclient)
* [3314](https://github.com/zeta-chain/node/pull/3314) - update `last_scanned_block_number` metrics more frequently for Solana chain
* [3321](https://github.com/zeta-chain/node/pull/3321) - make crosschain-call with invalid withdraw revert

## v24.0.0

* [3323](https://github.com/zeta-chain/node/pull/3323) - upgrade cosmos sdk to 0.47.15

## v23.0.0

### Features

* [2984](https://github.com/zeta-chain/node/pull/2984) - add Whitelist message ability to whitelist SPL tokens on Solana
* [3091](https://github.com/zeta-chain/node/pull/3091) - improve build reproducability. `make release{,-build-only}` checksums should now be stable.
* [3124](https://github.com/zeta-chain/node/pull/3124) - integrate SPL deposits
* [3134](https://github.com/zeta-chain/node/pull/3134) - integrate SPL tokens withdraw to Solana
* [3088](https://github.com/zeta-chain/node/pull/3088) - add functions to check and withdraw zrc20 as delegation rewards
* [3182](https://github.com/zeta-chain/node/pull/3182) - enable zetaclient pprof server on port 6061

### Tests

* [3075](https://github.com/zeta-chain/node/pull/3075) - ton: withdraw concurrent, deposit & revert.
* [3105](https://github.com/zeta-chain/node/pull/3105) - split Bitcoin E2E tests into two runners for deposit and withdraw
* [3154](https://github.com/zeta-chain/node/pull/3154) - configure Solana gateway program id for E2E tests
* [3188](https://github.com/zeta-chain/node/pull/3188) - add e2e test for v2 deposit and call with swap
* [3151](https://github.com/zeta-chain/node/pull/3151) - add withdraw emissions to e2e tests

### Refactor

* [3118](https://github.com/zeta-chain/node/pull/3118) - zetaclient: remove hsm signer
* [3122](https://github.com/zeta-chain/node/pull/3122) - improve & refactor zetaclientd cli
* [3125](https://github.com/zeta-chain/node/pull/3125) - drop support for header proofs
* [3131](https://github.com/zeta-chain/node/pull/3131) - move app context update from zetacore client
* [3137](https://github.com/zeta-chain/node/pull/3137) - remove chain.Chain from zetaclientd config

### Fixes

* [3117](https://github.com/zeta-chain/node/pull/3117) - register messages for emissions module to legacy amino codec.
* [3041](https://github.com/zeta-chain/node/pull/3041) - replace libp2p public DHT with private gossip peer discovery and connection gater for inbound connections
* [3106](https://github.com/zeta-chain/node/pull/3106) - prevent blocked CCTX on out of gas during omnichain calls
* [3139](https://github.com/zeta-chain/node/pull/3139) - fix config resolution in orchestrator
* [3149](https://github.com/zeta-chain/node/pull/3149) - abort the cctx if dust amount is detected in the revert outbound
* [3155](https://github.com/zeta-chain/node/pull/3155) - fix potential panic in the Bitcoin inscription parsing
* [3162](https://github.com/zeta-chain/node/pull/3162) - skip depositor fee calculation if transaction does not involve TSS address
* [3179](https://github.com/zeta-chain/node/pull/3179) - support inbound trackers for v2 cctx
* [3192](https://github.com/zeta-chain/node/pull/3192) - fix incorrect zContext origin caused by the replacement of 'sender' with 'revertAddress'

## v22.1.2

## Fixes

- [3181](https://github.com/zeta-chain/node/pull/3181) - add lock around pingRTT to prevent crash

## v22.1.1

## Fixes

- [3171](https://github.com/zeta-chain/node/pull/3171) - infinite discovery address leak

## v22.1.0

## Features

- [3028](https://github.com/zeta-chain/node/pull/3028) - whitelist connection gater

## Fixes

- [3041](https://github.com/zeta-chain/node/pull/3041) - replace DHT with private peer discovery
- [3162](https://github.com/zeta-chain/node/pull/3162) - skip depositor fee calculation on irrelevant transactions

## v22.0.2

## Fixes

- [3144](https://github.com/zeta-chain/node/pull/3145) - out of gas on ZetaClient during `onRevert`

## v22.0.1

## Fixes

- [3140](https://github.com/zeta-chain/node/pull/3140) - allow BTC revert with dust amount

## v22.0.0

## Refactor

* [3073](https://github.com/zeta-chain/node/pull/3073) - improve ZETA deposit check with max supply check

## v21.0.0

### Features

* [2633](https://github.com/zeta-chain/node/pull/2633) - support for stateful precompiled contracts
* [2788](https://github.com/zeta-chain/node/pull/2788) - add common importable zetacored rpc package
* [2784](https://github.com/zeta-chain/node/pull/2784) - staking precompiled contract
* [2795](https://github.com/zeta-chain/node/pull/2795) - support restricted address in Solana
* [2861](https://github.com/zeta-chain/node/pull/2861) - emit events from staking precompile
* [2860](https://github.com/zeta-chain/node/pull/2860) - bank precompiled contract
* [2870](https://github.com/zeta-chain/node/pull/2870) - support for multiple Bitcoin chains in the zetaclient
* [2883](https://github.com/zeta-chain/node/pull/2883) - add chain static information for btc signet testnet
* [2907](https://github.com/zeta-chain/node/pull/2907) - derive Bitcoin tss address by chain id and added more Signet static info
* [2911](https://github.com/zeta-chain/node/pull/2911) - add chain static information for btc testnet4
* [2904](https://github.com/zeta-chain/node/pull/2904) - integrate authenticated calls smart contract functionality into protocol
* [2919](https://github.com/zeta-chain/node/pull/2919) - add inbound sender to revert context
* [2957](https://github.com/zeta-chain/node/pull/2957) - enable Bitcoin inscription support on testnet
* [2896](https://github.com/zeta-chain/node/pull/2896) - add TON inbound observation
* [2987](https://github.com/zeta-chain/node/pull/2987) - add non-EVM standard inbound memo package
* [2979](https://github.com/zeta-chain/node/pull/2979) - add fungible keeper ability to lock/unlock ZRC20 tokens
* [3012](https://github.com/zeta-chain/node/pull/3012) - integrate authenticated calls erc20 smart contract functionality into protocol
* [3025](https://github.com/zeta-chain/node/pull/3025) - standard memo for Bitcoin inbound
* [3028](https://github.com/zeta-chain/node/pull/3028) - whitelist connection gater
* [3019](https://github.com/zeta-chain/node/pull/3019) - add ditribute functions to staking precompile
* [3020](https://github.com/zeta-chain/node/pull/3020) - add support for TON withdrawals

### Refactor

* [2749](https://github.com/zeta-chain/node/pull/2749) - fix all lint errors from govet
* [2725](https://github.com/zeta-chain/node/pull/2725) - refactor SetCctxAndNonceToCctxAndInboundHashToCctx to receive tsspubkey as an argument
* [2802](https://github.com/zeta-chain/node/pull/2802) - set default liquidity cap for new ZRC20s
* [2826](https://github.com/zeta-chain/node/pull/2826) - remove unused code from emissions module and add new parameter for fixed block reward amount
* [2890](https://github.com/zeta-chain/node/pull/2890) - refactor `MsgUpdateChainInfo` to accept a single chain, and add `MsgRemoveChainInfo` to remove a chain
* [2899](https://github.com/zeta-chain/node/pull/2899) - remove btc deposit fee v1 and improve unit tests
* [2952](https://github.com/zeta-chain/node/pull/2952) - add error_message to cctx.status
* [3039](https://github.com/zeta-chain/node/pull/3039) - use `btcd` native APIs to handle Bitcoin Taproot address
* [3082](https://github.com/zeta-chain/node/pull/3082) - replace docker-based bitcoin sidecar inscription build with Golang implementation

### Tests

* [2661](https://github.com/zeta-chain/node/pull/2661) - update connector and erc20Custody addresses in tss migration e2e tests
* [2703](https://github.com/zeta-chain/node/pull/2703) - add e2e tests for stateful precompiled contracts
* [2830](https://github.com/zeta-chain/node/pull/2830) - extend staking precompile tests
* [2867](https://github.com/zeta-chain/node/pull/2867) - skip precompiles test for tss migration
* [2833](https://github.com/zeta-chain/node/pull/2833) - add e2e framework for TON blockchain
* [2874](https://github.com/zeta-chain/node/pull/2874) - add support for multiple runs for precompile tests
* [2895](https://github.com/zeta-chain/node/pull/2895) - add e2e test for bitcoin deposit and call
* [2894](https://github.com/zeta-chain/node/pull/2894) - increase gas limit for TSS vote tx
* [2932](https://github.com/zeta-chain/node/pull/2932) - add gateway upgrade as part of the upgrade test
* [2947](https://github.com/zeta-chain/node/pull/2947) - initialize simulation tests
* [3033](https://github.com/zeta-chain/node/pull/3033) - initialize simulation tests for import and export

### Fixes

* [2674](https://github.com/zeta-chain/node/pull/2674) - allow operators to vote on ballots associated with discarded keygen without affecting the status of the current keygen.
* [2672](https://github.com/zeta-chain/node/pull/2672) - check observer set for duplicates when adding a new observer or updating an existing one
* [2735](https://github.com/zeta-chain/node/pull/2735) - fix the outbound tracker blocking confirmation and outbound processing on EVM chains by locally index outbound txs in zetaclient
* [2944](https://github.com/zeta-chain/node/pull/2844) - add tsspubkey to index for tss keygen voting
* [2842](https://github.com/zeta-chain/node/pull/2842) - fix: move interval assignment out of cctx loop in EVM outbound tx scheduler
* [2853](https://github.com/zeta-chain/node/pull/2853) - calling precompile through sc with sc state update
* [2925](https://github.com/zeta-chain/node/pull/2925) - add recover to init chainer to diplay informative message when starting a node from block 1
* [2909](https://github.com/zeta-chain/node/pull/2909) - add legacy messages back to codec for querier backward compatibility
* [3018](https://github.com/zeta-chain/node/pull/3018) - support `DepositAndCall` and `WithdrawAndCall` with empty payload
* [3030](https://github.com/zeta-chain/node/pull/3030) - Avoid storing invalid Solana gateway address in the `SetGatewayAddress`
* [3047](https://github.com/zeta-chain/node/pull/3047) - wrong block hash in subscribe new heads

## v20.0.0

### Features

* [2578](https://github.com/zeta-chain/node/pull/2578) - add Gateway address in protocol contract list
* [2630](https://github.com/zeta-chain/node/pull/2630) - implement `MsgMigrateERC20CustodyFunds` to migrate the funds from the ERC20Custody to a new contracts (to be used for the new ERC20Custody contract for smart contract V2)
* [2578](https://github.com/zeta-chain/node/pull/2578) - Add Gateway address in protocol contract list
* [2594](https://github.com/zeta-chain/node/pull/2594) - Integrate Protocol Contracts V2 in the protocol
* [2634](https://github.com/zeta-chain/node/pull/2634) - add support for EIP-1559 gas fees
* [2597](https://github.com/zeta-chain/node/pull/2597) - Add generic rpc metrics to zetaclient
* [2538](https://github.com/zeta-chain/node/pull/2538) - add background worker routines to shutdown zetaclientd when needed for tss migration
* [2681](https://github.com/zeta-chain/node/pull/2681) - implement `MsgUpdateERC20CustodyPauseStatus` to pause or unpause ERC20 Custody contract (to be used for the migration process for smart contract V2)
* [2644](https://github.com/zeta-chain/node/pull/2644) - add created_timestamp to cctx status
* [2673](https://github.com/zeta-chain/node/pull/2673) - add relayer key importer, encryption and decryption
* [2633](https://github.com/zeta-chain/node/pull/2633) - support for stateful precompiled contracts
* [2751](https://github.com/zeta-chain/node/pull/2751) - add RPC status check for Solana chain
* [2788](https://github.com/zeta-chain/node/pull/2788) - add common importable zetacored rpc package
* [2784](https://github.com/zeta-chain/node/pull/2784) - staking precompiled contract
* [2795](https://github.com/zeta-chain/node/pull/2795) - support restricted address in Solana
* [2825](https://github.com/zeta-chain/node/pull/2825) - add Bitcoin inscriptions support

### Refactor

* [2615](https://github.com/zeta-chain/node/pull/2615) - Refactor cleanup of outbound trackers
* [2855](https://github.com/zeta-chain/node/pull/2855) - disable Bitcoin witness support for mainnet

### Tests

* [2726](https://github.com/zeta-chain/node/pull/2726) - add e2e tests for deposit and call, deposit and revert
* [2821](https://github.com/zeta-chain/node/pull/2821) - V2 protocol contracts migration e2e tests

### Fixes

* [2654](https://github.com/zeta-chain/node/pull/2654) - add validation for authorization list in when validating genesis state for authorization module
* [2672](https://github.com/zeta-chain/node/pull/2672) - check observer set for duplicates when adding a new observer or updating an existing one
* [2824](https://github.com/zeta-chain/node/pull/2824) - fix Solana deposit number

## v19.0.0

### Breaking Changes

* [2460](https://github.com/zeta-chain/node/pull/2460) - Upgrade to go 1.22. This required us to temporarily remove the QUIC backend from [go-libp2p](https://github.com/libp2p/go-libp2p). If you are a zetaclient operator and have configured quic peers, you need to switch to tcp peers.
* [List of the other breaking changes can be found in this document](docs/releases/v19_breaking_changes.md)

### Features

* [2032](https://github.com/zeta-chain/node/pull/2032) - improve some general structure of the ZetaClient codebase
* [2100](https://github.com/zeta-chain/node/pull/2100) - cosmos v0.47 upgrade
* [2145](https://github.com/zeta-chain/node/pull/2145) - add `ibc` and `ibc-transfer` modules
* [2135](https://github.com/zeta-chain/node/pull/2135) - add develop build version logic
* [2152](https://github.com/zeta-chain/node/pull/2152) - custom priority nonce mempool
* [2113](https://github.com/zeta-chain/node/pull/2113) - add zetaclientd-supervisor process
* [2154](https://github.com/zeta-chain/node/pull/2154) - add `ibccrosschain` module
* [2282](https://github.com/zeta-chain/node/pull/2282) - modify rpc methods to support synthetic txs
* [2258](https://github.com/zeta-chain/node/pull/2258) - add Optimism and Base in static chain information
* [2287](https://github.com/zeta-chain/node/pull/2287) - implement `MsgUpdateChainInfo` message
* [2279](https://github.com/zeta-chain/node/pull/2279) - add a CCTXGateway field to chain static data
* [2275](https://github.com/zeta-chain/node/pull/2275) - add ChainInfo singleton state variable in authority
* [2291](https://github.com/zeta-chain/node/pull/2291) - initialize cctx gateway interface
* [2289](https://github.com/zeta-chain/node/pull/2289) - add an authorization list to keep track of all authorizations on the chain
* [2305](https://github.com/zeta-chain/node/pull/2305) - add new messages `MsgAddAuthorization` and `MsgRemoveAuthorization` that can be used to update the authorization list
* [2313](https://github.com/zeta-chain/node/pull/2313) - add `CheckAuthorization` function to replace the `IsAuthorized` function. The new function uses the authorization list to verify the signer's authorization
* [2312](https://github.com/zeta-chain/node/pull/2312) - add queries `ShowAuthorization` and `ListAuthorizations`
* [2319](https://github.com/zeta-chain/node/pull/2319) - use `CheckAuthorization` function in all messages
* [2325](https://github.com/zeta-chain/node/pull/2325) - revert telemetry server changes
* [2339](https://github.com/zeta-chain/node/pull/2339) - add binaries related question to syncing issue form
* [2366](https://github.com/zeta-chain/node/pull/2366) - add migration script for adding authorizations table
* [2372](https://github.com/zeta-chain/node/pull/2372) - add queries for tss fund migration info
* [2416](https://github.com/zeta-chain/node/pull/2416) - add Solana chain information
* [2465](https://github.com/zeta-chain/node/pull/2465) - add Solana inbound SOL token observation
* [2497](https://github.com/zeta-chain/node/pull/2416) - support for runtime chain (de)provisioning
* [2518](https://github.com/zeta-chain/node/pull/2518) - add support for Solana address in zetacore
* [2483](https://github.com/zeta-chain/node/pull/2483) - add priorityFee (gasTipCap) gas to the state
* [2567](https://github.com/zeta-chain/node/pull/2567) - add sign latency metric to zetaclient (zetaclient_sign_latency)
* [2524](https://github.com/zeta-chain/node/pull/2524) - add inscription envelop parsing
* [2560](https://github.com/zeta-chain/node/pull/2560) - add support for Solana SOL token withdraw
* [2533](https://github.com/zeta-chain/node/pull/2533) - parse memo from both OP_RETURN and inscription
* [2765](https://github.com/zeta-chain/node/pull/2765) - bitcoin depositor fee improvement

### Refactor

* [2094](https://github.com/zeta-chain/node/pull/2094) - upgrade go-tss to use cosmos v0.47
* [2110](https://github.com/zeta-chain/node/pull/2110) - move non-query rate limiter logic to zetaclient side and code refactor
* [2032](https://github.com/zeta-chain/node/pull/2032) - improve some general structure of the ZetaClient codebase
* [2097](https://github.com/zeta-chain/node/pull/2097) - refactor lightclient verification flags to account for individual chains
* [2071](https://github.com/zeta-chain/node/pull/2071) - Modify chains struct to add all chain related information
* [2118](https://github.com/zeta-chain/node/pull/2118) - consolidate inbound and outbound naming
* [2124](https://github.com/zeta-chain/node/pull/2124) - removed unused variables and method
* [2150](https://github.com/zeta-chain/node/pull/2150) - created `chains` `zetacore` `orchestrator` packages in zetaclient and reorganized source files accordingly
* [2210](https://github.com/zeta-chain/node/pull/2210) - removed unnecessary panics in the zetaclientd process
* [2205](https://github.com/zeta-chain/node/pull/2205) - remove deprecated variables pre-v17
* [2226](https://github.com/zeta-chain/node/pull/2226) - improve Go formatting with imports standardization and max line length to 120
* [2262](https://github.com/zeta-chain/node/pull/2262) - refactor MsgUpdateZRC20 into MsgPauseZrc20 and MsgUnPauseZRC20
* [2290](https://github.com/zeta-chain/node/pull/2290) - rename `MsgAddBlameVote` message to `MsgVoteBlame`
* [2269](https://github.com/zeta-chain/node/pull/2269) - refactor MsgUpdateCrosschainFlags into MsgEnableCCTX, MsgDisableCCTX and MsgUpdateGasPriceIncreaseFlags
* [2306](https://github.com/zeta-chain/node/pull/2306) - refactor zetaclient outbound transaction signing logic
* [2296](https://github.com/zeta-chain/node/pull/2296) - move `testdata` package to `testutil` to organize test-related utilities
* [2317](https://github.com/zeta-chain/node/pull/2317) - add ValidateOutbound method for cctx orchestrator
* [2340](https://github.com/zeta-chain/node/pull/2340) - add ValidateInbound method for cctx orchestrator
* [2344](https://github.com/zeta-chain/node/pull/2344) - group common data of EVM/Bitcoin signer and observer using base structs
* [2357](https://github.com/zeta-chain/node/pull/2357) - integrate base Signer structure into EVM/Bitcoin Signer
* [2359](https://github.com/zeta-chain/node/pull/2359) - integrate base Observer structure into EVM/Bitcoin Observer
* [2375](https://github.com/zeta-chain/node/pull/2375) - improve & speedup code formatting
* [2380](https://github.com/zeta-chain/node/pull/2380) - use `ChainInfo` in `authority` to allow dynamically support new chains
* [2395](https://github.com/zeta-chain/node/pull/2395) - converge AppContext with ZetaCoreContext in zetaclient
* [2428](https://github.com/zeta-chain/node/pull/2428) - propagate context across codebase & refactor zetacore client
* [2464](https://github.com/zeta-chain/node/pull/2464) - move common voting logic to voting.go and add new function VoteOnBallot
* [2515](https://github.com/zeta-chain/node/pull/2515) - replace chainName by chainID for ChainNonces indexing
* [2541](https://github.com/zeta-chain/node/pull/2541) - deprecate ChainName field in Chain object
* [2542](https://github.com/zeta-chain/node/pull/2542) - adjust permissions to be more restrictive
* [2572](https://github.com/zeta-chain/node/pull/2572) - turn off IBC modules
* [2556](https://github.com/zeta-chain/node/pull/2556) - refactor migrator length check to use consensus type
* [2568](https://github.com/zeta-chain/node/pull/2568) - improve AppContext by converging chains, chainParams, enabledChains, and additionalChains into a single zctx.Chain

### Tests

* [2047](https://github.com/zeta-chain/node/pull/2047) - fix liquidity cap advanced test
* [2181](https://github.com/zeta-chain/node/pull/2181) - add more assertion and test cases in ZEVM message passing E2E tests
* [2184](https://github.com/zeta-chain/node/pull/2184) - add tx priority checks to e2e tests
* [2199](https://github.com/zeta-chain/node/pull/2199) - custom priority mempool unit tests
* [2240](https://github.com/zeta-chain/node/pull/2240) - removed hard-coded Bitcoin regnet chainID in E2E withdraw tests
* [2266](https://github.com/zeta-chain/node/pull/2266) - try fixing E2E test `crosschain_swap` failure `btc transaction not signed`
* [2294](https://github.com/zeta-chain/node/pull/2294) - add and fix existing ethermint rpc unit test
* [2329](https://github.com/zeta-chain/node/pull/2329) - fix TODOs in rpc unit tests
* [2342](https://github.com/zeta-chain/node/pull/2342) - extend rpc unit tests with testing extension to include synthetic ethereum txs
* [2299](https://github.com/zeta-chain/node/pull/2299) - add `zetae2e` command to deploy test contracts
* [2364](https://github.com/zeta-chain/node/pull/2364) - add stateful upgrade test
* [2360](https://github.com/zeta-chain/node/pull/2360) - add stateful e2e tests.
* [2349](https://github.com/zeta-chain/node/pull/2349) - add TestBitcoinDepositRefund and WithdrawBitcoinMultipleTimes E2E tests
* [2368](https://github.com/zeta-chain/node/pull/2368) - eliminate panic usage across testing suite
* [2369](https://github.com/zeta-chain/node/pull/2369) - fix random cross-chain swap failure caused by using tiny UTXO
* [2549](https://github.com/zeta-chain/node/pull/2459) - add separate accounts for each policy in e2e tests
* [2415](https://github.com/zeta-chain/node/pull/2415) - add e2e test for upgrade and test admin functionalities
* [2440](https://github.com/zeta-chain/node/pull/2440) - Add e2e test for TSS migration
* [2473](https://github.com/zeta-chain/node/pull/2473) - add e2e tests for most used admin transactions

### Fixes

* [1484](https://github.com/zeta-chain/node/issues/1484) - replaced hard-coded `MaxLookaheadNonce` with a default lookback factor
* [2125](https://github.com/zeta-chain/node/pull/2125) - fix develop upgrade test
* [2222](https://github.com/zeta-chain/node/pull/2222) - removed `maxHeightDiff` to let observer scan from Bitcoin height where it left off
* [2233](https://github.com/zeta-chain/node/pull/2233) - fix `IsSupported` flag not properly updated in zetaclient's context
* [2243](https://github.com/zeta-chain/node/pull/2243) - fix incorrect bitcoin outbound height in the CCTX outbound parameter
* [2256](https://github.com/zeta-chain/node/pull/2256) - fix rate limiter falsely included reverted non-withdraw cctxs
* [2327](https://github.com/zeta-chain/node/pull/2327) - partially cherry picked the fix to Bitcoin outbound dust amount
* [2362](https://github.com/zeta-chain/node/pull/2362) - set 1000 satoshis as minimum BTC amount that can be withdrawn from zEVM
* [2382](https://github.com/zeta-chain/node/pull/2382) - add tx input and gas in rpc methods for synthetic eth txs
* [2396](https://github.com/zeta-chain/node/issues/2386) - special handle bitcoin testnet gas price estimator
* [2434](https://github.com/zeta-chain/node/pull/2434) - the default database when running `zetacored init` is now pebbledb
* [2481](https://github.com/zeta-chain/node/pull/2481) - increase gas limit inbound and outbound vote message to 500k
* [2545](https://github.com/zeta-chain/node/pull/2545) - check solana minimum rent exempt to avoid outbound failure
* [2547](https://github.com/zeta-chain/node/pull/2547) - limit max txs in priority mempool
* [2628](https://github.com/zeta-chain/node/pull/2628) - avoid submitting invalid hashes to outbound tracker

### CI

* [2388](https://github.com/zeta-chain/node/pull/2388) - added GitHub attestations of binaries produced in the release workflow.
* [2285](https://github.com/zeta-chain/node/pull/2285) - added nightly EVM performance testing pipeline, modified localnet testing docker image to utilize debian:bookworm, removed build-jet runners where applicable, removed deprecated/removed upgrade path testing pipeline
* [2268](https://github.com/zeta-chain/node/pull/2268) - updated the publish-release pipeline to utilize the Github Actions Ubuntu 20.04 Runners
* [2070](https://github.com/zeta-chain/node/pull/2070) - Added commands to build binaries from the working branch as a live full node rpc to test non-governance changes
* [2119](https://github.com/zeta-chain/node/pull/2119) - Updated the release pipeline to only run on hotfix/ and release/ branches. Added option to only run pre-checks and not cut release as well. Switched approval steps to use environments
* [2189](https://github.com/zeta-chain/node/pull/2189) - Updated the docker tag when a release trigger runs to be the github event for the release name which should be the version. Removed mac specific build as the arm build should handle that
* [2191](https://github.com/zeta-chain/node/pull/2191) - Fixed conditional logic for the docker build step for non release builds to not overwrite the github tag
* [2192](https://github.com/zeta-chain/node/pull/2192) - Added release status checker and updater pipeline that will update release statuses when they go live on network
* [2335](https://github.com/zeta-chain/node/pull/2335) - ci: updated the artillery report to publish to artillery cloud
* [2377](https://github.com/zeta-chain/node/pull/2377) - ci: adjusted sast-linters.yml to not scan itself, nor alert on removal of nosec.
* [2400](https://github.com/zeta-chain/node/pull/2400) - ci: adjusted the performance test to pass or fail pipeline based on test results, alert slack, and launch network with state. Fixed connection issues as well.
* [2425](https://github.com/zeta-chain/node/pull/2425) - Added verification to performance testing pipeline to ensure p99 aren't above 2000ms and p50 aren't above 40ms, Tweaked the config to 400 users requests per second. 425 is the current max before it starts failing.

### Documentation

* [2321](https://github.com/zeta-chain/node/pull/2321) - improve documentation for ZetaClient functions and packages

### Performance

* [2482](https://github.com/zeta-chain/node/pull/2482) - increase the outbound tracker buffer length from 2 to 5

## v18.0.0

* [2470](https://github.com/zeta-chain/node/pull/2470) - add Polygon, Base and Base Sepolia in static chain info

## v17.0.1

### Fixes

* hotfix/v17.0.1 - modify the amount field in CCTXs that carry dust BTC amounts to avoid dust output error

## v17.0.0

### Fixes

* [2249](https://github.com/zeta-chain/node/pull/2249) - fix inbound and outbound validation for BSC chain
* [2265](https://github.com/zeta-chain/node/pull/2265) - fix rate limiter query for revert cctxs

## v16.0.0

### Breaking Changes

* Admin policies have been moved from `observer` to a new module `authority`
  * Updating admin policies now requires to send a governance proposal executing the `UpdatePolicies` message in the `authority` module
  * The `Policies` query of the `authority` module must be used to get the current admin policies
  * `PolicyType_group1` has been renamed into `PolicyType_groupEmergency` and `PolicyType_group2` has been renamed into `PolicyType_groupAdmin`

* A new module called `lightclient` has been created for the blocker header and proof functionality to add inbound and outbound trackers in a permissionless manner (currently deactivated on live networks)
  * The list of block headers are now stored in the `lightclient` module instead of the `observer` module
    * The message to vote on new block headers is still in the `observer` module but has been renamed to `MsgVoteBlockHeader` instead of `MsgAddBlockHeader`
    * The `GetAllBlockHeaders` query has been moved to the `lightclient` module and renamed to `BlockHeaderAll`
    * The `GetBlockHeaderByHash` query has been moved to the `lightclient` module and renamed to `BlockHeader`
    * The `GetBlockHeaderStateByChain` query has been moved to the `lightclient` module and renamed to `ChainState`
    * The `Prove` query has been moved to the `lightclient` module
    * The `BlockHeaderVerificationFlags` has been deprecated in `CrosschainFlags`, `VerificationFlags` should be used instead

* `MsgGasPriceVoter` message in the `crosschain` module has been renamed to `MsgVoteGasPrice`
  * The structure of the message remains the same

* `MsgCreateTSSVoter` message in the `crosschain` module has been moved to the `observer` module and renamed to `MsgVoteTSS`
  * The structure of the message remains the same

### Refactor

* [1511](https://github.com/zeta-chain/node/pull/1511) - move ballot voting logic from `crosschain` to `observer`
* [1783](https://github.com/zeta-chain/node/pull/1783) - refactor zetaclient metrics naming and structure
* [1774](https://github.com/zeta-chain/node/pull/1774) - split params and config in zetaclient
* [1831](https://github.com/zeta-chain/node/pull/1831) - removing unnecessary pointers in context structure
* [1864](https://github.com/zeta-chain/node/pull/1864) - prevent panic in param management
* [1848](https://github.com/zeta-chain/node/issues/1848) - create a method to observe deposits to tss address in one evm block
* [1885](https://github.com/zeta-chain/node/pull/1885) - change important metrics on port 8123 to be prometheus compatible
* [1863](https://github.com/zeta-chain/node/pull/1863) - remove duplicate ValidateChainParams function
* [1914](https://github.com/zeta-chain/node/pull/1914) - move crosschain flags to core context in zetaclient
* [1948](https://github.com/zeta-chain/node/pull/1948) - remove deprecated GetTSSAddress query in crosschain module
* [1936](https://github.com/zeta-chain/node/pull/1936) - refactor common package into subpackages and rename to pkg
* [1966](https://github.com/zeta-chain/node/pull/1966) - move TSS vote message from crosschain to observer
* [1853](https://github.com/zeta-chain/node/pull/1853) - refactor vote inbound tx and vote outbound tx
* [1815](https://github.com/zeta-chain/node/pull/1815) - add authority module for authorized actions
* [1976](https://github.com/zeta-chain/node/pull/1976) - add lightclient module for header and proof functionality
* [2001](https://github.com/zeta-chain/node/pull/2001) - replace broadcast mode block with sync and remove fungible params
* [1989](https://github.com/zeta-chain/node/pull/1989) - simplify `IsSendOutTxProcessed` method and add unit tests
* [2013](https://github.com/zeta-chain/node/pull/2013) - rename `GasPriceVoter` message to `VoteGasPrice`
* [2059](https://github.com/zeta-chain/node/pull/2059) - Remove unused params from all functions in zetanode
* [2071](https://github.com/zeta-chain/node/pull/2071) - Modify chains struct to add all chain related information
* [2076](https://github.com/zeta-chain/node/pull/2076) - automatically deposit native zeta to an address if it doesn't exist on ZEVM
* [2169](https://github.com/zeta-chain/node/pull/2169) - Limit zEVM revert transactions to coin type ZETA

### Features

* [1789](https://github.com/zeta-chain/node/issues/1789) - block cross-chain transactions that involve restricted addresses
* [1755](https://github.com/zeta-chain/node/issues/1755) - use evm JSON RPC for inbound tx (including blob tx) observation
* [1884](https://github.com/zeta-chain/node/pull/1884) - added zetatool cmd, added subcommand to filter deposits
* [1942](https://github.com/zeta-chain/node/pull/1982) - support Bitcoin P2TR, P2WSH, P2SH, P2PKH addresses
* [1935](https://github.com/zeta-chain/node/pull/1935) - add an operational authority group
* [1954](https://github.com/zeta-chain/node/pull/1954) - add metric for concurrent keysigns
* [1979](https://github.com/zeta-chain/node/pull/1979) - add script to import genesis data into an existing genesis file
* [2006](https://github.com/zeta-chain/node/pull/2006) - add Amoy testnet static chain information
* [2045](https://github.com/zeta-chain/node/pull/2046) - add grpc query with outbound rate limit for zetaclient to use
* [2046](https://github.com/zeta-chain/node/pull/2046) - add state variable in crosschain for rate limiter flags
* [2034](https://github.com/zeta-chain/node/pull/2034) - add support for zEVM message passing
* [1825](https://github.com/zeta-chain/node/pull/1825) - add a message to withdraw emission rewards

### Tests

* [1767](https://github.com/zeta-chain/node/pull/1767) - add unit tests for emissions module begin blocker
* [1816](https://github.com/zeta-chain/node/pull/1816) - add args to e2e tests
* [1791](https://github.com/zeta-chain/node/pull/1791) - add e2e tests for feature of restricted address
* [1787](https://github.com/zeta-chain/node/pull/1787) - add unit tests for cross-chain evm hooks and e2e test failed withdraw to BTC legacy address
* [1840](https://github.com/zeta-chain/node/pull/1840) - fix code coverage test failures ignored in CI
* [1870](https://github.com/zeta-chain/node/pull/1870) - enable emissions pool in local e2e testing
* [1868](https://github.com/zeta-chain/node/pull/1868) - run e2e btc tests locally
* [1851](https://github.com/zeta-chain/node/pull/1851) - rename usdt to erc20 in e2e tests
* [1872](https://github.com/zeta-chain/node/pull/1872) - remove usage of RPC in unit test
* [1805](https://github.com/zeta-chain/node/pull/1805) - add admin and performance test and fix upgrade test
* [1879](https://github.com/zeta-chain/node/pull/1879) - full coverage for messages in types packages
* [1899](https://github.com/zeta-chain/node/pull/1899) - add empty test files so packages are included in coverage
* [1900](https://github.com/zeta-chain/node/pull/1900) - add testing for external chain migration
* [1903](https://github.com/zeta-chain/node/pull/1903) - common package tests
* [1961](https://github.com/zeta-chain/node/pull/1961) - improve observer module coverage
* [1967](https://github.com/zeta-chain/node/pull/1967) - improve crosschain module coverage
* [1955](https://github.com/zeta-chain/node/pull/1955) - improve emissions module coverage
* [1941](https://github.com/zeta-chain/node/pull/1941) - add unit tests for zetacore package
* [1985](https://github.com/zeta-chain/node/pull/1985) - improve fungible module coverage
* [1992](https://github.com/zeta-chain/node/pull/1992) - remove setupKeeper from crosschain module
* [2008](https://github.com/zeta-chain/node/pull/2008) - add test for connector bytecode update
* [2047](https://github.com/zeta-chain/node/pull/2047) - fix liquidity cap advanced test
* [2076](https://github.com/zeta-chain/node/pull/2076) - automatically deposit native zeta to an address if it doesn't exist on ZEVM

### Fixes

* [1861](https://github.com/zeta-chain/node/pull/1861) - fix `ObserverSlashAmount` invalid read
* [1880](https://github.com/zeta-chain/node/issues/1880) - lower the gas price multiplier for EVM chains
* [1883](https://github.com/zeta-chain/node/issues/1883) - zetaclient should check 'IsSupported' flag to pause/unpause a specific chain
* [2076](https://github.com/zeta-chain/node/pull/2076) - automatically deposit native zeta to an address if it doesn't exist on ZEVM
* [1633](https://github.com/zeta-chain/node/issues/1633) - zetaclient should be able to pick up new connector and erc20Custody addresses
* [1944](https://github.com/zeta-chain/node/pull/1944) - fix evm signer unit tests
* [1888](https://github.com/zeta-chain/node/issues/1888) - zetaclient should stop inbound/outbound txs according to cross-chain flags
* [1970](https://github.com/zeta-chain/node/issues/1970) - remove the timeout in the evm outtx tracker processing thread

### Chores

* [1814](https://github.com/zeta-chain/node/pull/1814) - fix code coverage ignore for protobuf generated files

### CI

* [1958](https://github.com/zeta-chain/node/pull/1958) - Fix e2e advanced test debug checkbox
* [1945](https://github.com/zeta-chain/node/pull/1945) - update advanced testing pipeline to not execute tests that weren't selected so they show skipped instead of skipping steps
* [1940](https://github.com/zeta-chain/node/pull/1940) - adjust release pipeline to be created as pre-release instead of latest
* [1867](https://github.com/zeta-chain/node/pull/1867) - default restore_type for full node docker-compose to snapshot instead of statesync for reliability
* [1891](https://github.com/zeta-chain/node/pull/1891) - fix typo that was introduced to docker-compose and a typo in start.sh for the docker start script for full nodes
* [1894](https://github.com/zeta-chain/node/pull/1894) - added download binaries and configs to the start sequence so it will download binaries that don't exist
* [1953](https://github.com/zeta-chain/node/pull/1953) - run E2E tests for all PRs

## Version: v15.0.0

### Features

* [1912](https://github.com/zeta-chain/node/pull/1912) - add reset chain nonces msg

## Version: v14.0.1

* [1817](https://github.com/zeta-chain/node/pull/1817) - Add migration script to fix pending and chain nonces on testnet

## Version: v13.0.0

### Breaking Changes

* `zetaclientd start`: now requires 2 inputs from stdin: hotkey password and tss keyshare password
  Starting zetaclient now requires two passwords to be input; one for the hotkey and another for the tss key-share

### Features

* [1698](https://github.com/zeta-chain/node/issues/1698) - bitcoin dynamic depositor fee

### Docs

* [1731](https://github.com/zeta-chain/node/pull/1731) added doc for hotkey and tss key-share password prompts

### Features

* [1728] (https://github.com/zeta-chain/node/pull/1728) - allow aborted transactions to be refunded by minting tokens to zEvm

### Refactor

* [1766](https://github.com/zeta-chain/node/pull/1766) - Refactors the `PostTxProcessing` EVM hook functionality to deal with invalid withdraw events
* [1630](https://github.com/zeta-chain/node/pull/1630) - added password prompts for hotkey and tss keyshare in zetaclient
* [1760](https://github.com/zeta-chain/node/pull/1760) - Make staking keeper private in crosschain module
* [1809](https://github.com/zeta-chain/node/pull/1809) - Refactored tryprocessout function in evm signer

### Fixes

* [1678](https://github.com/zeta-chain/node/issues/1678) - clean cached stale block to fix evm outtx hash mismatch
* [1690](https://github.com/zeta-chain/node/issues/1690) - double watched gas prices and fix btc scheduler
* [1687](https://github.com/zeta-chain/node/pull/1687) - only use EVM supported chains for gas stability pool
* [1692](https://github.com/zeta-chain/node/pull/1692) - fix get params query for emissions module
* [1706](https://github.com/zeta-chain/node/pull/1706) - fix CLI crosschain show-out-tx-tracker
* [1707](https://github.com/zeta-chain/node/issues/1707) - fix bitcoin fee rate estimation
* [1712](https://github.com/zeta-chain/node/issues/1712) - increase EVM outtx inclusion timeout to 20 minutes
* [1733](https://github.com/zeta-chain/node/pull/1733) - remove the unnecessary 2x multiplier in the convertGasToZeta RPC
* [1721](https://github.com/zeta-chain/node/issues/1721) - zetaclient should provide bitcoin_chain_id when querying TSS address
* [1744](https://github.com/zeta-chain/node/pull/1744) - added cmd to encrypt tss keyshare file, allowing empty tss password for backward compatibility

### Tests

* [1584](https://github.com/zeta-chain/node/pull/1584) - allow to run E2E tests on any networks
* [1746](https://github.com/zeta-chain/node/pull/1746) - rename smoke tests to e2e tests
* [1753](https://github.com/zeta-chain/node/pull/1753) - fix gosec errors on usage of rand package
* [1762](https://github.com/zeta-chain/node/pull/1762) - improve coverage for fungible module
* [1782](https://github.com/zeta-chain/node/pull/1782) - improve coverage for fungible module system contract

### CI

* Adjusted the release pipeline to be a manually executed pipeline with an approver step. The pipeline now executes all the required tests run before the approval step unless skipped
* Added pipeline to build and push docker images into dockerhub on release for ubuntu and macos
* Adjusted the pipeline for building and pushing docker images for MacOS to install and run docker
* Added docker-compose and make commands for launching full nodes. `make mainnet-zetarpc-node`  `make mainnet-bitcoind-node`
* Made adjustments to the docker-compose for launching mainnet full nodes to include examples of using the docker images build from the docker image build pipeline
* [1736](https://github.com/zeta-chain/node/pull/1736) - chore: add Ethermint endpoints to OpenAPI
* Re-wrote Dockerfile for building Zetacored docker images
* Adjusted the docker-compose files for Zetacored nodes to utilize the new docker image
* Added scripts for the new docker image that facilitate the start up automation
* Adjusted the docker pipeline slightly to pull the version on PR from the app.go file
* [1781](https://github.com/zeta-chain/node/pull/1781) - add codecov coverage report in CI
* fixed the download binary script to use relative pathing from binary_list file

### Features

* [1425](https://github.com/zeta-chain/node/pull/1425) add `whitelist-erc20` command

### Chores

* [1729](https://github.com/zeta-chain/node/pull/1729) - add issue templates
* [1754](https://github.com/zeta-chain/node/pull/1754) - cleanup expected keepers

## Version: v12.2.4

### Fixes

* [1638](https://github.com/zeta-chain/node/issues/1638) - additional check to make sure external chain height always increases
* [1672](https://github.com/zeta-chain/node/pull/1672) - paying 50% more than base gas price to buffer EIP1559 gas price increase
* [1642](https://github.com/zeta-chain/node/pull/1642) - Change WhitelistERC20 authorization from group1 to group2
* [1610](https://github.com/zeta-chain/node/issues/1610) - add pending outtx hash to tracker after monitoring for 10 minutes
* [1656](https://github.com/zeta-chain/node/issues/1656) - schedule bitcoin keysign with intervals to avoid keysign failures
* [1662](https://github.com/zeta-chain/node/issues/1662) - skip Goerli BlobTxType transactions introduced in Dencun upgrade
* [1663](https://github.com/zeta-chain/node/issues/1663) - skip Mumbai empty block if ethclient sanity check fails
* [1661](https://github.com/zeta-chain/node/issues/1661) - use estimated SegWit tx size for Bitcoin gas fee calculation
* [1667](https://github.com/zeta-chain/node/issues/1667) - estimate SegWit tx size in uinit of vByte
* [1675](https://github.com/zeta-chain/node/issues/1675) - use chain param ConfirmationCount for bitcoin confirmation

## Chores

* [1694](https://github.com/zeta-chain/node/pull/1694) - remove standalone network, use require testing package for the entire node folder

## Version: v12.1.0

### Tests

* [1577](https://github.com/zeta-chain/node/pull/1577) - add chain header tests in E2E tests and fix admin tests

### Features

* [1658](https://github.com/zeta-chain/node/pull/1658) - modify emission distribution to use fixed block rewards

### Fixes

* [1535](https://github.com/zeta-chain/node/issues/1535) - Avoid voting on wrong ballots due to false blockNumber in EVM tx receipt
* [1588](https://github.com/zeta-chain/node/pull/1588) - fix chain params comparison logic
* [1650](https://github.com/zeta-chain/node/pull/1605) - exempt (discounted) *system txs* from min gas price check and gas fee deduction
* [1632](https://github.com/zeta-chain/node/pull/1632) - set keygen to `KeygenStatus_KeyGenSuccess` if its in `KeygenStatus_PendingKeygen`
* [1576](https://github.com/zeta-chain/node/pull/1576) - Fix zetaclient crash due to out of bound integer conversion and log prints
* [1575](https://github.com/zeta-chain/node/issues/1575) - Skip unsupported chain parameters by IsSupported flag

### CI

* [1580](https://github.com/zeta-chain/node/pull/1580) - Fix release pipelines cleanup step

### Chores

* [1585](https://github.com/zeta-chain/node/pull/1585) - Updated release instructions
* [1615](https://github.com/zeta-chain/node/pull/1615) - Add upgrade handler for version v12.1.0

### Features

* [1591](https://github.com/zeta-chain/node/pull/1591) - support lower gas limit for voting on inbound and outbound transactions
* [1592](https://github.com/zeta-chain/node/issues/1592) - check inbound tracker tx hash against Tss address and some refactor on inTx observation

### Refactoring

* [1628](https://github.com/zeta-chain/node/pull/1628) optimize return and simplify code
* [1640](https://github.com/zeta-chain/node/pull/1640) reorganize zetaclient into subpackages
* [1619](https://github.com/zeta-chain/node/pull/1619) - Add evm fee calculation to tss migration of evm chains

## Version: v12.0.0

### Breaking Changes

TSS and chain validation related queries have been moved from `crosschain` module to `observer` module:
* `PendingNonces` :Changed from `/zeta-chain/crosschain/pendingNonces/{chain_id}/{address}` to `/zeta-chain/observer/pendingNonces/{chain_id}/{address}` . It returns all the pending nonces for a chain id and address. This returns the current pending nonces for the chain
* `ChainNonces` : Changed from `/zeta-chain/crosschain/chainNonces/{chain_id}` to`/zeta-chain/observer/chainNonces/{chain_id}` . It returns all the chain nonces for a chain id. This returns the current nonce of the TSS address for the chain
* `ChainNoncesAll` :Changed from `/zeta-chain/crosschain/chainNonces` to `/zeta-chain/observer/chainNonces` . It returns all the chain nonces for all chains. This returns the current nonce of the TSS address for all chains

All chains now have the same observer set:
* `ObserversByChain`: `/zeta-chain/observer/observers_by_chain/{observation_chain}` has been removed and replaced with `/zeta-chain/observer/observer_set`. All chains have the same observer set
* `AllObserverMappers`: `/zeta-chain/observer/all_observer_mappers` has been removed. `/zeta-chain/observer/observer_set` should be used to get observers.

Observer params and core params have been merged into chain params:
* `Params`: `/zeta-chain/observer/params` no longer returns observer params. Observer params data have been moved to chain params described below.
* `GetCoreParams`: Renamed into `GetChainParams`. `/zeta-chain/observer/get_core_params` moved to `/zeta-chain/observer/get_chain_params`
* `GetCoreParamsByChain`: Renamed into `GetChainParamsForChain`. `/zeta-chain/observer/get_core_params_by_chain` moved to `/zeta-chain/observer/get_chain_params_by_chain`

Getting the correct TSS address for Bitcoin now requires providing the Bitcoin chain id:
* `GetTssAddress` : Changed from `/zeta-chain/observer/get_tss_address/` to `/zeta-chain/observer/getTssAddress/{bitcoin_chain_id}` . Optional bitcoin chain id can now be passed as a parameter to fetch the correct tss for required BTC chain. This parameter only affects the BTC tss address in the response

### Features

* [1498](https://github.com/zeta-chain/node/pull/1498) - Add monitoring(grafana, prometheus, ethbalance) for localnet testing
* [1395](https://github.com/zeta-chain/node/pull/1395) - Add state variable to track aborted zeta amount
* [1410](https://github.com/zeta-chain/node/pull/1410) - `snapshots` commands
* enable zetaclients to use dynamic gas price on zetachain - enables >0 min_gas_price in feemarket module
* add static chain data for Sepolia testnet
* added metrics to track the burn rate of the hotkey in the telemetry server as well as prometheus

### Fixes

* [1554](https://github.com/zeta-chain/node/pull/1554) - Screen out unconfirmed UTXOs that are not created by TSS itself
* [1560](https://github.com/zeta-chain/node/issues/1560) - Zetaclient post evm-chain outtx hashes only when receipt is available
* [1516](https://github.com/zeta-chain/node/issues/1516) - Unprivileged outtx tracker removal
* [1537](https://github.com/zeta-chain/node/issues/1537) - Sanity check events of ZetaSent/ZetaReceived/ZetaRevertedWithdrawn/Deposited
* [1530](https://github.com/zeta-chain/node/pull/1530) - Outbound tx confirmation/inclusion enhancement
* [1496](https://github.com/zeta-chain/node/issues/1496) - post block header for enabled EVM chains only
* [1518](https://github.com/zeta-chain/node/pull/1518) - Avoid duplicate keysign if an outTx is already pending
* fix Code4rena issue - zetaclients potentially miss inTx when PostSend (or other RPC) fails
* fix go-staticcheck warnings for zetaclient
* fix Athens-3 issue - incorrect pending-tx inclusion and incorrect confirmation count
* masked zetaclient config at startup
* set limit for queried pending cctxs
* add check to verify new tss has been produced when triggering tss funds migration
* fix Athens-3 log print issue - avoid posting unnecessary outtx confirmation
* fix docker build issues with version: golang:1.20-alpine3.18
* [1525](https://github.com/zeta-chain/node/pull/1525) - relax EVM chain block header length check 1024->4096
* [1522](https://github.com/zeta-chain/node/pull/1522/files) - block `distribution` module account from receiving zeta
* [1528](https://github.com/zeta-chain/node/pull/1528) - fix panic caused on decoding malformed BTC addresses
* [1536](https://github.com/zeta-chain/node/pull/1536) - add index to check previously finalized inbounds
* [1556](https://github.com/zeta-chain/node/pull/1556) - add emptiness check for topic array in event parsing
* [1546](https://github.com/zeta-chain/node/pull/1546) - fix reset of pending nonces on genesis import
* [1555](https://github.com/zeta-chain/node/pull/1555) - Reduce websocket message limit to 10MB
* [1567](https://github.com/zeta-chain/node/pull/1567) - add bitcoin chain id to fetch the tss address rpc endpoint
* [1501](https://github.com/zeta-chain/node/pull/1501) - fix stress test - use new refactored config file and smoketest runner
* [1589](https://github.com/zeta-chain/node/pull/1589) - add bitcoin chain id to `get tss address` and `get tss address historical` cli query

### Refactoring

* [1552](https://github.com/zeta-chain/node/pull/1552) - requires group2 to enable header verification
* [1211](https://github.com/zeta-chain/node/issues/1211) - use `grpc` and `msg` for query and message files
* refactor cctx scheduler - decouple evm cctx scheduler from btc cctx scheduler
* move tss state from crosschain to observer
* move pending nonces, chain nonces and nonce to cctx to observer
* move tss related cli from crosschain to observer
* reorganize smoke tests structure
* Add pagination to queries which iterate over large data sets InTxTrackerAll ,PendingNoncesAll ,AllBlameRecord ,TssHistory
* GetTssAddress now returns only the current tss address for ETH and BTC
* Add a new query GetTssAddressesByFinalizedBlockHeight to get any other tss addresses for a finalized block height
* Move observer params into core params
* Remove chain id from the index for observer mapper and rename it to observer set.
* Add logger to smoke tests
* [1521](https://github.com/zeta-chain/node/pull/1521) - replace go-tss lib version with one that reverts back to thorchain tss-lib
* [1558](https://github.com/zeta-chain/node/pull/1558) - change log level for gas stability pool iteration error
* Update --ledger flag hint

### Chores

* [1446](https://github.com/zeta-chain/node/pull/1446) - renamed file `zetaclientd/aux.go` to `zetaclientd/utils.go` to avoid complaints from go package resolver
* [1499](https://github.com/zeta-chain/node/pull/1499) - Add scripts to localnet to help test gov proposals
* [1442](https://github.com/zeta-chain/node/pull/1442) - remove build types in `.goreleaser.yaml`
* [1504](https://github.com/zeta-chain/node/pull/1504) - remove `-race` in the `make install` command
* [1564](https://github.com/zeta-chain/node/pull/1564) - bump ti-actions/changed-files

### Tests

* [1538](https://github.com/zeta-chain/node/pull/1538) - improve stateful e2e testing

### CI

* Removed private runners and unused GitHub Action

## Version: v11.0.0

### Features

* [1387](https://github.com/zeta-chain/node/pull/1387) - Add HSM capability for zetaclient hot key
* add a new thread to zetaclient which checks zeta supply in all connected chains in every block
* add a new tx to update an observer, this can be either be run a tombstoned observer/validator or via admin_policy_group_2

### Fixes

* Added check for redeployment of gas and asset token contracts
* [1372](https://github.com/zeta-chain/node/pull/1372) - Include Event Index as part for inbound tx digest
* [1367](https://github.com/zeta-chain/node/pull/1367) - fix minRelayTxFee issue and check misuse of bitcoin mainnet/testnet addresses
* [1358](https://github.com/zeta-chain/node/pull/1358) - add a new thread to zetaclient which checks zeta supply in all connected chains in every block
* prevent deposits for paused zrc20
* [1406](https://github.com/zeta-chain/node/pull/1406) - improve log prints and speed up evm outtx inclusion
* fix Athens-3 issue - include bitcoin outtx regardless of the cctx status

### Refactoring

* [1391](https://github.com/zeta-chain/node/pull/1391) - consolidate node builds
* update `MsgUpdateContractBytecode` to use code hash instead of contract address

### Chores

### Tests

* Add unit tests for adding votes to a ballot

### CI

## Version: v10.1.2

### Features

* [1137](https://github.com/zeta-chain/node/pull/1137) - external stress testing
* [1205](https://github.com/zeta-chain/node/pull/1205) - allow setting liquidity cap for ZRC20
* [1260](https://github.com/zeta-chain/node/pull/1260) - add ability to update gas limit
* [1263](https://github.com/zeta-chain/node/pull/1263) - Bitcoin block header and merkle proof
* [1247](https://github.com/zeta-chain/node/pull/1247) - add query command to get all gas stability pool balances
* [1143](https://github.com/zeta-chain/node/pull/1143) - tss funds migration capability
* [1358](https://github.com/zeta-chain/node/pull/1358) - zetaclient thread for zeta supply checks
* [1384](https://github.com/zeta-chain/node/pull/1384) - tx to update an observer

### Fixes

* [1195](https://github.com/zeta-chain/node/pull/1195) - added upgrade name, and allow download. allows to test release
* [1153](https://github.com/zeta-chain/node/pull/1153) - address `cosmos-gosec` lint issues
* [1128](https://github.com/zeta-chain/node/pull/1228) - adding namespaces back in rpc
* [1245](https://github.com/zeta-chain/node/pull/1245) - set unique index for generate cctx
* [1250](https://github.com/zeta-chain/node/pull/1250) - remove error return in `IsAuthorized`
* [1261](https://github.com/zeta-chain/node/pull/1261) - Ethereum comparison checksum/non-checksum format
* [1264](https://github.com/zeta-chain/node/pull/1264) - Blame index update
* [1243](https://github.com/zeta-chain/node/pull/1243) - feed sataoshi/B to zetacore and check actual outTx size
* [1235](https://github.com/zeta-chain/node/pull/1235) - cherry pick all hotfix from v10.0.x (zero-amount, precision, etc.)
* [1257](https://github.com/zeta-chain/node/pull/1257) - register emissions grpc server
* [1277](https://github.com/zeta-chain/node/pull/1277) - read gas limit from smart contract
* [1252](https://github.com/zeta-chain/node/pull/1252) - add CLI command to query system contract
* [1285](https://github.com/zeta-chain/node/pull/1285) - add notice when using `--ledger` with Ethereum HD path
* [1283](https://github.com/zeta-chain/node/pull/1283) - query outtx tracker by chain using prefixed store
* [1280](https://github.com/zeta-chain/node/pull/1280) - minor fixes to stateful upgrade
* [1304](https://github.com/zeta-chain/node/pull/1304) - remove check `gasObtained == outTxGasFee`
* [1308](https://github.com/zeta-chain/node/pull/1308) - begin blocker for mock mainnet

### Refactoring

* [1226](https://github.com/zeta-chain/node/pull/1226) - call `onCrossChainCall` when depositing to a contract
* [1238](https://github.com/zeta-chain/node/pull/1238) - change default mempool version in config
* [1279](https://github.com/zeta-chain/node/pull/1279) - remove duplicate funtion name IsEthereum
* [1289](https://github.com/zeta-chain/node/pull/1289) - skip gas stability pool funding when gasLimit is equal gasUsed

### Chores

* [1193](https://github.com/zeta-chain/node/pull/1193) - switch back to `cosmos/cosmos-sdk`
* [1222](https://github.com/zeta-chain/node/pull/1222) - changed maxNestedMsgs
* [1265](https://github.com/zeta-chain/node/pull/1265) - sync from mockmain
* [1307](https://github.com/zeta-chain/node/pull/1307) - increment handler version

### Tests

* [1135](https://github.com/zeta-chain/node/pull/1135) - Stateful upgrade for smoke tests

### CI

* [1218](https://github.com/zeta-chain/node/pull/1218) - cross-compile release binaries and simplify PR testings
* [1302](https://github.com/zeta-chain/node/pull/1302) - add mainnet builds to goreleaser<|MERGE_RESOLUTION|>--- conflicted
+++ resolved
@@ -4,15 +4,12 @@
 
 ### Features
 
-<<<<<<< HEAD
+* [3461](https://github.com/zeta-chain/node/pull/3461) - add new 'ConfirmationParams' field to chain params to enable multiple confirmation count values, deprecating `confirmation_count`
 * [3455](https://github.com/zeta-chain/node/pull/3455) - add `track-cctx` command to zetatools
-=======
-* [3461](https://github.com/zeta-chain/node/pull/3461) - add new 'ConfirmationParams' field to chain params to enable multiple confirmation count values, deprecating `confirmation_count`
-
+* 
 ### Tests
 
 * [3430](https://github.com/zeta-chain/node/pull/3430) - add simulation test for MsgWithDrawEmission
->>>>>>> 2bcd4f51
 
 ## v27.0.0
 
