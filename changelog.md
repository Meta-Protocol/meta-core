--- conflicted
+++ resolved
@@ -15,12 +15,9 @@
 * [1783](https://github.com/zeta-chain/node/pull/1783) - refactor zetaclient metrics naming and structure
 * [1774](https://github.com/zeta-chain/node/pull/1774) - split params and config in zetaclient
 * [1831](https://github.com/zeta-chain/node/pull/1831) - removing unnecessary pointers in context structure
-<<<<<<< HEAD
 * [1864](https://github.com/zeta-chain/node/pull/1864) - prevent panic in param management
-=======
 * [1848](https://github.com/zeta-chain/node/issues/1848) - create a method to observe deposits to tss address in one evm block
 * [1885](https://github.com/zeta-chain/node/pull/1885) - change important metrics on port 8123 to be prometheus compatible
->>>>>>> ae205b59
 
 ### Features
 
