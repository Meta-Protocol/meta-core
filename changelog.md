--- conflicted
+++ resolved
@@ -20,10 +20,7 @@
 * [3426](https://github.com/zeta-chain/node/pull/3426) - use protocol contracts V2 with Bitcoin deposits
 * [3326](https://github.com/zeta-chain/node/pull/3326) - improve error messages for cctx status object
 * [3418](https://github.com/zeta-chain/node/pull/3418) - orchestrator V2: TON observer-signer
-<<<<<<< HEAD
-=======
 * [3440](https://github.com/zeta-chain/node/pull/3440) - remove unused method `FilterSolanaInboundEvents`
->>>>>>> 7397d2c5
 
 ### Fixes
 
@@ -42,8 +39,6 @@
 * [3348](https://github.com/zeta-chain/node/pull/3348) - add support to perform withdraws in ZetaChain `onRevert` call
 
 ## v25.0.0
-
-## Unreleased
 
 ## Refactor
 
