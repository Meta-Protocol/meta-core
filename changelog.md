--- conflicted
+++ resolved
@@ -2,42 +2,37 @@
 
 ## Unreleased
 
-<<<<<<< HEAD
 ### Breaking Changes
-=======
+
+* Observer param `ballot_maturity_blocks` is part of `emissions` module now. Observer `params` are deprecated and removed from `observer` module.
+
+### Features
+
+* [2032](https://github.com/zeta-chain/node/pull/2032) - improve some general structure of the ZetaClient codebase
+* [2100](https://github.com/zeta-chain/node/pull/2100) - cosmos v0.47 upgrade
+
+### Refactor
+
+* [2094](https://github.com/zeta-chain/node/pull/2094) - upgrade go-tss to use cosmos v0.47
+
+### Refactor
+
+* [2032](https://github.com/zeta-chain/node/pull/2032) - improve some general structure of the ZetaClient codebase
+* [2071](https://github.com/zeta-chain/node/pull/2071) - Modify chains struct to add all chain related information
+
+### Tests
+
+* [2047](https://github.com/zeta-chain/node/pull/2047) - fix liquidity cap advanced test
+
+### Fixes
+
+* [1484](https://github.com/zeta-chain/node/issues/1484) - replaced hard-coded `MaxLookaheadNonce` with a default lookback factor
+
 ### CI
 
 * [2070](https://github.com/zeta-chain/node/pull/2070) - Added commands to build binaries from the working branch as a live full node rpc to test non-governance changes.
->>>>>>> f2548488
-
-* Observer param `ballot_maturity_blocks` is part of `emissions` module now. Observer `params` are deprecated and removed from `observer` module.
-
-### Features
-
-* [2032](https://github.com/zeta-chain/node/pull/2032) - improve some general structure of the ZetaClient codebase
-<<<<<<< HEAD
-* [2100](https://github.com/zeta-chain/node/pull/2100) - cosmos v0.47 upgrade
-
-### Refactor
-
-* [2094](https://github.com/zeta-chain/node/pull/2094) - upgrade go-tss to use cosmos v0.47
-
-### CI
-
-* [2070](https://github.com/zeta-chain/node/pull/2070) - Added commands to build binaries from the working branch as a live full node rpc to test non-governance changes.
-=======
-* [2071](https://github.com/zeta-chain/node/pull/2071) - Modify chains struct to add all chain related information
-
-### Tests
-
-* [2047](https://github.com/zeta-chain/node/pull/2047) - fix liquidity cap advanced test
-
-### Fixes
-
-* [1484](https://github.com/zeta-chain/node/issues/1484) - replaced hard-coded `MaxLookaheadNonce` with a default lookback factor
 
 ## v16.0.0
->>>>>>> f2548488
 
 ### Breaking Changes
 
