--- conflicted
+++ resolved
@@ -13,11 +13,8 @@
 * [3205](https://github.com/zeta-chain/node/issues/3205) - move Bitcoin revert address test to advanced group to avoid upgrade test failure
 * [3254](https://github.com/zeta-chain/node/pull/3254) - rename v2 E2E tests as evm tests and rename old evm tests as legacy
 * [3095](https://github.com/zeta-chain/node/pull/3095) - initialize simulation tests for custom zetachain modules
-<<<<<<< HEAD
+* [3276](https://github.com/zeta-chain/node/pull/3276) - add Solana E2E performance tests and improve Solana outbounds performance
 * [3207](https://github.com/zeta-chain/node/pull/3207) - add simulation test operations for all messages in crosschain and observer module
-=======
-* [3276](https://github.com/zeta-chain/node/pull/3276) - add Solana E2E performance tests and improve Solana outbounds performance
->>>>>>> ef4c1d4e
 
 ## Refactor
 
