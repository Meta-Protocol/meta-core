--- conflicted
+++ resolved
@@ -17,11 +17,7 @@
 * added metrics to track the burn rate of the hotkey in the telemetry server as well as prometheus
 
 ### Fixes
-<<<<<<< HEAD
 * fix Code4rena issue - zetaclients potentially miss inTx when PostSend (or other RPC) fails
-=======
-
->>>>>>> 6d6cc21a
 * fix go-staticcheck warnings for zetaclient
 * fix Athens-3 issue - incorrect pending-tx inclusion and incorrect confirmation count
 * masked zetaclient config at startup
