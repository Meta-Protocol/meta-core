--- conflicted
+++ resolved
@@ -2,20 +2,13 @@
 
 ## Unreleased
 
-<<<<<<< HEAD
-### Features
-
-### Tests
-
-* [3204](https://github.com/zeta-chain/node/issues/3204) - move Bitcoin revert address test to advanced group to avoid upgrade test failure
-
-### Refactor
-
-### Fixes
-=======
+### Tests
+
+* [3205](https://github.com/zeta-chain/node/issues/3205) - move Bitcoin revert address test to advanced group to avoid upgrade test failure
+
 ## Refactor
+
 * [3170](https://github.com/zeta-chain/node/pull/3170) - revamp TSS package in zetaclient
->>>>>>> cfcf7069
 
 ## v23.0.0
 
