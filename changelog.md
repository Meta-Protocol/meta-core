--- conflicted
+++ resolved
@@ -58,10 +58,7 @@
 * [2266](https://github.com/zeta-chain/node/pull/2266) - try fixing E2E test `crosschain_swap` failure `btc transaction not signed`
 * [2294](https://github.com/zeta-chain/node/pull/2294) - add and fix existing ethermint rpc unit test
 * [2329](https://github.com/zeta-chain/node/pull/2329) - fix TODOs in rpc unit tests
-<<<<<<< HEAD
 * [2342](https://github.com/zeta-chain/node/pull/2342) - extend rpc unit tests with testing extension to include synthetic ethereum txs
-=======
->>>>>>> a292450e
 * [2299](https://github.com/zeta-chain/node/pull/2299) - add `zetae2e` command to deploy test contracts
 
 ### Fixes
