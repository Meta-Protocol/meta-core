--- conflicted
+++ resolved
@@ -18,11 +18,8 @@
 ### Refactor
 
 * [2615](https://github.com/zeta-chain/node/pull/2615) - Refactor cleanup of outbound trackers
-<<<<<<< HEAD
+* [2749](https://github.com/zeta-chain/node/pull/2749) - fix all lint errors from govet
 * [2725](https://github.com/zeta-chain/node/pull/2725) - refactor SetCctxAndNonceToCctxAndInboundHashToCctx to receive tsspubkey as an argument
-=======
-* [2749](https://github.com/zeta-chain/node/pull/2749) - fix all lint errors from govet
->>>>>>> c3d19297
 
 ### Tests
 
