# CHANGELOG

## Unreleased

<<<<<<< HEAD
### Tests
* [3075](https://github.com/zeta-chain/node/pull/3075) - ton: withdraw concurrent, deposit & revert.
=======
### Features

* [2984](https://github.com/zeta-chain/node/pull/2984) - add Whitelist message ability to whitelist SPL tokens on Solana
>>>>>>> b3179413

## v21.0.0

### Features

* [2633](https://github.com/zeta-chain/node/pull/2633) - support for stateful precompiled contracts
* [2788](https://github.com/zeta-chain/node/pull/2788) - add common importable zetacored rpc package
* [2784](https://github.com/zeta-chain/node/pull/2784) - staking precompiled contract
* [2795](https://github.com/zeta-chain/node/pull/2795) - support restricted address in Solana
* [2861](https://github.com/zeta-chain/node/pull/2861) - emit events from staking precompile
* [2860](https://github.com/zeta-chain/node/pull/2860) - bank precompiled contract
* [2870](https://github.com/zeta-chain/node/pull/2870) - support for multiple Bitcoin chains in the zetaclient
* [2883](https://github.com/zeta-chain/node/pull/2883) - add chain static information for btc signet testnet
* [2907](https://github.com/zeta-chain/node/pull/2907) - derive Bitcoin tss address by chain id and added more Signet static info
* [2911](https://github.com/zeta-chain/node/pull/2911) - add chain static information for btc testnet4
* [2904](https://github.com/zeta-chain/node/pull/2904) - integrate authenticated calls smart contract functionality into protocol
* [2919](https://github.com/zeta-chain/node/pull/2919) - add inbound sender to revert context
* [2957](https://github.com/zeta-chain/node/pull/2957) - enable Bitcoin inscription support on testnet
* [2896](https://github.com/zeta-chain/node/pull/2896) - add TON inbound observation
* [2987](https://github.com/zeta-chain/node/pull/2987) - add non-EVM standard inbound memo package
* [2979](https://github.com/zeta-chain/node/pull/2979) - add fungible keeper ability to lock/unlock ZRC20 tokens
* [3012](https://github.com/zeta-chain/node/pull/3012) - integrate authenticated calls erc20 smart contract functionality into protocol
* [3025](https://github.com/zeta-chain/node/pull/3025) - standard memo for Bitcoin inbound
* [3028](https://github.com/zeta-chain/node/pull/3028) - whitelist connection gater
* [3019](https://github.com/zeta-chain/node/pull/3019) - add ditribute functions to staking precompile
* [3020](https://github.com/zeta-chain/node/pull/3020) - add support for TON withdrawals

### Refactor

* [2749](https://github.com/zeta-chain/node/pull/2749) - fix all lint errors from govet
* [2725](https://github.com/zeta-chain/node/pull/2725) - refactor SetCctxAndNonceToCctxAndInboundHashToCctx to receive tsspubkey as an argument
* [2802](https://github.com/zeta-chain/node/pull/2802) - set default liquidity cap for new ZRC20s
* [2826](https://github.com/zeta-chain/node/pull/2826) - remove unused code from emissions module and add new parameter for fixed block reward amount
* [2890](https://github.com/zeta-chain/node/pull/2890) - refactor `MsgUpdateChainInfo` to accept a single chain, and add `MsgRemoveChainInfo` to remove a chain
* [2899](https://github.com/zeta-chain/node/pull/2899) - remove btc deposit fee v1 and improve unit tests
* [2952](https://github.com/zeta-chain/node/pull/2952) - add error_message to cctx.status
* [3039](https://github.com/zeta-chain/node/pull/3039) - use `btcd` native APIs to handle Bitcoin Taproot address

### Tests

* [2661](https://github.com/zeta-chain/node/pull/2661) - update connector and erc20Custody addresses in tss migration e2e tests
* [2703](https://github.com/zeta-chain/node/pull/2703) - add e2e tests for stateful precompiled contracts
* [2830](https://github.com/zeta-chain/node/pull/2830) - extend staking precompile tests
* [2867](https://github.com/zeta-chain/node/pull/2867) - skip precompiles test for tss migration
* [2833](https://github.com/zeta-chain/node/pull/2833) - add e2e framework for TON blockchain
* [2874](https://github.com/zeta-chain/node/pull/2874) - add support for multiple runs for precompile tests
* [2895](https://github.com/zeta-chain/node/pull/2895) - add e2e test for bitcoin deposit and call
* [2894](https://github.com/zeta-chain/node/pull/2894) - increase gas limit for TSS vote tx
* [2932](https://github.com/zeta-chain/node/pull/2932) - add gateway upgrade as part of the upgrade test
* [2947](https://github.com/zeta-chain/node/pull/2947) - initialize simulation tests
* [3033](https://github.com/zeta-chain/node/pull/3033) - initialize simulation tests for import and export

### Fixes

* [2674](https://github.com/zeta-chain/node/pull/2674) - allow operators to vote on ballots associated with discarded keygen without affecting the status of the current keygen.
* [2672](https://github.com/zeta-chain/node/pull/2672) - check observer set for duplicates when adding a new observer or updating an existing one
* [2735](https://github.com/zeta-chain/node/pull/2735) - fix the outbound tracker blocking confirmation and outbound processing on EVM chains by locally index outbound txs in zetaclient
* [2944](https://github.com/zeta-chain/node/pull/2844) - add tsspubkey to index for tss keygen voting
* [2842](https://github.com/zeta-chain/node/pull/2842) - fix: move interval assignment out of cctx loop in EVM outbound tx scheduler
* [2853](https://github.com/zeta-chain/node/pull/2853) - calling precompile through sc with sc state update
* [2925](https://github.com/zeta-chain/node/pull/2925) - add recover to init chainer to diplay informative message when starting a node from block 1
* [2909](https://github.com/zeta-chain/node/pull/2909) - add legacy messages back to codec for querier backward compatibility
* [3018](https://github.com/zeta-chain/node/pull/3018) - support `DepositAndCall` and `WithdrawAndCall` with empty payload
* [3030](https://github.com/zeta-chain/node/pull/3030) - Avoid storing invalid Solana gateway address in the `SetGatewayAddress`
* [3047](https://github.com/zeta-chain/node/pull/3047) - wrong block hash in subscribe new heads

## v20.0.0

### Features

* [2578](https://github.com/zeta-chain/node/pull/2578) - add Gateway address in protocol contract list
* [2630](https://github.com/zeta-chain/node/pull/2630) - implement `MsgMigrateERC20CustodyFunds` to migrate the funds from the ERC20Custody to a new contracts (to be used for the new ERC20Custody contract for smart contract V2)
* [2578](https://github.com/zeta-chain/node/pull/2578) - Add Gateway address in protocol contract list
* [2594](https://github.com/zeta-chain/node/pull/2594) - Integrate Protocol Contracts V2 in the protocol
* [2634](https://github.com/zeta-chain/node/pull/2634) - add support for EIP-1559 gas fees
* [2597](https://github.com/zeta-chain/node/pull/2597) - Add generic rpc metrics to zetaclient
* [2538](https://github.com/zeta-chain/node/pull/2538) - add background worker routines to shutdown zetaclientd when needed for tss migration
* [2681](https://github.com/zeta-chain/node/pull/2681) - implement `MsgUpdateERC20CustodyPauseStatus` to pause or unpause ERC20 Custody contract (to be used for the migration process for smart contract V2)
* [2644](https://github.com/zeta-chain/node/pull/2644) - add created_timestamp to cctx status
* [2673](https://github.com/zeta-chain/node/pull/2673) - add relayer key importer, encryption and decryption
* [2633](https://github.com/zeta-chain/node/pull/2633) - support for stateful precompiled contracts
* [2751](https://github.com/zeta-chain/node/pull/2751) - add RPC status check for Solana chain
* [2788](https://github.com/zeta-chain/node/pull/2788) - add common importable zetacored rpc package
* [2784](https://github.com/zeta-chain/node/pull/2784) - staking precompiled contract
* [2795](https://github.com/zeta-chain/node/pull/2795) - support restricted address in Solana
* [2825](https://github.com/zeta-chain/node/pull/2825) - add Bitcoin inscriptions support

### Refactor

* [2615](https://github.com/zeta-chain/node/pull/2615) - Refactor cleanup of outbound trackers
* [2855](https://github.com/zeta-chain/node/pull/2855) - disable Bitcoin witness support for mainnet

### Tests

* [2726](https://github.com/zeta-chain/node/pull/2726) - add e2e tests for deposit and call, deposit and revert
* [2821](https://github.com/zeta-chain/node/pull/2821) - V2 protocol contracts migration e2e tests

### Fixes

* [2654](https://github.com/zeta-chain/node/pull/2654) - add validation for authorization list in when validating genesis state for authorization module
* [2672](https://github.com/zeta-chain/node/pull/2672) - check observer set for duplicates when adding a new observer or updating an existing one
* [2824](https://github.com/zeta-chain/node/pull/2824) - fix Solana deposit number

## v19.0.0

### Breaking Changes

* [2460](https://github.com/zeta-chain/node/pull/2460) - Upgrade to go 1.22. This required us to temporarily remove the QUIC backend from [go-libp2p](https://github.com/libp2p/go-libp2p). If you are a zetaclient operator and have configured quic peers, you need to switch to tcp peers.
* [List of the other breaking changes can be found in this document](docs/releases/v19_breaking_changes.md)

### Features

* [2032](https://github.com/zeta-chain/node/pull/2032) - improve some general structure of the ZetaClient codebase
* [2100](https://github.com/zeta-chain/node/pull/2100) - cosmos v0.47 upgrade
* [2145](https://github.com/zeta-chain/node/pull/2145) - add `ibc` and `ibc-transfer` modules
* [2135](https://github.com/zeta-chain/node/pull/2135) - add develop build version logic
* [2152](https://github.com/zeta-chain/node/pull/2152) - custom priority nonce mempool
* [2113](https://github.com/zeta-chain/node/pull/2113) - add zetaclientd-supervisor process
* [2154](https://github.com/zeta-chain/node/pull/2154) - add `ibccrosschain` module
* [2282](https://github.com/zeta-chain/node/pull/2282) - modify rpc methods to support synthetic txs
* [2258](https://github.com/zeta-chain/node/pull/2258) - add Optimism and Base in static chain information
* [2287](https://github.com/zeta-chain/node/pull/2287) - implement `MsgUpdateChainInfo` message
* [2279](https://github.com/zeta-chain/node/pull/2279) - add a CCTXGateway field to chain static data
* [2275](https://github.com/zeta-chain/node/pull/2275) - add ChainInfo singleton state variable in authority
* [2291](https://github.com/zeta-chain/node/pull/2291) - initialize cctx gateway interface
* [2289](https://github.com/zeta-chain/node/pull/2289) - add an authorization list to keep track of all authorizations on the chain
* [2305](https://github.com/zeta-chain/node/pull/2305) - add new messages `MsgAddAuthorization` and `MsgRemoveAuthorization` that can be used to update the authorization list
* [2313](https://github.com/zeta-chain/node/pull/2313) - add `CheckAuthorization` function to replace the `IsAuthorized` function. The new function uses the authorization list to verify the signer's authorization
* [2312](https://github.com/zeta-chain/node/pull/2312) - add queries `ShowAuthorization` and `ListAuthorizations`
* [2319](https://github.com/zeta-chain/node/pull/2319) - use `CheckAuthorization` function in all messages
* [2325](https://github.com/zeta-chain/node/pull/2325) - revert telemetry server changes
* [2339](https://github.com/zeta-chain/node/pull/2339) - add binaries related question to syncing issue form
* [2366](https://github.com/zeta-chain/node/pull/2366) - add migration script for adding authorizations table
* [2372](https://github.com/zeta-chain/node/pull/2372) - add queries for tss fund migration info
* [2416](https://github.com/zeta-chain/node/pull/2416) - add Solana chain information
* [2465](https://github.com/zeta-chain/node/pull/2465) - add Solana inbound SOL token observation
* [2497](https://github.com/zeta-chain/node/pull/2416) - support for runtime chain (de)provisioning
* [2518](https://github.com/zeta-chain/node/pull/2518) - add support for Solana address in zetacore
* [2483](https://github.com/zeta-chain/node/pull/2483) - add priorityFee (gasTipCap) gas to the state
* [2567](https://github.com/zeta-chain/node/pull/2567) - add sign latency metric to zetaclient (zetaclient_sign_latency)
* [2524](https://github.com/zeta-chain/node/pull/2524) - add inscription envelop parsing 
* [2560](https://github.com/zeta-chain/node/pull/2560) - add support for Solana SOL token withdraw
* [2533](https://github.com/zeta-chain/node/pull/2533) - parse memo from both OP_RETURN and inscription
* [2765](https://github.com/zeta-chain/node/pull/2765) - bitcoin depositor fee improvement

### Refactor

* [2094](https://github.com/zeta-chain/node/pull/2094) - upgrade go-tss to use cosmos v0.47
* [2110](https://github.com/zeta-chain/node/pull/2110) - move non-query rate limiter logic to zetaclient side and code refactor
* [2032](https://github.com/zeta-chain/node/pull/2032) - improve some general structure of the ZetaClient codebase
* [2097](https://github.com/zeta-chain/node/pull/2097) - refactor lightclient verification flags to account for individual chains
* [2071](https://github.com/zeta-chain/node/pull/2071) - Modify chains struct to add all chain related information
* [2118](https://github.com/zeta-chain/node/pull/2118) - consolidate inbound and outbound naming
* [2124](https://github.com/zeta-chain/node/pull/2124) - removed unused variables and method
* [2150](https://github.com/zeta-chain/node/pull/2150) - created `chains` `zetacore` `orchestrator` packages in zetaclient and reorganized source files accordingly
* [2210](https://github.com/zeta-chain/node/pull/2210) - removed unnecessary panics in the zetaclientd process
* [2205](https://github.com/zeta-chain/node/pull/2205) - remove deprecated variables pre-v17
* [2226](https://github.com/zeta-chain/node/pull/2226) - improve Go formatting with imports standardization and max line length to 120
* [2262](https://github.com/zeta-chain/node/pull/2262) - refactor MsgUpdateZRC20 into MsgPauseZrc20 and MsgUnPauseZRC20
* [2290](https://github.com/zeta-chain/node/pull/2290) - rename `MsgAddBlameVote` message to `MsgVoteBlame`
* [2269](https://github.com/zeta-chain/node/pull/2269) - refactor MsgUpdateCrosschainFlags into MsgEnableCCTX, MsgDisableCCTX and MsgUpdateGasPriceIncreaseFlags
* [2306](https://github.com/zeta-chain/node/pull/2306) - refactor zetaclient outbound transaction signing logic
* [2296](https://github.com/zeta-chain/node/pull/2296) - move `testdata` package to `testutil` to organize test-related utilities
* [2317](https://github.com/zeta-chain/node/pull/2317) - add ValidateOutbound method for cctx orchestrator
* [2340](https://github.com/zeta-chain/node/pull/2340) - add ValidateInbound method for cctx orchestrator
* [2344](https://github.com/zeta-chain/node/pull/2344) - group common data of EVM/Bitcoin signer and observer using base structs
* [2357](https://github.com/zeta-chain/node/pull/2357) - integrate base Signer structure into EVM/Bitcoin Signer
* [2359](https://github.com/zeta-chain/node/pull/2359) - integrate base Observer structure into EVM/Bitcoin Observer
* [2375](https://github.com/zeta-chain/node/pull/2375) - improve & speedup code formatting
* [2380](https://github.com/zeta-chain/node/pull/2380) - use `ChainInfo` in `authority` to allow dynamically support new chains
* [2395](https://github.com/zeta-chain/node/pull/2395) - converge AppContext with ZetaCoreContext in zetaclient
* [2428](https://github.com/zeta-chain/node/pull/2428) - propagate context across codebase & refactor zetacore client
* [2464](https://github.com/zeta-chain/node/pull/2464) - move common voting logic to voting.go and add new function VoteOnBallot
* [2515](https://github.com/zeta-chain/node/pull/2515) - replace chainName by chainID for ChainNonces indexing
* [2541](https://github.com/zeta-chain/node/pull/2541) - deprecate ChainName field in Chain object
* [2542](https://github.com/zeta-chain/node/pull/2542) - adjust permissions to be more restrictive
* [2572](https://github.com/zeta-chain/node/pull/2572) - turn off IBC modules
* [2556](https://github.com/zeta-chain/node/pull/2556) - refactor migrator length check to use consensus type
* [2568](https://github.com/zeta-chain/node/pull/2568) - improve AppContext by converging chains, chainParams, enabledChains, and additionalChains into a single zctx.Chain

### Tests

* [2047](https://github.com/zeta-chain/node/pull/2047) - fix liquidity cap advanced test
* [2181](https://github.com/zeta-chain/node/pull/2181) - add more assertion and test cases in ZEVM message passing E2E tests
* [2184](https://github.com/zeta-chain/node/pull/2184) - add tx priority checks to e2e tests
* [2199](https://github.com/zeta-chain/node/pull/2199) - custom priority mempool unit tests
* [2240](https://github.com/zeta-chain/node/pull/2240) - removed hard-coded Bitcoin regnet chainID in E2E withdraw tests
* [2266](https://github.com/zeta-chain/node/pull/2266) - try fixing E2E test `crosschain_swap` failure `btc transaction not signed`
* [2294](https://github.com/zeta-chain/node/pull/2294) - add and fix existing ethermint rpc unit test
* [2329](https://github.com/zeta-chain/node/pull/2329) - fix TODOs in rpc unit tests
* [2342](https://github.com/zeta-chain/node/pull/2342) - extend rpc unit tests with testing extension to include synthetic ethereum txs
* [2299](https://github.com/zeta-chain/node/pull/2299) - add `zetae2e` command to deploy test contracts
* [2364](https://github.com/zeta-chain/node/pull/2364) - add stateful upgrade test
* [2360](https://github.com/zeta-chain/node/pull/2360) - add stateful e2e tests.
* [2349](https://github.com/zeta-chain/node/pull/2349) - add TestBitcoinDepositRefund and WithdrawBitcoinMultipleTimes E2E tests
* [2368](https://github.com/zeta-chain/node/pull/2368) - eliminate panic usage across testing suite
* [2369](https://github.com/zeta-chain/node/pull/2369) - fix random cross-chain swap failure caused by using tiny UTXO
* [2549](https://github.com/zeta-chain/node/pull/2459) - add separate accounts for each policy in e2e tests
* [2415](https://github.com/zeta-chain/node/pull/2415) - add e2e test for upgrade and test admin functionalities
* [2440](https://github.com/zeta-chain/node/pull/2440) - Add e2e test for TSS migration
* [2473](https://github.com/zeta-chain/node/pull/2473) - add e2e tests for most used admin transactions

### Fixes

* [1484](https://github.com/zeta-chain/node/issues/1484) - replaced hard-coded `MaxLookaheadNonce` with a default lookback factor
* [2125](https://github.com/zeta-chain/node/pull/2125) - fix develop upgrade test
* [2222](https://github.com/zeta-chain/node/pull/2222) - removed `maxHeightDiff` to let observer scan from Bitcoin height where it left off
* [2233](https://github.com/zeta-chain/node/pull/2233) - fix `IsSupported` flag not properly updated in zetaclient's context
* [2243](https://github.com/zeta-chain/node/pull/2243) - fix incorrect bitcoin outbound height in the CCTX outbound parameter
* [2256](https://github.com/zeta-chain/node/pull/2256) - fix rate limiter falsely included reverted non-withdraw cctxs
* [2327](https://github.com/zeta-chain/node/pull/2327) - partially cherry picked the fix to Bitcoin outbound dust amount
* [2362](https://github.com/zeta-chain/node/pull/2362) - set 1000 satoshis as minimum BTC amount that can be withdrawn from zEVM
* [2382](https://github.com/zeta-chain/node/pull/2382) - add tx input and gas in rpc methods for synthetic eth txs
* [2396](https://github.com/zeta-chain/node/issues/2386) - special handle bitcoin testnet gas price estimator
* [2434](https://github.com/zeta-chain/node/pull/2434) - the default database when running `zetacored init` is now pebbledb
* [2481](https://github.com/zeta-chain/node/pull/2481) - increase gas limit inbound and outbound vote message to 500k
* [2545](https://github.com/zeta-chain/node/pull/2545) - check solana minimum rent exempt to avoid outbound failure
* [2547](https://github.com/zeta-chain/node/pull/2547) - limit max txs in priority mempool
* [2628](https://github.com/zeta-chain/node/pull/2628) - avoid submitting invalid hashes to outbound tracker

### CI

* [2388](https://github.com/zeta-chain/node/pull/2388) - added GitHub attestations of binaries produced in the release workflow. 
* [2285](https://github.com/zeta-chain/node/pull/2285) - added nightly EVM performance testing pipeline, modified localnet testing docker image to utilize debian:bookworm, removed build-jet runners where applicable, removed deprecated/removed upgrade path testing pipeline
* [2268](https://github.com/zeta-chain/node/pull/2268) - updated the publish-release pipeline to utilize the Github Actions Ubuntu 20.04 Runners
* [2070](https://github.com/zeta-chain/node/pull/2070) - Added commands to build binaries from the working branch as a live full node rpc to test non-governance changes
* [2119](https://github.com/zeta-chain/node/pull/2119) - Updated the release pipeline to only run on hotfix/ and release/ branches. Added option to only run pre-checks and not cut release as well. Switched approval steps to use environments
* [2189](https://github.com/zeta-chain/node/pull/2189) - Updated the docker tag when a release trigger runs to be the github event for the release name which should be the version. Removed mac specific build as the arm build should handle that
* [2191](https://github.com/zeta-chain/node/pull/2191) - Fixed conditional logic for the docker build step for non release builds to not overwrite the github tag
* [2192](https://github.com/zeta-chain/node/pull/2192) - Added release status checker and updater pipeline that will update release statuses when they go live on network
* [2335](https://github.com/zeta-chain/node/pull/2335) - ci: updated the artillery report to publish to artillery cloud
* [2377](https://github.com/zeta-chain/node/pull/2377) - ci: adjusted sast-linters.yml to not scan itself, nor alert on removal of nosec.
* [2400](https://github.com/zeta-chain/node/pull/2400) - ci: adjusted the performance test to pass or fail pipeline based on test results, alert slack, and launch network with state. Fixed connection issues as well.
* [2425](https://github.com/zeta-chain/node/pull/2425) - Added verification to performance testing pipeline to ensure p99 aren't above 2000ms and p50 aren't above 40ms, Tweaked the config to 400 users requests per second. 425 is the current max before it starts failing.

### Documentation

* [2321](https://github.com/zeta-chain/node/pull/2321) - improve documentation for ZetaClient functions and packages

### Performance

* [2482](https://github.com/zeta-chain/node/pull/2482) - increase the outbound tracker buffer length from 2 to 5

## v18.0.0

* [2470](https://github.com/zeta-chain/node/pull/2470) - add Polygon, Base and Base Sepolia in static chain info

## v17.0.1

### Fixes

* hotfix/v17.0.1 - modify the amount field in CCTXs that carry dust BTC amounts to avoid dust output error

## v17.0.0

### Fixes

* [2249](https://github.com/zeta-chain/node/pull/2249) - fix inbound and outbound validation for BSC chain
* [2265](https://github.com/zeta-chain/node/pull/2265) - fix rate limiter query for revert cctxs

## v16.0.0

### Breaking Changes

* Admin policies have been moved from `observer` to a new module `authority`
  * Updating admin policies now requires to send a governance proposal executing the `UpdatePolicies` message in the `authority` module
  * The `Policies` query of the `authority` module must be used to get the current admin policies
  * `PolicyType_group1` has been renamed into `PolicyType_groupEmergency` and `PolicyType_group2` has been renamed into `PolicyType_groupAdmin`

* A new module called `lightclient` has been created for the blocker header and proof functionality to add inbound and outbound trackers in a permissionless manner (currently deactivated on live networks)
  * The list of block headers are now stored in the `lightclient` module instead of the `observer` module
    * The message to vote on new block headers is still in the `observer` module but has been renamed to `MsgVoteBlockHeader` instead of `MsgAddBlockHeader`
    * The `GetAllBlockHeaders` query has been moved to the `lightclient` module and renamed to `BlockHeaderAll`
    * The `GetBlockHeaderByHash` query has been moved to the `lightclient` module and renamed to `BlockHeader`
    * The `GetBlockHeaderStateByChain` query has been moved to the `lightclient` module and renamed to `ChainState`
    * The `Prove` query has been moved to the `lightclient` module
    * The `BlockHeaderVerificationFlags` has been deprecated in `CrosschainFlags`, `VerificationFlags` should be used instead

* `MsgGasPriceVoter` message in the `crosschain` module has been renamed to `MsgVoteGasPrice`
  * The structure of the message remains the same

* `MsgCreateTSSVoter` message in the `crosschain` module has been moved to the `observer` module and renamed to `MsgVoteTSS`
  * The structure of the message remains the same

### Refactor

* [1511](https://github.com/zeta-chain/node/pull/1511) - move ballot voting logic from `crosschain` to `observer`
* [1783](https://github.com/zeta-chain/node/pull/1783) - refactor zetaclient metrics naming and structure
* [1774](https://github.com/zeta-chain/node/pull/1774) - split params and config in zetaclient
* [1831](https://github.com/zeta-chain/node/pull/1831) - removing unnecessary pointers in context structure
* [1864](https://github.com/zeta-chain/node/pull/1864) - prevent panic in param management
* [1848](https://github.com/zeta-chain/node/issues/1848) - create a method to observe deposits to tss address in one evm block
* [1885](https://github.com/zeta-chain/node/pull/1885) - change important metrics on port 8123 to be prometheus compatible
* [1863](https://github.com/zeta-chain/node/pull/1863) - remove duplicate ValidateChainParams function
* [1914](https://github.com/zeta-chain/node/pull/1914) - move crosschain flags to core context in zetaclient
* [1948](https://github.com/zeta-chain/node/pull/1948) - remove deprecated GetTSSAddress query in crosschain module
* [1936](https://github.com/zeta-chain/node/pull/1936) - refactor common package into subpackages and rename to pkg
* [1966](https://github.com/zeta-chain/node/pull/1966) - move TSS vote message from crosschain to observer
* [1853](https://github.com/zeta-chain/node/pull/1853) - refactor vote inbound tx and vote outbound tx
* [1815](https://github.com/zeta-chain/node/pull/1815) - add authority module for authorized actions
* [1976](https://github.com/zeta-chain/node/pull/1976) - add lightclient module for header and proof functionality
* [2001](https://github.com/zeta-chain/node/pull/2001) - replace broadcast mode block with sync and remove fungible params
* [1989](https://github.com/zeta-chain/node/pull/1989) - simplify `IsSendOutTxProcessed` method and add unit tests
* [2013](https://github.com/zeta-chain/node/pull/2013) - rename `GasPriceVoter` message to `VoteGasPrice`
* [2059](https://github.com/zeta-chain/node/pull/2059) - Remove unused params from all functions in zetanode
* [2071](https://github.com/zeta-chain/node/pull/2071) - Modify chains struct to add all chain related information
* [2076](https://github.com/zeta-chain/node/pull/2076) - automatically deposit native zeta to an address if it doesn't exist on ZEVM
* [2169](https://github.com/zeta-chain/node/pull/2169) - Limit zEVM revert transactions to coin type ZETA

### Features

* [1789](https://github.com/zeta-chain/node/issues/1789) - block cross-chain transactions that involve restricted addresses
* [1755](https://github.com/zeta-chain/node/issues/1755) - use evm JSON RPC for inbound tx (including blob tx) observation
* [1884](https://github.com/zeta-chain/node/pull/1884) - added zetatool cmd, added subcommand to filter deposits
* [1942](https://github.com/zeta-chain/node/pull/1982) - support Bitcoin P2TR, P2WSH, P2SH, P2PKH addresses
* [1935](https://github.com/zeta-chain/node/pull/1935) - add an operational authority group
* [1954](https://github.com/zeta-chain/node/pull/1954) - add metric for concurrent keysigns
* [1979](https://github.com/zeta-chain/node/pull/1979) - add script to import genesis data into an existing genesis file
* [2006](https://github.com/zeta-chain/node/pull/2006) - add Amoy testnet static chain information
* [2045](https://github.com/zeta-chain/node/pull/2046) - add grpc query with outbound rate limit for zetaclient to use
* [2046](https://github.com/zeta-chain/node/pull/2046) - add state variable in crosschain for rate limiter flags
* [2034](https://github.com/zeta-chain/node/pull/2034) - add support for zEVM message passing
* [1825](https://github.com/zeta-chain/node/pull/1825) - add a message to withdraw emission rewards

### Tests

* [1767](https://github.com/zeta-chain/node/pull/1767) - add unit tests for emissions module begin blocker
* [1816](https://github.com/zeta-chain/node/pull/1816) - add args to e2e tests
* [1791](https://github.com/zeta-chain/node/pull/1791) - add e2e tests for feature of restricted address
* [1787](https://github.com/zeta-chain/node/pull/1787) - add unit tests for cross-chain evm hooks and e2e test failed withdraw to BTC legacy address
* [1840](https://github.com/zeta-chain/node/pull/1840) - fix code coverage test failures ignored in CI
* [1870](https://github.com/zeta-chain/node/pull/1870) - enable emissions pool in local e2e testing
* [1868](https://github.com/zeta-chain/node/pull/1868) - run e2e btc tests locally
* [1851](https://github.com/zeta-chain/node/pull/1851) - rename usdt to erc20 in e2e tests
* [1872](https://github.com/zeta-chain/node/pull/1872) - remove usage of RPC in unit test
* [1805](https://github.com/zeta-chain/node/pull/1805) - add admin and performance test and fix upgrade test
* [1879](https://github.com/zeta-chain/node/pull/1879) - full coverage for messages in types packages
* [1899](https://github.com/zeta-chain/node/pull/1899) - add empty test files so packages are included in coverage
* [1900](https://github.com/zeta-chain/node/pull/1900) - add testing for external chain migration
* [1903](https://github.com/zeta-chain/node/pull/1903) - common package tests
* [1961](https://github.com/zeta-chain/node/pull/1961) - improve observer module coverage
* [1967](https://github.com/zeta-chain/node/pull/1967) - improve crosschain module coverage
* [1955](https://github.com/zeta-chain/node/pull/1955) - improve emissions module coverage
* [1941](https://github.com/zeta-chain/node/pull/1941) - add unit tests for zetacore package
* [1985](https://github.com/zeta-chain/node/pull/1985) - improve fungible module coverage
* [1992](https://github.com/zeta-chain/node/pull/1992) - remove setupKeeper from crosschain module
* [2008](https://github.com/zeta-chain/node/pull/2008) - add test for connector bytecode update
* [2047](https://github.com/zeta-chain/node/pull/2047) - fix liquidity cap advanced test
* [2076](https://github.com/zeta-chain/node/pull/2076) - automatically deposit native zeta to an address if it doesn't exist on ZEVM

### Fixes

* [1861](https://github.com/zeta-chain/node/pull/1861) - fix `ObserverSlashAmount` invalid read
* [1880](https://github.com/zeta-chain/node/issues/1880) - lower the gas price multiplier for EVM chains
* [1883](https://github.com/zeta-chain/node/issues/1883) - zetaclient should check 'IsSupported' flag to pause/unpause a specific chain
* [2076](https://github.com/zeta-chain/node/pull/2076) - automatically deposit native zeta to an address if it doesn't exist on ZEVM
* [1633](https://github.com/zeta-chain/node/issues/1633) - zetaclient should be able to pick up new connector and erc20Custody addresses
* [1944](https://github.com/zeta-chain/node/pull/1944) - fix evm signer unit tests
* [1888](https://github.com/zeta-chain/node/issues/1888) - zetaclient should stop inbound/outbound txs according to cross-chain flags
* [1970](https://github.com/zeta-chain/node/issues/1970) - remove the timeout in the evm outtx tracker processing thread

### Chores

* [1814](https://github.com/zeta-chain/node/pull/1814) - fix code coverage ignore for protobuf generated files

### CI

* [1958](https://github.com/zeta-chain/node/pull/1958) - Fix e2e advanced test debug checkbox
* [1945](https://github.com/zeta-chain/node/pull/1945) - update advanced testing pipeline to not execute tests that weren't selected so they show skipped instead of skipping steps
* [1940](https://github.com/zeta-chain/node/pull/1940) - adjust release pipeline to be created as pre-release instead of latest
* [1867](https://github.com/zeta-chain/node/pull/1867) - default restore_type for full node docker-compose to snapshot instead of statesync for reliability
* [1891](https://github.com/zeta-chain/node/pull/1891) - fix typo that was introduced to docker-compose and a typo in start.sh for the docker start script for full nodes
* [1894](https://github.com/zeta-chain/node/pull/1894) - added download binaries and configs to the start sequence so it will download binaries that don't exist
* [1953](https://github.com/zeta-chain/node/pull/1953) - run E2E tests for all PRs

## Version: v15.0.0

### Features

* [1912](https://github.com/zeta-chain/node/pull/1912) - add reset chain nonces msg

## Version: v14.0.1

* [1817](https://github.com/zeta-chain/node/pull/1817) - Add migration script to fix pending and chain nonces on testnet

## Version: v13.0.0

### Breaking Changes

* `zetaclientd start`: now requires 2 inputs from stdin: hotkey password and tss keyshare password
  Starting zetaclient now requires two passwords to be input; one for the hotkey and another for the tss key-share

### Features

* [1698](https://github.com/zeta-chain/node/issues/1698) - bitcoin dynamic depositor fee

### Docs

* [1731](https://github.com/zeta-chain/node/pull/1731) added doc for hotkey and tss key-share password prompts

### Features

* [1728] (https://github.com/zeta-chain/node/pull/1728) - allow aborted transactions to be refunded by minting tokens to zEvm

### Refactor

* [1766](https://github.com/zeta-chain/node/pull/1766) - Refactors the `PostTxProcessing` EVM hook functionality to deal with invalid withdraw events
* [1630](https://github.com/zeta-chain/node/pull/1630) - added password prompts for hotkey and tss keyshare in zetaclient
* [1760](https://github.com/zeta-chain/node/pull/1760) - Make staking keeper private in crosschain module
* [1809](https://github.com/zeta-chain/node/pull/1809) - Refactored tryprocessout function in evm signer

### Fixes

* [1678](https://github.com/zeta-chain/node/issues/1678) - clean cached stale block to fix evm outtx hash mismatch
* [1690](https://github.com/zeta-chain/node/issues/1690) - double watched gas prices and fix btc scheduler
* [1687](https://github.com/zeta-chain/node/pull/1687) - only use EVM supported chains for gas stability pool
* [1692](https://github.com/zeta-chain/node/pull/1692) - fix get params query for emissions module
* [1706](https://github.com/zeta-chain/node/pull/1706) - fix CLI crosschain show-out-tx-tracker
* [1707](https://github.com/zeta-chain/node/issues/1707) - fix bitcoin fee rate estimation
* [1712](https://github.com/zeta-chain/node/issues/1712) - increase EVM outtx inclusion timeout to 20 minutes
* [1733](https://github.com/zeta-chain/node/pull/1733) - remove the unnecessary 2x multiplier in the convertGasToZeta RPC
* [1721](https://github.com/zeta-chain/node/issues/1721) - zetaclient should provide bitcoin_chain_id when querying TSS address
* [1744](https://github.com/zeta-chain/node/pull/1744) - added cmd to encrypt tss keyshare file, allowing empty tss password for backward compatibility

### Tests

* [1584](https://github.com/zeta-chain/node/pull/1584) - allow to run E2E tests on any networks
* [1746](https://github.com/zeta-chain/node/pull/1746) - rename smoke tests to e2e tests
* [1753](https://github.com/zeta-chain/node/pull/1753) - fix gosec errors on usage of rand package
* [1762](https://github.com/zeta-chain/node/pull/1762) - improve coverage for fungible module
* [1782](https://github.com/zeta-chain/node/pull/1782) - improve coverage for fungible module system contract

### CI

* Adjusted the release pipeline to be a manually executed pipeline with an approver step. The pipeline now executes all the required tests run before the approval step unless skipped
* Added pipeline to build and push docker images into dockerhub on release for ubuntu and macos
* Adjusted the pipeline for building and pushing docker images for MacOS to install and run docker
* Added docker-compose and make commands for launching full nodes. `make mainnet-zetarpc-node`  `make mainnet-bitcoind-node`
* Made adjustments to the docker-compose for launching mainnet full nodes to include examples of using the docker images build from the docker image build pipeline
* [1736](https://github.com/zeta-chain/node/pull/1736) - chore: add Ethermint endpoints to OpenAPI
* Re-wrote Dockerfile for building Zetacored docker images
* Adjusted the docker-compose files for Zetacored nodes to utilize the new docker image
* Added scripts for the new docker image that facilitate the start up automation
* Adjusted the docker pipeline slightly to pull the version on PR from the app.go file
* [1781](https://github.com/zeta-chain/node/pull/1781) - add codecov coverage report in CI
* fixed the download binary script to use relative pathing from binary_list file

### Features

* [1425](https://github.com/zeta-chain/node/pull/1425) add `whitelist-erc20` command

### Chores

* [1729](https://github.com/zeta-chain/node/pull/1729) - add issue templates
* [1754](https://github.com/zeta-chain/node/pull/1754) - cleanup expected keepers

## Version: v12.2.4

### Fixes

* [1638](https://github.com/zeta-chain/node/issues/1638) - additional check to make sure external chain height always increases
* [1672](https://github.com/zeta-chain/node/pull/1672) - paying 50% more than base gas price to buffer EIP1559 gas price increase
* [1642](https://github.com/zeta-chain/node/pull/1642) - Change WhitelistERC20 authorization from group1 to group2
* [1610](https://github.com/zeta-chain/node/issues/1610) - add pending outtx hash to tracker after monitoring for 10 minutes
* [1656](https://github.com/zeta-chain/node/issues/1656) - schedule bitcoin keysign with intervals to avoid keysign failures
* [1662](https://github.com/zeta-chain/node/issues/1662) - skip Goerli BlobTxType transactions introduced in Dencun upgrade
* [1663](https://github.com/zeta-chain/node/issues/1663) - skip Mumbai empty block if ethclient sanity check fails
* [1661](https://github.com/zeta-chain/node/issues/1661) - use estimated SegWit tx size for Bitcoin gas fee calculation
* [1667](https://github.com/zeta-chain/node/issues/1667) - estimate SegWit tx size in uinit of vByte
* [1675](https://github.com/zeta-chain/node/issues/1675) - use chain param ConfirmationCount for bitcoin confirmation

## Chores

* [1694](https://github.com/zeta-chain/node/pull/1694) - remove standalone network, use require testing package for the entire node folder

## Version: v12.1.0

### Tests

* [1577](https://github.com/zeta-chain/node/pull/1577) - add chain header tests in E2E tests and fix admin tests

### Features

* [1658](https://github.com/zeta-chain/node/pull/1658) - modify emission distribution to use fixed block rewards

### Fixes

* [1535](https://github.com/zeta-chain/node/issues/1535) - Avoid voting on wrong ballots due to false blockNumber in EVM tx receipt
* [1588](https://github.com/zeta-chain/node/pull/1588) - fix chain params comparison logic
* [1650](https://github.com/zeta-chain/node/pull/1605) - exempt (discounted) *system txs* from min gas price check and gas fee deduction
* [1632](https://github.com/zeta-chain/node/pull/1632) - set keygen to `KeygenStatus_KeyGenSuccess` if its in `KeygenStatus_PendingKeygen`
* [1576](https://github.com/zeta-chain/node/pull/1576) - Fix zetaclient crash due to out of bound integer conversion and log prints
* [1575](https://github.com/zeta-chain/node/issues/1575) - Skip unsupported chain parameters by IsSupported flag

### CI

* [1580](https://github.com/zeta-chain/node/pull/1580) - Fix release pipelines cleanup step

### Chores

* [1585](https://github.com/zeta-chain/node/pull/1585) - Updated release instructions
* [1615](https://github.com/zeta-chain/node/pull/1615) - Add upgrade handler for version v12.1.0

### Features

* [1591](https://github.com/zeta-chain/node/pull/1591) - support lower gas limit for voting on inbound and outbound transactions
* [1592](https://github.com/zeta-chain/node/issues/1592) - check inbound tracker tx hash against Tss address and some refactor on inTx observation

### Refactoring

* [1628](https://github.com/zeta-chain/node/pull/1628) optimize return and simplify code
* [1640](https://github.com/zeta-chain/node/pull/1640) reorganize zetaclient into subpackages
* [1619](https://github.com/zeta-chain/node/pull/1619) - Add evm fee calculation to tss migration of evm chains

## Version: v12.0.0

### Breaking Changes

TSS and chain validation related queries have been moved from `crosschain` module to `observer` module:
* `PendingNonces` :Changed from `/zeta-chain/crosschain/pendingNonces/{chain_id}/{address}` to `/zeta-chain/observer/pendingNonces/{chain_id}/{address}` . It returns all the pending nonces for a chain id and address. This returns the current pending nonces for the chain
* `ChainNonces` : Changed from `/zeta-chain/crosschain/chainNonces/{chain_id}` to`/zeta-chain/observer/chainNonces/{chain_id}` . It returns all the chain nonces for a chain id. This returns the current nonce of the TSS address for the chain
* `ChainNoncesAll` :Changed from `/zeta-chain/crosschain/chainNonces` to `/zeta-chain/observer/chainNonces` . It returns all the chain nonces for all chains. This returns the current nonce of the TSS address for all chains

All chains now have the same observer set:
* `ObserversByChain`: `/zeta-chain/observer/observers_by_chain/{observation_chain}` has been removed and replaced with `/zeta-chain/observer/observer_set`. All chains have the same observer set
* `AllObserverMappers`: `/zeta-chain/observer/all_observer_mappers` has been removed. `/zeta-chain/observer/observer_set` should be used to get observers.

Observer params and core params have been merged into chain params:
* `Params`: `/zeta-chain/observer/params` no longer returns observer params. Observer params data have been moved to chain params described below.
* `GetCoreParams`: Renamed into `GetChainParams`. `/zeta-chain/observer/get_core_params` moved to `/zeta-chain/observer/get_chain_params`
* `GetCoreParamsByChain`: Renamed into `GetChainParamsForChain`. `/zeta-chain/observer/get_core_params_by_chain` moved to `/zeta-chain/observer/get_chain_params_by_chain`

Getting the correct TSS address for Bitcoin now requires providing the Bitcoin chain id:
* `GetTssAddress` : Changed from `/zeta-chain/observer/get_tss_address/` to `/zeta-chain/observer/getTssAddress/{bitcoin_chain_id}` . Optional bitcoin chain id can now be passed as a parameter to fetch the correct tss for required BTC chain. This parameter only affects the BTC tss address in the response

### Features

* [1498](https://github.com/zeta-chain/node/pull/1498) - Add monitoring(grafana, prometheus, ethbalance) for localnet testing
* [1395](https://github.com/zeta-chain/node/pull/1395) - Add state variable to track aborted zeta amount
* [1410](https://github.com/zeta-chain/node/pull/1410) - `snapshots` commands
* enable zetaclients to use dynamic gas price on zetachain - enables >0 min_gas_price in feemarket module
* add static chain data for Sepolia testnet
* added metrics to track the burn rate of the hotkey in the telemetry server as well as prometheus

### Fixes

* [1554](https://github.com/zeta-chain/node/pull/1554) - Screen out unconfirmed UTXOs that are not created by TSS itself
* [1560](https://github.com/zeta-chain/node/issues/1560) - Zetaclient post evm-chain outtx hashes only when receipt is available
* [1516](https://github.com/zeta-chain/node/issues/1516) - Unprivileged outtx tracker removal
* [1537](https://github.com/zeta-chain/node/issues/1537) - Sanity check events of ZetaSent/ZetaReceived/ZetaRevertedWithdrawn/Deposited
* [1530](https://github.com/zeta-chain/node/pull/1530) - Outbound tx confirmation/inclusion enhancement
* [1496](https://github.com/zeta-chain/node/issues/1496) - post block header for enabled EVM chains only
* [1518](https://github.com/zeta-chain/node/pull/1518) - Avoid duplicate keysign if an outTx is already pending
* fix Code4rena issue - zetaclients potentially miss inTx when PostSend (or other RPC) fails
* fix go-staticcheck warnings for zetaclient
* fix Athens-3 issue - incorrect pending-tx inclusion and incorrect confirmation count
* masked zetaclient config at startup
* set limit for queried pending cctxs
* add check to verify new tss has been produced when triggering tss funds migration
* fix Athens-3 log print issue - avoid posting unnecessary outtx confirmation
* fix docker build issues with version: golang:1.20-alpine3.18
* [1525](https://github.com/zeta-chain/node/pull/1525) - relax EVM chain block header length check 1024->4096
* [1522](https://github.com/zeta-chain/node/pull/1522/files) - block `distribution` module account from receiving zeta
* [1528](https://github.com/zeta-chain/node/pull/1528) - fix panic caused on decoding malformed BTC addresses
* [1536](https://github.com/zeta-chain/node/pull/1536) - add index to check previously finalized inbounds
* [1556](https://github.com/zeta-chain/node/pull/1556) - add emptiness check for topic array in event parsing
* [1546](https://github.com/zeta-chain/node/pull/1546) - fix reset of pending nonces on genesis import
* [1555](https://github.com/zeta-chain/node/pull/1555) - Reduce websocket message limit to 10MB
* [1567](https://github.com/zeta-chain/node/pull/1567) - add bitcoin chain id to fetch the tss address rpc endpoint
* [1501](https://github.com/zeta-chain/node/pull/1501) - fix stress test - use new refactored config file and smoketest runner
* [1589](https://github.com/zeta-chain/node/pull/1589) - add bitcoin chain id to `get tss address` and `get tss address historical` cli query

### Refactoring

* [1552](https://github.com/zeta-chain/node/pull/1552) - requires group2 to enable header verification
* [1211](https://github.com/zeta-chain/node/issues/1211) - use `grpc` and `msg` for query and message files
* refactor cctx scheduler - decouple evm cctx scheduler from btc cctx scheduler
* move tss state from crosschain to observer
* move pending nonces, chain nonces and nonce to cctx to observer
* move tss related cli from crosschain to observer
* reorganize smoke tests structure
* Add pagination to queries which iterate over large data sets InTxTrackerAll ,PendingNoncesAll ,AllBlameRecord ,TssHistory
* GetTssAddress now returns only the current tss address for ETH and BTC
* Add a new query GetTssAddressesByFinalizedBlockHeight to get any other tss addresses for a finalized block height
* Move observer params into core params
* Remove chain id from the index for observer mapper and rename it to observer set.
* Add logger to smoke tests
* [1521](https://github.com/zeta-chain/node/pull/1521) - replace go-tss lib version with one that reverts back to thorchain tss-lib
* [1558](https://github.com/zeta-chain/node/pull/1558) - change log level for gas stability pool iteration error
* Update --ledger flag hint

### Chores

* [1446](https://github.com/zeta-chain/node/pull/1446) - renamed file `zetaclientd/aux.go` to `zetaclientd/utils.go` to avoid complaints from go package resolver
* [1499](https://github.com/zeta-chain/node/pull/1499) - Add scripts to localnet to help test gov proposals
* [1442](https://github.com/zeta-chain/node/pull/1442) - remove build types in `.goreleaser.yaml`
* [1504](https://github.com/zeta-chain/node/pull/1504) - remove `-race` in the `make install` command
* [1564](https://github.com/zeta-chain/node/pull/1564) - bump ti-actions/changed-files

### Tests

* [1538](https://github.com/zeta-chain/node/pull/1538) - improve stateful e2e testing

### CI

* Removed private runners and unused GitHub Action

## Version: v11.0.0

### Features

* [1387](https://github.com/zeta-chain/node/pull/1387) - Add HSM capability for zetaclient hot key
* add a new thread to zetaclient which checks zeta supply in all connected chains in every block
* add a new tx to update an observer, this can be either be run a tombstoned observer/validator or via admin_policy_group_2

### Fixes

* Added check for redeployment of gas and asset token contracts
* [1372](https://github.com/zeta-chain/node/pull/1372) - Include Event Index as part for inbound tx digest
* [1367](https://github.com/zeta-chain/node/pull/1367) - fix minRelayTxFee issue and check misuse of bitcoin mainnet/testnet addresses
* [1358](https://github.com/zeta-chain/node/pull/1358) - add a new thread to zetaclient which checks zeta supply in all connected chains in every block
* prevent deposits for paused zrc20
* [1406](https://github.com/zeta-chain/node/pull/1406) - improve log prints and speed up evm outtx inclusion
* fix Athens-3 issue - include bitcoin outtx regardless of the cctx status

### Refactoring

* [1391](https://github.com/zeta-chain/node/pull/1391) - consolidate node builds
* update `MsgUpdateContractBytecode` to use code hash instead of contract address

### Chores

### Tests

* Add unit tests for adding votes to a ballot 

### CI

## Version: v10.1.2

### Features

* [1137](https://github.com/zeta-chain/node/pull/1137) - external stress testing
* [1205](https://github.com/zeta-chain/node/pull/1205) - allow setting liquidity cap for ZRC20
* [1260](https://github.com/zeta-chain/node/pull/1260) - add ability to update gas limit
* [1263](https://github.com/zeta-chain/node/pull/1263) - Bitcoin block header and merkle proof
* [1247](https://github.com/zeta-chain/node/pull/1247) - add query command to get all gas stability pool balances
* [1143](https://github.com/zeta-chain/node/pull/1143) - tss funds migration capability
* [1358](https://github.com/zeta-chain/node/pull/1358) - zetaclient thread for zeta supply checks
* [1384](https://github.com/zeta-chain/node/pull/1384) - tx to update an observer

### Fixes

* [1195](https://github.com/zeta-chain/node/pull/1195) - added upgrade name, and allow download. allows to test release
* [1153](https://github.com/zeta-chain/node/pull/1153) - address `cosmos-gosec` lint issues
* [1128](https://github.com/zeta-chain/node/pull/1228) - adding namespaces back in rpc
* [1245](https://github.com/zeta-chain/node/pull/1245) - set unique index for generate cctx
* [1250](https://github.com/zeta-chain/node/pull/1250) - remove error return in `IsAuthorized`
* [1261](https://github.com/zeta-chain/node/pull/1261) - Ethereum comparison checksum/non-checksum format
* [1264](https://github.com/zeta-chain/node/pull/1264) - Blame index update
* [1243](https://github.com/zeta-chain/node/pull/1243) - feed sataoshi/B to zetacore and check actual outTx size
* [1235](https://github.com/zeta-chain/node/pull/1235) - cherry pick all hotfix from v10.0.x (zero-amount, precision, etc.)
* [1257](https://github.com/zeta-chain/node/pull/1257) - register emissions grpc server
* [1277](https://github.com/zeta-chain/node/pull/1277) - read gas limit from smart contract
* [1252](https://github.com/zeta-chain/node/pull/1252) - add CLI command to query system contract
* [1285](https://github.com/zeta-chain/node/pull/1285) - add notice when using `--ledger` with Ethereum HD path
* [1283](https://github.com/zeta-chain/node/pull/1283) - query outtx tracker by chain using prefixed store
* [1280](https://github.com/zeta-chain/node/pull/1280) - minor fixes to stateful upgrade
* [1304](https://github.com/zeta-chain/node/pull/1304) - remove check `gasObtained == outTxGasFee`
* [1308](https://github.com/zeta-chain/node/pull/1308) - begin blocker for mock mainnet

### Refactoring

* [1226](https://github.com/zeta-chain/node/pull/1226) - call `onCrossChainCall` when depositing to a contract
* [1238](https://github.com/zeta-chain/node/pull/1238) - change default mempool version in config 
* [1279](https://github.com/zeta-chain/node/pull/1279) - remove duplicate funtion name IsEthereum
* [1289](https://github.com/zeta-chain/node/pull/1289) - skip gas stability pool funding when gasLimit is equal gasUsed

### Chores

* [1193](https://github.com/zeta-chain/node/pull/1193) - switch back to `cosmos/cosmos-sdk`
* [1222](https://github.com/zeta-chain/node/pull/1222) - changed maxNestedMsgs
* [1265](https://github.com/zeta-chain/node/pull/1265) - sync from mockmain
* [1307](https://github.com/zeta-chain/node/pull/1307) - increment handler version

### Tests

* [1135](https://github.com/zeta-chain/node/pull/1135) - Stateful upgrade for smoke tests

### CI

* [1218](https://github.com/zeta-chain/node/pull/1218) - cross-compile release binaries and simplify PR testings
* [1302](https://github.com/zeta-chain/node/pull/1302) - add mainnet builds to goreleaser<|MERGE_RESOLUTION|>--- conflicted
+++ resolved
@@ -2,14 +2,12 @@
 
 ## Unreleased
 
-<<<<<<< HEAD
+### Features
+
+* [2984](https://github.com/zeta-chain/node/pull/2984) - add Whitelist message ability to whitelist SPL tokens on Solana
+
 ### Tests
 * [3075](https://github.com/zeta-chain/node/pull/3075) - ton: withdraw concurrent, deposit & revert.
-=======
-### Features
-
-* [2984](https://github.com/zeta-chain/node/pull/2984) - add Whitelist message ability to whitelist SPL tokens on Solana
->>>>>>> b3179413
 
 ## v21.0.0
 
