syntax = "proto3";
package zetachain.zetacore.observer;


import "google/api/annotations.proto";
// this line is used by starport scaffolding # 1
import "gogoproto/gogo.proto";
import "observer/params.proto";
import "observer/observer.proto";
import "observer/ballot.proto";
<<<<<<< HEAD
import "observer/node_account.proto";
=======
import "observer/blame.proto";
>>>>>>> 8f3a7e13
import "common/common.proto";
import "observer/permission_flags.proto";
import "cosmos/base/query/v1beta1/pagination.proto";
import "observer/keygen.proto";

option go_package = "github.com/zeta-chain/zetacore/x/observer/types";

// Query defines the gRPC querier service.
service Query {
	// Parameters queries the parameters of the module.
	rpc Params(QueryParamsRequest) returns (QueryParamsResponse) {
		option (google.api.http).get = "/zeta-chain/observer/params";
	}
	// Queries a list of VoterByIdentifier items.
	rpc BallotByIdentifier(QueryBallotByIdentifierRequest) returns (QueryBallotByIdentifierResponse) {
		option (google.api.http).get = "/zeta-chain/observer/ballot_by_identifier/{ballot_identifier}";
	}

// Queries a list of ObserversByChainAndType items.
	rpc ObserversByChain(QueryObserversByChainRequest) returns (QueryObserversByChainResponse) {
		option (google.api.http).get = "/zeta-chain/observer/observers_by_chain/{observation_chain}";
	}
	rpc AllObserverMappers(QueryAllObserverMappersRequest) returns (QueryAllObserverMappersResponse) {
		option (google.api.http).get = "/zeta-chain/observer/all_observer_mappers";
	}

	rpc SupportedChains(QuerySupportedChains) returns (QuerySupportedChainsResponse) {
		option (google.api.http).get = "/zeta-chain/observer/supportedChains";
	}

// Queries a list of GetClientParamsForChain items.
	rpc GetCoreParamsForChain(QueryGetCoreParamsForChainRequest) returns (QueryGetCoreParamsForChainResponse) {
		option (google.api.http).get = "/zeta-chain/observer/get_client_params_for_chain/{chainID}";
	}

// Queries a list of GetCoreParams items.
	rpc GetCoreParams(QueryGetCoreParamsRequest) returns (QueryGetCoreParamsResponse) {
		option (google.api.http).get = "/zeta-chain/observer/get_core_params";
	}

	// Queries a nodeAccount by index.
	rpc NodeAccount(QueryGetNodeAccountRequest) returns (QueryGetNodeAccountResponse) {
		option (google.api.http).get = "/zeta-chain/observer/nodeAccount/{index}";
	}

	// Queries a list of nodeAccount items.
	rpc NodeAccountAll(QueryAllNodeAccountRequest) returns (QueryAllNodeAccountResponse) {
		option (google.api.http).get = "/zeta-chain/observer/nodeAccount";
	}
	rpc PermissionFlags(QueryGetPermissionFlagsRequest) returns (QueryGetPermissionFlagsResponse) {
		option (google.api.http).get = "/zeta-chain/observer/permission_flags";
	}
	// Queries a keygen by index.
	rpc Keygen(QueryGetKeygenRequest) returns (QueryGetKeygenResponse) {
		option (google.api.http).get = "/zeta-chain/observer/keygen";
	}


	// Queries a list of ShowObserverCount items.
	rpc ShowObserverCount(QueryShowObserverCountRequest) returns (QueryShowObserverCountResponse) {
		option (google.api.http).get = "/zeta-chain/zetacore/observer/show_observer_count";
	}

	// Queries a list of VoterByIdentifier items.
	rpc BlameByIdentifier(QueryBlameByIdentifierRequest) returns (QueryBlameByIdentifierResponse) {
		option (google.api.http).get = "/zeta-chain/observer/blame_by_identifier/{blame_identifier}";
	}

	// Queries a list of VoterByIdentifier items.
	rpc GetAllBlameRecords(QueryAllBlameRecordsRequest) returns (QueryAllBlameRecordsResponse) {
		option (google.api.http).get = "/zeta-chain/observer/get_all_blame_records";
	}

// this line is used by starport scaffolding # 2
}

message QueryParamsRequest {}

// QueryParamsResponse is response type for the Query/Params RPC method.
message QueryParamsResponse {
	// params holds all the parameters of this module.
	Params params = 1 [(gogoproto.nullable) = false];
}

message QueryBallotByIdentifierRequest {
  string ballot_identifier = 1;
}
message VoterList {
	string voter_address = 1;
	VoteType vote_type = 2;
}

message QueryBallotByIdentifierResponse {
	string BallotIdentifier = 1;
	repeated VoterList voters = 2;
	ObservationType observation_type = 3;
	BallotStatus ballot_status = 4;
}

message QueryObserversByChainRequest {
  string observation_chain = 1;
}

message QueryObserversByChainResponse {
  repeated string observers = 1;
}

message QueryAllObserverMappersRequest {
}
message QueryAllObserverMappersResponse {
	repeated ObserverMapper observer_mappers = 1;
}


message QuerySupportedChains {
}

message QuerySupportedChainsResponse {
	repeated common.Chain chains = 1;
}


message QueryGetCoreParamsForChainRequest {
  int64 chainID = 1;
}

message QueryGetCoreParamsForChainResponse {
	CoreParams core_params = 1;
}

message QueryGetCoreParamsRequest {
}

message QueryGetCoreParamsResponse {
	CoreParamsList core_params = 1;
}

<<<<<<< HEAD
message QueryGetNodeAccountRequest {
	string index = 1;
}

message QueryGetNodeAccountResponse {
	NodeAccount NodeAccount = 1;
}

message QueryAllNodeAccountRequest {
	cosmos.base.query.v1beta1.PageRequest pagination = 1;
}

message QueryAllNodeAccountResponse {
	repeated NodeAccount NodeAccount = 1;
	cosmos.base.query.v1beta1.PageResponse pagination = 2;
}

message QueryGetPermissionFlagsRequest {}

message QueryGetPermissionFlagsResponse {
	PermissionFlags PermissionFlags = 1 [(gogoproto.nullable) = false];
}

message QueryGetKeygenRequest {}

message QueryGetKeygenResponse {
	Keygen Keygen = 1;
}


message QueryShowObserverCountRequest {
}

message QueryShowObserverCountResponse {
	LastObserverCount last_observer_count = 1;
=======
message QueryBlameByIdentifierRequest {
	string blame_identifier = 1;
}

message QueryBlameByIdentifierResponse {
	Blame blameInfo = 1;
}

message QueryAllBlameRecordsRequest {
}

message QueryAllBlameRecordsResponse {
	repeated Blame blameInfo = 1;
>>>>>>> 8f3a7e13
}

// this line is used by starport scaffolding # 3<|MERGE_RESOLUTION|>--- conflicted
+++ resolved
@@ -8,11 +8,8 @@
 import "observer/params.proto";
 import "observer/observer.proto";
 import "observer/ballot.proto";
-<<<<<<< HEAD
 import "observer/node_account.proto";
-=======
 import "observer/blame.proto";
->>>>>>> 8f3a7e13
 import "common/common.proto";
 import "observer/permission_flags.proto";
 import "cosmos/base/query/v1beta1/pagination.proto";
@@ -150,7 +147,6 @@
 	CoreParamsList core_params = 1;
 }
 
-<<<<<<< HEAD
 message QueryGetNodeAccountRequest {
 	string index = 1;
 }
@@ -186,7 +182,8 @@
 
 message QueryShowObserverCountResponse {
 	LastObserverCount last_observer_count = 1;
-=======
+}
+
 message QueryBlameByIdentifierRequest {
 	string blame_identifier = 1;
 }
@@ -200,7 +197,6 @@
 
 message QueryAllBlameRecordsResponse {
 	repeated Blame blameInfo = 1;
->>>>>>> 8f3a7e13
 }
 
 // this line is used by starport scaffolding # 3