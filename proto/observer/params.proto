syntax = "proto3";
package zetachain.zetacore.observer;

import "common/common.proto";
import "gogoproto/gogo.proto";
import "observer/observer.proto";

option go_package = "github.com/zeta-chain/zetacore/x/observer/types";

message CoreParamsList {
  repeated CoreParams core_params = 1;
}
message CoreParams {
  uint64 confirmation_count = 1;
  uint64 gas_price_ticker = 2;
  uint64 in_tx_ticker = 3;
  uint64 out_tx_ticker = 4;
  uint64 watch_utxo_ticker = 5;
  string zeta_token_contract_address = 8;
  string connector_contract_address = 9;
  string erc20_custody_contract_address = 10;
  int64 chain_id = 11;
  int64 outbound_tx_schedule_interval = 12;
  int64 outbound_tx_schedule_lookahead = 13;
}

message ObserverParams {
  common.Chain chain = 1;
  string ballot_threshold = 3 [
    (gogoproto.customtype) = "github.com/cosmos/cosmos-sdk/types.Dec",
    (gogoproto.nullable) = false
  ];
  string min_observer_delegation = 4 [
    (gogoproto.customtype) = "github.com/cosmos/cosmos-sdk/types.Dec",
    (gogoproto.nullable) = false
  ];
  bool is_supported = 5;
}

enum Policy_Type {
  option (gogoproto.goproto_enum_stringer) = true;
  stop_inbound_cctx = 0; // some observer sees inbound tx
  deploy_fungible_coin = 1;
  update_client_params = 2;
  update_keygen_block = 3;
  out_tx_tracker = 4;
}

message Admin_Policy {
  Policy_Type policy_type = 1;
  string address = 2;
}

// Params defines the parameters for the module.
message Params {
  option (gogoproto.goproto_stringer) = false;
<<<<<<< HEAD
  repeated ObserverParams observer_params =1;
  repeated Admin_Policy admin_policy= 2;
  int64 ballot_maturity_blocks = 3;
=======
  repeated ObserverParams observer_params = 1;
  repeated Admin_Policy admin_policy = 2;
>>>>>>> 544d878c
}<|MERGE_RESOLUTION|>--- conflicted
+++ resolved
@@ -48,18 +48,14 @@
 
 message Admin_Policy {
   Policy_Type policy_type = 1;
-  string address = 2;
+  string address =2 ;
 }
+
 
 // Params defines the parameters for the module.
 message Params {
   option (gogoproto.goproto_stringer) = false;
-<<<<<<< HEAD
-  repeated ObserverParams observer_params =1;
-  repeated Admin_Policy admin_policy= 2;
-  int64 ballot_maturity_blocks = 3;
-=======
   repeated ObserverParams observer_params = 1;
   repeated Admin_Policy admin_policy = 2;
->>>>>>> 544d878c
+  int64 ballot_maturity_blocks = 3;
 }