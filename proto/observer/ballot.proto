--- conflicted
+++ resolved
@@ -30,7 +30,6 @@
     (gogoproto.customtype) = "github.com/cosmos/cosmos-sdk/types.Dec",
     (gogoproto.nullable) = false
   ];
-<<<<<<< HEAD
   BallotStatus ballot_status =7;
   int64 Ballot_creation_height=8;
 }
@@ -38,7 +37,4 @@
 message BallotListForHeight {
   int64 height = 1;
   repeated string ballots_index_list = 2;
-=======
-  BallotStatus ballot_status = 7;
->>>>>>> 544d878c
 }