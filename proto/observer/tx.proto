--- conflicted
+++ resolved
@@ -12,14 +12,10 @@
 // Msg defines the Msg service.
 service Msg {
   rpc SetSupportedChains(MsgSetSupportedChains) returns (MsgSetSupportedChainsResponse);
-<<<<<<< HEAD
   rpc AddObserver(MsgAddObserver) returns (MsgAddObserverResponse);
-// this line is used by starport scaffolding # proto/tx/rpc
-=======
-    rpc SetBallotThreshold(MsgSetBallotThreshold) returns (MsgSetBallotThresholdResponse);
+  rpc SetBallotThreshold(MsgSetBallotThreshold) returns (MsgSetBallotThresholdResponse);
 // this line is used by starport scaffolding # proto/tx/rpc
 
->>>>>>> a2e40dd9
 }
 
 message MsgSetSupportedChains {
