syntax = "proto3";
package MetaProtocol.metacore.metacore;

import "google/api/annotations.proto";
import "cosmos/base/query/v1beta1/pagination.proto";
// this line is used by starport scaffolding # 1
<<<<<<< HEAD
=======
import "metacore/receive.proto";
>>>>>>> 9da4db86
import "metacore/send.proto";
import "metacore/node_account.proto";

option go_package = "github.com/Meta-Protocol/metacore/x/metacore/types";

// Query defines the gRPC querier service.
service Query {
    // this line is used by starport scaffolding # 2

<<<<<<< HEAD
	// Queries a send by index.
	rpc Send(QueryGetSendRequest) returns (QueryGetSendResponse) {
		option (google.api.http).get = "/Meta-Protocol/metacore/metacore/send/{index}";
	}

=======
	// Queries a receive by index.
	rpc Receive(QueryGetReceiveRequest) returns (QueryGetReceiveResponse) {
		option (google.api.http).get = "/Meta-Protocol/metacore/metacore/receive/{index}";
	}

	// Queries a list of receive items.
	rpc ReceiveAll(QueryAllReceiveRequest) returns (QueryAllReceiveResponse) {
		option (google.api.http).get = "/Meta-Protocol/metacore/metacore/receive";
	}


	// Queries a send by index.
	rpc Send(QueryGetSendRequest) returns (QueryGetSendResponse) {
		option (google.api.http).get = "/Meta-Protocol/metacore/metacore/send/{index}";
	}

>>>>>>> 9da4db86
	// Queries a list of send items.
	rpc SendAll(QueryAllSendRequest) returns (QueryAllSendResponse) {
		option (google.api.http).get = "/Meta-Protocol/metacore/metacore/send";
	}


	// Queries a nodeAccount by index.
	rpc NodeAccount(QueryGetNodeAccountRequest) returns (QueryGetNodeAccountResponse) {
		option (google.api.http).get = "/Meta-Protocol/metacore/metacore/nodeAccount/{index}";
	}

	// Queries a list of nodeAccount items.
	rpc NodeAccountAll(QueryAllNodeAccountRequest) returns (QueryAllNodeAccountResponse) {
		option (google.api.http).get = "/Meta-Protocol/metacore/metacore/nodeAccount";
	}


	// Queries a list of lastMetaHeight items.
	rpc LastMetaHeight(QueryLastMetaHeightRequest) returns (QueryLastMetaHeightResponse) {
		option (google.api.http).get = "/Meta-Protocol/metacore/metacore/lastMetaHeight";
	}



}

// this line is used by starport scaffolding # 3
<<<<<<< HEAD
message QueryGetSendRequest {
	string index = 1;
}

message QueryGetSendResponse {
	Send Send = 1;
}

message QueryAllSendRequest {
	cosmos.base.query.v1beta1.PageRequest pagination = 1;
}

message QueryAllSendResponse {
	repeated Send Send = 1;
	cosmos.base.query.v1beta1.PageResponse pagination = 2;
}

=======
message QueryGetReceiveRequest {
	string index = 1;
}

message QueryGetReceiveResponse {
	Receive Receive = 1;
}

message QueryAllReceiveRequest {
	cosmos.base.query.v1beta1.PageRequest pagination = 1;
}

message QueryAllReceiveResponse {
	repeated Receive Receive = 1;
	cosmos.base.query.v1beta1.PageResponse pagination = 2;
}
message QueryGetSendRequest {
	string index = 1;
}

message QueryGetSendResponse {
	Send Send = 1;
}

message QueryAllSendRequest {
	cosmos.base.query.v1beta1.PageRequest pagination = 1;
}

message QueryAllSendResponse {
	repeated Send Send = 1;
	cosmos.base.query.v1beta1.PageResponse pagination = 2;
}

>>>>>>> 9da4db86
message QueryGetNodeAccountRequest {
	string index = 1;
}

message QueryGetNodeAccountResponse {
	NodeAccount NodeAccount = 1;
}

message QueryAllNodeAccountRequest {
	cosmos.base.query.v1beta1.PageRequest pagination = 1;
}

message QueryAllNodeAccountResponse {
	repeated NodeAccount NodeAccount = 1;
	cosmos.base.query.v1beta1.PageResponse pagination = 2;
}
message QueryLastMetaHeightRequest {
}

message QueryLastMetaHeightResponse {
	uint64 Height = 1;
}<|MERGE_RESOLUTION|>--- conflicted
+++ resolved
@@ -4,10 +4,7 @@
 import "google/api/annotations.proto";
 import "cosmos/base/query/v1beta1/pagination.proto";
 // this line is used by starport scaffolding # 1
-<<<<<<< HEAD
-=======
 import "metacore/receive.proto";
->>>>>>> 9da4db86
 import "metacore/send.proto";
 import "metacore/node_account.proto";
 
@@ -17,13 +14,6 @@
 service Query {
     // this line is used by starport scaffolding # 2
 
-<<<<<<< HEAD
-	// Queries a send by index.
-	rpc Send(QueryGetSendRequest) returns (QueryGetSendResponse) {
-		option (google.api.http).get = "/Meta-Protocol/metacore/metacore/send/{index}";
-	}
-
-=======
 	// Queries a receive by index.
 	rpc Receive(QueryGetReceiveRequest) returns (QueryGetReceiveResponse) {
 		option (google.api.http).get = "/Meta-Protocol/metacore/metacore/receive/{index}";
@@ -40,7 +30,6 @@
 		option (google.api.http).get = "/Meta-Protocol/metacore/metacore/send/{index}";
 	}
 
->>>>>>> 9da4db86
 	// Queries a list of send items.
 	rpc SendAll(QueryAllSendRequest) returns (QueryAllSendResponse) {
 		option (google.api.http).get = "/Meta-Protocol/metacore/metacore/send";
@@ -68,25 +57,6 @@
 }
 
 // this line is used by starport scaffolding # 3
-<<<<<<< HEAD
-message QueryGetSendRequest {
-	string index = 1;
-}
-
-message QueryGetSendResponse {
-	Send Send = 1;
-}
-
-message QueryAllSendRequest {
-	cosmos.base.query.v1beta1.PageRequest pagination = 1;
-}
-
-message QueryAllSendResponse {
-	repeated Send Send = 1;
-	cosmos.base.query.v1beta1.PageResponse pagination = 2;
-}
-
-=======
 message QueryGetReceiveRequest {
 	string index = 1;
 }
@@ -120,7 +90,6 @@
 	cosmos.base.query.v1beta1.PageResponse pagination = 2;
 }
 
->>>>>>> 9da4db86
 message QueryGetNodeAccountRequest {
 	string index = 1;
 }
