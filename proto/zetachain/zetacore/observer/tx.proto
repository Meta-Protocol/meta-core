--- conflicted
+++ resolved
@@ -21,13 +21,7 @@
       returns (MsgUpdateChainParamsResponse);
   rpc RemoveChainParams(MsgRemoveChainParams)
       returns (MsgRemoveChainParamsResponse);
-<<<<<<< HEAD
   rpc VoteBlame(MsgVoteBlame) returns (MsgVoteBlameResponse);
-  rpc UpdateCrosschainFlags(MsgUpdateCrosschainFlags)
-      returns (MsgUpdateCrosschainFlagsResponse);
-=======
-  rpc AddBlameVote(MsgAddBlameVote) returns (MsgAddBlameVoteResponse);
->>>>>>> 85861bea
   rpc UpdateKeygen(MsgUpdateKeygen) returns (MsgUpdateKeygenResponse);
   rpc VoteBlockHeader(MsgVoteBlockHeader) returns (MsgVoteBlockHeaderResponse);
   rpc ResetChainNonces(MsgResetChainNonces)
