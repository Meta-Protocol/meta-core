syntax = "proto3";
package zetachain.zetacore.observer;

import "cosmos/base/query/v1beta1/pagination.proto";
import "gogoproto/gogo.proto";
import "google/api/annotations.proto";
import "zetachain/zetacore/observer/ballot.proto";
import "zetachain/zetacore/observer/blame.proto";
import "zetachain/zetacore/observer/chain_nonces.proto";
import "zetachain/zetacore/observer/crosschain_flags.proto";
import "zetachain/zetacore/observer/keygen.proto";
import "zetachain/zetacore/observer/node_account.proto";
import "zetachain/zetacore/observer/observer.proto";
import "zetachain/zetacore/observer/params.proto";
import "zetachain/zetacore/observer/pending_nonces.proto";
import "zetachain/zetacore/observer/tss.proto";
import "zetachain/zetacore/pkg/chains/chains.proto";
import "zetachain/zetacore/pkg/proofs/proofs.proto";
import "zetachain/zetacore/observer/tss_funds_migrator.proto";

option go_package = "github.com/zeta-chain/zetacore/x/observer/types";

// Query defines the gRPC querier service.
service Query {
  // Query if a voter has voted for a ballot
  rpc HasVoted(QueryHasVotedRequest) returns (QueryHasVotedResponse) {
    option (google.api.http).get =
        "/zeta-chain/observer/has_voted/{ballot_identifier}/{voter_address}";
  }
  // Queries a list of VoterByIdentifier items.
  rpc BallotByIdentifier(QueryBallotByIdentifierRequest)
      returns (QueryBallotByIdentifierResponse) {
    option (google.api.http).get =
        "/zeta-chain/observer/ballot_by_identifier/{ballot_identifier}";
  }

  // Queries a list of ObserversByChainAndType items.
  rpc ObserverSet(QueryObserverSet) returns (QueryObserverSetResponse) {
    option (google.api.http).get = "/zeta-chain/observer/observer_set";
  }

  rpc SupportedChains(QuerySupportedChains)
      returns (QuerySupportedChainsResponse) {
    option (google.api.http).get = "/zeta-chain/observer/supportedChains";
  }

  // Queries a list of GetChainParamsForChain items.
  rpc GetChainParamsForChain(QueryGetChainParamsForChainRequest)
      returns (QueryGetChainParamsForChainResponse) {
    option (google.api.http).get =
        "/zeta-chain/observer/get_chain_params_for_chain/{chain_id}";
  }

  // Queries a list of GetChainParams items.
  rpc GetChainParams(QueryGetChainParamsRequest)
      returns (QueryGetChainParamsResponse) {
    option (google.api.http).get = "/zeta-chain/observer/get_chain_params";
  }

  // Queries a nodeAccount by index.
  rpc NodeAccount(QueryGetNodeAccountRequest)
      returns (QueryGetNodeAccountResponse) {
    option (google.api.http).get = "/zeta-chain/observer/nodeAccount/{index}";
  }

  // Queries a list of nodeAccount items.
  rpc NodeAccountAll(QueryAllNodeAccountRequest)
      returns (QueryAllNodeAccountResponse) {
    option (google.api.http).get = "/zeta-chain/observer/nodeAccount";
  }

  rpc CrosschainFlags(QueryGetCrosschainFlagsRequest)
      returns (QueryGetCrosschainFlagsResponse) {
    option (google.api.http).get = "/zeta-chain/observer/crosschain_flags";
  }

  // Queries a keygen by index.
  rpc Keygen(QueryGetKeygenRequest) returns (QueryGetKeygenResponse) {
    option (google.api.http).get = "/zeta-chain/observer/keygen";
  }

  // Queries a list of ShowObserverCount items.
  rpc ShowObserverCount(QueryShowObserverCountRequest)
      returns (QueryShowObserverCountResponse) {
    option (google.api.http).get =
        "/zeta-chain/zetacore/observer/show_observer_count";
  }

  // Queries a list of VoterByIdentifier items.
  rpc BlameByIdentifier(QueryBlameByIdentifierRequest)
      returns (QueryBlameByIdentifierResponse) {
    option (google.api.http).get =
        "/zeta-chain/observer/blame_by_identifier/{blame_identifier}";
  }

  // Queries a list of VoterByIdentifier items.
  rpc GetAllBlameRecords(QueryAllBlameRecordsRequest)
      returns (QueryAllBlameRecordsResponse) {
    option (google.api.http).get = "/zeta-chain/observer/get_all_blame_records";
  }

  // Queries a list of VoterByIdentifier items.
  rpc BlamesByChainAndNonce(QueryBlameByChainAndNonceRequest)
      returns (QueryBlameByChainAndNonceResponse) {
    option (google.api.http).get =
        "/zeta-chain/observer/blame_by_chain_and_nonce/{chain_id}/{nonce}";
  }

  // Queries a list of GetTssAddress items.
  rpc GetTssAddress(QueryGetTssAddressRequest)
      returns (QueryGetTssAddressResponse) {
    option (google.api.http).get =
        "/zeta-chain/observer/get_tss_address/{bitcoin_chain_id}";
  }

  rpc GetTssAddressByFinalizedHeight(QueryGetTssAddressByFinalizedHeightRequest)
      returns (QueryGetTssAddressByFinalizedHeightResponse) {
    option (google.api.http).get =
        "/zeta-chain/observer/get_tss_address_historical/"
        "{finalized_zeta_height}/{bitcoin_chain_id}";
  }

  // Queries a tSS by index.
  rpc TSS(QueryGetTSSRequest) returns (QueryGetTSSResponse) {
    option (google.api.http).get = "/zeta-chain/observer/TSS";
  }

  rpc TssHistory(QueryTssHistoryRequest) returns (QueryTssHistoryResponse) {
    option (google.api.http).get = "/zeta-chain/observer/tssHistory";
  }

  rpc PendingNoncesAll(QueryAllPendingNoncesRequest)
      returns (QueryAllPendingNoncesResponse) {
    option (google.api.http).get = "/zeta-chain/observer/pendingNonces";
  }

  rpc PendingNoncesByChain(QueryPendingNoncesByChainRequest)
      returns (QueryPendingNoncesByChainResponse) {
    option (google.api.http).get =
        "/zeta-chain/observer/pendingNonces/{chain_id}";
  }

  // Queries a chainNonces by index.
  rpc ChainNonces(QueryGetChainNoncesRequest)
      returns (QueryGetChainNoncesResponse) {
    option (google.api.http).get = "/zeta-chain/observer/chainNonces/{index}";
  }

  // Queries a list of chainNonces items.
  rpc ChainNoncesAll(QueryAllChainNoncesRequest)
      returns (QueryAllChainNoncesResponse) {
    option (google.api.http).get = "/zeta-chain/observer/chainNonces";
  }
  // Queries the TssFundMigratorInfo for a specific chain
  rpc TssFundsMigratorInfo(QueryTssFundsMigratorInfoRequest)
      returns (QueryTssFundsMigratorInfoResponse) {
<<<<<<< HEAD
    option (google.api.http).get = "/zeta-chain/observer/get_tss_fund_migrator";
=======
    option (google.api.http).get = "/zeta-chain/observer/getTssFundsMigrator";
>>>>>>> ef8470cf
  }

  // Queries all TssFundMigratorInfo
  rpc TssFundsMigratorInfoAll(QueryTssFundsMigratorInfoAllRequest)
      returns (QueryTssFundsMigratorInfoAllResponse) {
    option (google.api.http).get =
<<<<<<< HEAD
        "/zeta-chain/observer/get_all_tss_fund_migrators";
=======
        "/zeta-chain/observer/getAllTssFundsMigrators";
>>>>>>> ef8470cf
  }
}

message QueryTssFundsMigratorInfoAllRequest {}

message QueryTssFundsMigratorInfoAllResponse {
  repeated TssFundMigratorInfo tss_funds_migrators = 1
      [ (gogoproto.nullable) = false ];
}

message QueryTssFundsMigratorInfoRequest { int64 chain_id = 1; }
message QueryTssFundsMigratorInfoResponse {
  TssFundMigratorInfo tss_funds_migrator = 1 [ (gogoproto.nullable) = false ];
}

message QueryGetChainNoncesRequest { string index = 1; }

message QueryGetChainNoncesResponse {
  ChainNonces ChainNonces = 1 [ (gogoproto.nullable) = false ];
}

message QueryAllChainNoncesRequest {
  cosmos.base.query.v1beta1.PageRequest pagination = 1;
}

message QueryAllChainNoncesResponse {
  repeated ChainNonces ChainNonces = 1 [ (gogoproto.nullable) = false ];
  cosmos.base.query.v1beta1.PageResponse pagination = 2;
}

message QueryAllPendingNoncesRequest {
  cosmos.base.query.v1beta1.PageRequest pagination = 1;
}

message QueryAllPendingNoncesResponse {
  repeated PendingNonces pending_nonces = 1 [ (gogoproto.nullable) = false ];
  cosmos.base.query.v1beta1.PageResponse pagination = 2;
}

message QueryPendingNoncesByChainRequest { int64 chain_id = 1; }

message QueryPendingNoncesByChainResponse {
  PendingNonces pending_nonces = 1 [ (gogoproto.nullable) = false ];
}

message QueryGetTSSRequest {}

message QueryGetTSSResponse { TSS TSS = 1 [ (gogoproto.nullable) = false ]; }

message QueryGetTssAddressRequest { int64 bitcoin_chain_id = 2; }

message QueryGetTssAddressResponse {
  string eth = 1;
  string btc = 2;
}

message QueryGetTssAddressByFinalizedHeightRequest {
  int64 finalized_zeta_height = 1;
  int64 bitcoin_chain_id = 2;
}

message QueryGetTssAddressByFinalizedHeightResponse {
  string eth = 1;
  string btc = 2;
}

message QueryTssHistoryRequest {
  cosmos.base.query.v1beta1.PageRequest pagination = 1;
}

message QueryTssHistoryResponse {
  repeated TSS tss_list = 1 [ (gogoproto.nullable) = false ];
  cosmos.base.query.v1beta1.PageResponse pagination = 2;
}

message QueryHasVotedRequest {
  string ballot_identifier = 1;
  string voter_address = 2;
}

message QueryHasVotedResponse { bool has_voted = 1; }

message QueryBallotByIdentifierRequest { string ballot_identifier = 1; }
message VoterList {
  string voter_address = 1;
  VoteType vote_type = 2;
}

message QueryBallotByIdentifierResponse {
  string ballot_identifier = 1;
  repeated VoterList voters = 2;
  ObservationType observation_type = 3;
  BallotStatus ballot_status = 4;
}

message QueryObserverSet {}

message QueryObserverSetResponse { repeated string observers = 1; }

message QuerySupportedChains {}

message QuerySupportedChainsResponse { repeated pkg.chains.Chain chains = 1; }

message QueryGetChainParamsForChainRequest { int64 chain_id = 1; }

message QueryGetChainParamsForChainResponse { ChainParams chain_params = 1; }

message QueryGetChainParamsRequest {}

message QueryGetChainParamsResponse { ChainParamsList chain_params = 1; }

message QueryGetNodeAccountRequest { string index = 1; }

message QueryGetNodeAccountResponse { NodeAccount node_account = 1; }

message QueryAllNodeAccountRequest {
  cosmos.base.query.v1beta1.PageRequest pagination = 1;
}

message QueryAllNodeAccountResponse {
  repeated NodeAccount NodeAccount = 1;
  cosmos.base.query.v1beta1.PageResponse pagination = 2;
}

message QueryGetCrosschainFlagsRequest {}

message QueryGetCrosschainFlagsResponse {
  CrosschainFlags crosschain_flags = 1 [ (gogoproto.nullable) = false ];
}

message QueryGetKeygenRequest {}

message QueryGetKeygenResponse { Keygen keygen = 1; }

message QueryShowObserverCountRequest {}

message QueryShowObserverCountResponse {
  LastObserverCount last_observer_count = 1;
}

message QueryBlameByIdentifierRequest { string blame_identifier = 1; }

message QueryBlameByIdentifierResponse { Blame blame_info = 1; }

message QueryAllBlameRecordsRequest {
  cosmos.base.query.v1beta1.PageRequest pagination = 1;
}

message QueryAllBlameRecordsResponse {
  repeated Blame blame_info = 1 [ (gogoproto.nullable) = false ];
  cosmos.base.query.v1beta1.PageResponse pagination = 2;
}

message QueryBlameByChainAndNonceRequest {
  int64 chain_id = 1;
  int64 nonce = 2;
}

message QueryBlameByChainAndNonceResponse { repeated Blame blame_info = 1; }<|MERGE_RESOLUTION|>--- conflicted
+++ resolved
@@ -154,22 +154,14 @@
   // Queries the TssFundMigratorInfo for a specific chain
   rpc TssFundsMigratorInfo(QueryTssFundsMigratorInfoRequest)
       returns (QueryTssFundsMigratorInfoResponse) {
-<<<<<<< HEAD
-    option (google.api.http).get = "/zeta-chain/observer/get_tss_fund_migrator";
-=======
     option (google.api.http).get = "/zeta-chain/observer/getTssFundsMigrator";
->>>>>>> ef8470cf
   }
 
   // Queries all TssFundMigratorInfo
   rpc TssFundsMigratorInfoAll(QueryTssFundsMigratorInfoAllRequest)
       returns (QueryTssFundsMigratorInfoAllResponse) {
     option (google.api.http).get =
-<<<<<<< HEAD
-        "/zeta-chain/observer/get_all_tss_fund_migrators";
-=======
         "/zeta-chain/observer/getAllTssFundsMigrators";
->>>>>>> ef8470cf
   }
 }
 
