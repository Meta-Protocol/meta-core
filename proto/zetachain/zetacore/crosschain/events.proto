--- conflicted
+++ resolved
@@ -74,13 +74,10 @@
   string erc20_address = 2;
   string amount = 3;
   string cctx_index = 4;
-<<<<<<< HEAD
 }
 
 message EventERC20CustodyPausing {
   int64 chain_id = 1;
   bool pause = 2;
   string cctx_index = 3;
-=======
->>>>>>> e2351ce3
 }