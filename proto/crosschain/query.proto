syntax = "proto3";
package zetachain.zetacore.crosschain;

import "cosmos/base/query/v1beta1/pagination.proto";
import "crosschain/chain_nonces.proto";
import "crosschain/cross_chain_tx.proto";
import "crosschain/gas_price.proto";
import "crosschain/in_tx_hash_to_cctx.proto";
import "crosschain/last_block_height.proto";
import "crosschain/nonce_to_cctx.proto";
import "crosschain/out_tx_tracker.proto";
import "crosschain/params.proto";
import "crosschain/tss.proto";
import "gogoproto/gogo.proto";
import "google/api/annotations.proto";

option go_package = "github.com/zeta-chain/zetacore/x/crosschain/types";

// Query defines the gRPC querier service.
service Query {
  // Parameters queries the parameters of the module.
  rpc Params(QueryParamsRequest) returns (QueryParamsResponse) {
    option (google.api.http).get = "/zeta-chain/crosschain/params";
  }

  // Queries a OutTxTracker by index.
  rpc OutTxTracker(QueryGetOutTxTrackerRequest) returns (QueryGetOutTxTrackerResponse) {
    option (google.api.http).get = "/zeta-chain/crosschain/outTxTracker/{chainID}/{nonce}";
  }

  // Queries a list of OutTxTracker items.
  rpc OutTxTrackerAll(QueryAllOutTxTrackerRequest) returns (QueryAllOutTxTrackerResponse) {
    option (google.api.http).get = "/zeta-chain/crosschain/outTxTracker";
  }

  rpc OutTxTrackerAllByChain(QueryAllOutTxTrackerByChainRequest) returns (QueryAllOutTxTrackerByChainResponse) {
    option (google.api.http).get = "/zeta-chain/crosschain/outTxTrackerByChain";
  }

  // Queries a InTxHashToCctx by index.
  rpc InTxHashToCctx(QueryGetInTxHashToCctxRequest) returns (QueryGetInTxHashToCctxResponse) {
    option (google.api.http).get = "/zeta-chain/crosschain/inTxHashToCctx/{inTxHash}";
  }

  // Queries a list of InTxHashToCctx items.
  rpc InTxHashToCctxAll(QueryAllInTxHashToCctxRequest) returns (QueryAllInTxHashToCctxResponse) {
    option (google.api.http).get = "/zeta-chain/crosschain/inTxHashToCctx";
  }

  // Queries a list of GetTssAddress items.
  rpc GetTssAddress(QueryGetTssAddressRequest) returns (QueryGetTssAddressResponse) {
    option (google.api.http).get = "/zeta-chain/crosschain/get_tss_address";
  }

  // Queries a tSS by index.
  rpc TSS(QueryGetTSSRequest) returns (QueryGetTSSResponse) {
    option (google.api.http).get = "/zeta-chain/crosschain/TSS";
  }

  // Queries a gasPrice by index.
  rpc GasPrice(QueryGetGasPriceRequest) returns (QueryGetGasPriceResponse) {
    option (google.api.http).get = "/zeta-chain/crosschain/gasPrice/{index}";
  }

  // Queries a list of gasPrice items.
  rpc GasPriceAll(QueryAllGasPriceRequest) returns (QueryAllGasPriceResponse) {
    option (google.api.http).get = "/zeta-chain/crosschain/gasPrice";
  }

  rpc ConvertGasToZeta(QueryConvertGasToZetaRequest) returns (QueryConvertGasToZetaResponse) {
    option (google.api.http).get = "/zeta-chain/crosschain/convertGasToZeta";
  }

  rpc ProtocolFee(QueryMessagePassingProtocolFeeRequest) returns (QueryMessagePassingProtocolFeeResponse) {
    option (google.api.http).get = "/zeta-chain/crosschain/protocolFee";
  }

  // Queries a chainNonces by index.
  rpc ChainNonces(QueryGetChainNoncesRequest) returns (QueryGetChainNoncesResponse) {
    option (google.api.http).get = "/zeta-chain/crosschain/chainNonces/{index}";
  }

  // Queries a list of chainNonces items.
  rpc ChainNoncesAll(QueryAllChainNoncesRequest) returns (QueryAllChainNoncesResponse) {
    option (google.api.http).get = "/zeta-chain/crosschain/chainNonces";
  }

  rpc PendingNoncesAll(QueryAllPendingNoncesRequest) returns (QueryAllPendingNoncesResponse) {
    option (google.api.http).get = "/zeta-chain/crosschain/pendingNonces";
  }

  // Queries a lastBlockHeight by index.
  rpc LastBlockHeight(QueryGetLastBlockHeightRequest) returns (QueryGetLastBlockHeightResponse) {
    option (google.api.http).get = "/zeta-chain/crosschain/lastBlockHeight/{index}";
  }

  // Queries a list of lastBlockHeight items.
  rpc LastBlockHeightAll(QueryAllLastBlockHeightRequest) returns (QueryAllLastBlockHeightResponse) {
    option (google.api.http).get = "/zeta-chain/crosschain/lastBlockHeight";
  }
  // Queries a send by index.
  rpc Cctx(QueryGetCctxRequest) returns (QueryGetCctxResponse) {
    option (google.api.http).get = "/zeta-chain/crosschain/cctx/{index}";
  }

  // Queries a list of send items.
  rpc CctxAll(QueryAllCctxRequest) returns (QueryAllCctxResponse) {
    option (google.api.http).get = "/zeta-chain/crosschain/cctx";
  }

  // Queries a list of send items.
  rpc CctxAllPending(QueryAllCctxPendingRequest) returns (QueryAllCctxPendingResponse) {
    option (google.api.http).get = "/zeta-chain/crosschain/cctxPending";
  }

  // Queries a list of lastMetaHeight items.
  rpc LastZetaHeight(QueryLastZetaHeightRequest) returns (QueryLastZetaHeightResponse) {
    option (google.api.http).get = "/zeta-chain/crosschain/lastZetaHeight";
  }
}

// QueryParamsRequest is request type for the Query/Params RPC method.
message QueryParamsRequest {}

// QueryParamsResponse is response type for the Query/Params RPC method.
message QueryParamsResponse {
  // params holds all the parameters of this module.
  Params params = 1 [(gogoproto.nullable) = false];
}

message QueryGetOutTxTrackerRequest {
  int64 chainID = 1;
  uint64 nonce = 2;
}

message QueryGetOutTxTrackerResponse {
  OutTxTracker outTxTracker = 1 [(gogoproto.nullable) = false];
}

message QueryAllOutTxTrackerRequest {
  cosmos.base.query.v1beta1.PageRequest pagination = 1;
}

message QueryAllOutTxTrackerResponse {
  repeated OutTxTracker outTxTracker = 1 [(gogoproto.nullable) = false];
  cosmos.base.query.v1beta1.PageResponse pagination = 2;
}

message QueryAllOutTxTrackerByChainRequest {
  int64 chain = 1;
  cosmos.base.query.v1beta1.PageRequest pagination = 2;
}

message QueryAllOutTxTrackerByChainResponse {
  repeated OutTxTracker outTxTracker = 1 [(gogoproto.nullable) = false];
  cosmos.base.query.v1beta1.PageResponse pagination = 2;
}

message QueryGetInTxHashToCctxRequest {
  string inTxHash = 1;
}

message QueryGetInTxHashToCctxResponse {
  InTxHashToCctx inTxHashToCctx = 1 [(gogoproto.nullable) = false];
}

message QueryAllInTxHashToCctxRequest {
  cosmos.base.query.v1beta1.PageRequest pagination = 1;
}

message QueryAllInTxHashToCctxResponse {
  repeated InTxHashToCctx inTxHashToCctx = 1 [(gogoproto.nullable) = false];
  cosmos.base.query.v1beta1.PageResponse pagination = 2;
}

message QueryGetTssAddressRequest {}

message QueryGetTssAddressResponse {
  string eth = 1;
  string btc = 2;
}

message QueryGetTSSRequest {}

message QueryGetTSSResponse {
  TSS TSS = 1;
}

message QueryGetGasPriceRequest {
  string index = 1;
}

message QueryGetGasPriceResponse {
  GasPrice GasPrice = 1;
}

message QueryAllGasPriceRequest {
  cosmos.base.query.v1beta1.PageRequest pagination = 1;
}

message QueryAllGasPriceResponse {
  repeated GasPrice GasPrice = 1;
  cosmos.base.query.v1beta1.PageResponse pagination = 2;
}
message QueryGetChainNoncesRequest {
  string index = 1;
}

message QueryGetChainNoncesResponse {
  ChainNonces ChainNonces = 1;
}

message QueryAllChainNoncesRequest {
  cosmos.base.query.v1beta1.PageRequest pagination = 1;
}

message QueryAllChainNoncesResponse {
  repeated ChainNonces ChainNonces = 1;
  cosmos.base.query.v1beta1.PageResponse pagination = 2;
}

message QueryAllPendingNoncesRequest {}

message QueryAllPendingNoncesResponse {
  repeated PendingNonces pending_nonces = 1;
}

message QueryGetLastBlockHeightRequest {
  string index = 1;
}

message QueryGetLastBlockHeightResponse {
  LastBlockHeight LastBlockHeight = 1;
}

message QueryAllLastBlockHeightRequest {
  cosmos.base.query.v1beta1.PageRequest pagination = 1;
}

message QueryAllLastBlockHeightResponse {
  repeated LastBlockHeight LastBlockHeight = 1;
  cosmos.base.query.v1beta1.PageResponse pagination = 2;
}

message QueryGetCctxRequest {
  string index = 1;
}

message QueryGetCctxResponse {
  CrossChainTx CrossChainTx = 1;
}

message QueryAllCctxRequest {
  cosmos.base.query.v1beta1.PageRequest pagination = 1;
}

message QueryAllCctxResponse {
  repeated CrossChainTx CrossChainTx = 1;
  cosmos.base.query.v1beta1.PageResponse pagination = 2;
}

message QueryAllCctxPendingRequest {
  uint64 chainId = 1;
  cosmos.base.query.v1beta1.PageRequest pagination = 2;
}

message QueryAllCctxPendingResponse {
  repeated CrossChainTx CrossChainTx = 1;
  cosmos.base.query.v1beta1.PageResponse pagination = 2;
}

message QueryLastZetaHeightRequest {}

message QueryLastZetaHeightResponse {
  int64 Height = 1;
}

message QueryConvertGasToZetaRequest {
<<<<<<< HEAD
	int64 chainId = 1;
	string gasLimit = 2;
=======
  string chain = 1;
  string gasLimit = 2;
>>>>>>> 43218468
}

message QueryConvertGasToZetaResponse {
  string outboundGasInZeta = 1;
  string protocolFeeInZeta = 2;
  uint64 ZetaBlockHeight = 3;
}

message QueryMessagePassingProtocolFeeRequest {}

message QueryMessagePassingProtocolFeeResponse {
  string feeInZeta = 1;
}

message QueryZEVMGetTransactionReceiptRequest {
  string hash = 1;
}

message QueryZEVMGetTransactionReceiptResponse {
  string block_hash = 1 [(gogoproto.jsontag) = "blockHash"];
  string block_number = 2 [(gogoproto.jsontag) = "blockNumber"];
  string contract_address = 3 [(gogoproto.jsontag) = "contractAddress"];
  string cumulative_gas_used = 4 [(gogoproto.jsontag) = "cumulativeGasUsed"];
  string from = 5 [(gogoproto.jsontag) = "from"];
  string gas_used = 6 [(gogoproto.jsontag) = "gasUsed"];
  string logs_bloom = 7 [(gogoproto.jsontag) = "logsBloom"];
  string status = 8 [(gogoproto.jsontag) = "status"];
  string to = 9 [(gogoproto.jsontag) = "to"];
  string transaction_hash = 10 [(gogoproto.jsontag) = "transactionHash"];
  string transaction_index = 11 [(gogoproto.jsontag) = "transactionIndex"];
  repeated Log logs = 12;
}

message Log {
  string address = 1;
  repeated string topics = 2;
  string data = 3;

  // sythetic fields
  uint64 block_number = 4 [(gogoproto.jsontag) = "blockNumber"];
  string transaction_hash = 5 [(gogoproto.jsontag) = "transactionHash"];
  uint64 transaction_index = 6 [(gogoproto.jsontag) = "transactionIndex"];
  string block_hash = 7 [(gogoproto.jsontag) = "blockHash"];
  uint64 log_index = 8 [(gogoproto.jsontag) = "logIndex"];
  bool removed = 9 [(gogoproto.jsontag) = "removed"];
}

message QueryZEVMGetTransactionRequest {
  string hash = 1;
}

message QueryZEVMGetTransactionResponse {
  string block_hash = 1 [(gogoproto.jsontag) = "blockHash"];
  string block_number = 2 [(gogoproto.jsontag) = "blockNumber"];
  string from = 3 [(gogoproto.jsontag) = "from"];
  string gas = 4 [(gogoproto.jsontag) = "gas"];
  string gas_price = 5 [(gogoproto.jsontag) = "gasPrice"];
  string hash = 6 [(gogoproto.jsontag) = "hash"];
  string input = 7 [(gogoproto.jsontag) = "input"];
  string nonce = 8 [(gogoproto.jsontag) = "nonce"];
  string to = 9 [(gogoproto.jsontag) = "to"];
  string transaction_index = 10 [(gogoproto.jsontag) = "transactionIndex"];
  string value = 11 [(gogoproto.jsontag) = "value"];
  string type = 12 [(gogoproto.jsontag) = "type"];
  repeated string access_list = 13 [(gogoproto.jsontag) = "accessList"];
  string chain_id = 14 [(gogoproto.jsontag) = "chainId"];
  string v = 15 [(gogoproto.jsontag) = "v"];
  string r = 16 [(gogoproto.jsontag) = "r"];
  string s = 17 [(gogoproto.jsontag) = "s"];
}

message QueryZEVMGetBlockByNumberRequest {
  uint64 height = 1;
}

message QueryZEVMGetBlockByNumberResponse {
  string number = 1 [(gogoproto.jsontag) = "number"];
  string hash = 2 [(gogoproto.jsontag) = "hash"];
  string parent_hash = 3 [(gogoproto.jsontag) = "parentHash"];
  string nonce = 4 [(gogoproto.jsontag) = "nonce"];
  string sha3_uncles = 5 [(gogoproto.jsontag) = "sha3Uncles"];
  string logs_bloom = 6 [(gogoproto.jsontag) = "logsBloom"];
  string transactions_root = 7 [(gogoproto.jsontag) = "transactionsRoot"];
  string state_root = 8 [(gogoproto.jsontag) = "stateRoot"];
  string receipts_root = 9 [(gogoproto.jsontag) = "receiptsRoot"];
  string miner = 10 [(gogoproto.jsontag) = "miner"];
  string difficulty = 11 [(gogoproto.jsontag) = "difficulty"];
  string total_difficulty = 12 [(gogoproto.jsontag) = "totalDifficulty"];
  string extra_data = 13 [(gogoproto.jsontag) = "extraData"];
  string size = 14 [(gogoproto.jsontag) = "size"];
  string gas_limit = 15 [(gogoproto.jsontag) = "gasLimit"];
  string gas_used = 16 [(gogoproto.jsontag) = "gasUsed"];
  string timestamp = 17 [(gogoproto.jsontag) = "timestamp"];
  repeated string transactions = 18 [(gogoproto.jsontag) = "transactions"];
  repeated string uncles = 19 [(gogoproto.jsontag) = "uncles"];
  string base_fee_per_gas = 20 [(gogoproto.jsontag) = "baseFeePerGas"];
  string mix_hash = 21 [(gogoproto.jsontag) = "mixHash"];
}<|MERGE_RESOLUTION|>--- conflicted
+++ resolved
@@ -276,13 +276,8 @@
 }
 
 message QueryConvertGasToZetaRequest {
-<<<<<<< HEAD
 	int64 chainId = 1;
-	string gasLimit = 2;
-=======
-  string chain = 1;
   string gasLimit = 2;
->>>>>>> 43218468
 }
 
 message QueryConvertGasToZetaResponse {
