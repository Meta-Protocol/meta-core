syntax = "proto3";
package zetachain.zetacore.crosschain;
import "gogoproto/gogo.proto";
import "common/common.proto";
option go_package = "github.com/zeta-chain/zetacore/x/crosschain/types";

enum CctxStatus {
  option (gogoproto.goproto_enum_stringer) = true;
  PendingInbound = 0; // some observer sees inbound tx
  PendingOutbound = 1; // super majority observer see inbound tx
  OutboundMined = 3;  // the corresponding outbound tx is mined
  PendingRevert = 4; // outbound cannot succeed; should revert inbound
  Reverted =5; // inbound reverted.
  Aborted = 6; // inbound tx error or invalid paramters and cannot revert; just abort
}

message InBoundTxParams{
  string sender = 1;
  string senderChain = 2;
<<<<<<< HEAD
  string inBoundTxObservedHash = 3;
  uint64 inBoundTxObservedExternalHeight = 4;
  uint64 inBoundTxFinalizedZetaHeight = 5;
  string inBoundTXBallotIndex = 6;
  string txOrigin = 7;
  common.CoinType coinType = 8;
  string asset = 9;
=======
  int64 senderChainID = 3;
  string inBoundTxObservedHash = 4;
  uint64 inBoundTxObservedExternalHeight = 5;
  uint64 inBoundTxFinalizedZetaHeight = 6;
  string inBoundTXBallotIndex=7;
  string txOrigin = 8;
>>>>>>> 4b9e74e4
}

message OutBoundTxParams {
  string receiver = 1;
  string receiverChain = 2;
  int64 receiverChainId = 3;
  uint64 broadcaster = 4; // Can be removed
  string outBoundTxHash = 5;
  uint64 outBoundTxTSSNonce = 6;
  uint64 outBoundTxGasLimit = 7;
  string outBoundTxGasPrice = 8;
  string outBoundTXBallotIndex = 9;
  uint64 outBoundTxFinalizedZetaHeight = 10;
  uint64 outBoundTxObservedExternalHeight = 11;
  common.CoinType coinType = 12;
}

message Status {
  CctxStatus status = 1;
  string statusMessage = 2;
  int64  lastUpdateTimestamp = 3;
}

message CrossChainTx {
  string creator = 1;
  string index = 2;
  string zetaBurnt = 3 [
    (gogoproto.customtype) = "github.com/cosmos/cosmos-sdk/types.Uint",
    (gogoproto.nullable) = false,
    (gogoproto.moretags) = "yaml:\"zetaBurnt\""
  ];
  string zetaMint = 4 [
    (gogoproto.customtype) = "github.com/cosmos/cosmos-sdk/types.Uint",
    (gogoproto.nullable) = false,
    (gogoproto.moretags) = "yaml:\"zetaMint\""
  ];
  string zetaFees = 5 [
    (gogoproto.customtype) = "github.com/cosmos/cosmos-sdk/types.Uint",
    (gogoproto.nullable) = false,
    (gogoproto.moretags) = "yaml:\"zetaFees\""
  ];
  string relayedMessage = 6; // Not used by protocol , just relayed across
  Status cctx_status = 8;
  InBoundTxParams  InBoundTxParams = 9;
  OutBoundTxParams OutBoundTxParams = 10;
}<|MERGE_RESOLUTION|>--- conflicted
+++ resolved
@@ -17,22 +17,14 @@
 message InBoundTxParams{
   string sender = 1;
   string senderChain = 2;
-<<<<<<< HEAD
-  string inBoundTxObservedHash = 3;
-  uint64 inBoundTxObservedExternalHeight = 4;
-  uint64 inBoundTxFinalizedZetaHeight = 5;
-  string inBoundTXBallotIndex = 6;
-  string txOrigin = 7;
-  common.CoinType coinType = 8;
-  string asset = 9;
-=======
   int64 senderChainID = 3;
   string inBoundTxObservedHash = 4;
   uint64 inBoundTxObservedExternalHeight = 5;
   uint64 inBoundTxFinalizedZetaHeight = 6;
   string inBoundTXBallotIndex=7;
   string txOrigin = 8;
->>>>>>> 4b9e74e4
+  common.CoinType coinType = 9;
+  string asset = 10;
 }
 
 message OutBoundTxParams {
