package mocks

import (
	"errors"
	"math/big"

	"github.com/ethereum/go-ethereum"
	ethcommon "github.com/ethereum/go-ethereum/common"
	ethtypes "github.com/ethereum/go-ethereum/core/types"
	"golang.org/x/net/context"

	"github.com/zeta-chain/zetacore/zetaclient/chains/interfaces"
)

const EVMRPCEnabled = "MockEVMRPCEnabled"

// Subscription interface
var _ ethereum.Subscription = subscription{}

type subscription struct {
}

func (s subscription) Unsubscribe() {
}

func (s subscription) Err() <-chan error {
	return nil
}

// EvmClient interface
var _ interfaces.EVMRPCClient = &MockEvmClient{}

type MockEvmClient struct {
	err         error
	blockNumber uint64
<<<<<<< HEAD
=======
	header      *ethtypes.Header
>>>>>>> 3f32bd0f
	Receipts    []*ethtypes.Receipt
}

func NewMockEvmClient() *MockEvmClient {
	client := &MockEvmClient{}
	return client.Reset()
}

func (e *MockEvmClient) SubscribeFilterLogs(
	_ context.Context,
	_ ethereum.FilterQuery,
	_ chan<- ethtypes.Log,
) (ethereum.Subscription, error) {
	if e.err != nil {
		return subscription{}, e.err
	}
	return subscription{}, nil
}

func (e *MockEvmClient) CodeAt(_ context.Context, _ ethcommon.Address, _ *big.Int) ([]byte, error) {
	if e.err != nil {
		return nil, e.err
	}
	return []byte{}, nil
}

func (e *MockEvmClient) CallContract(_ context.Context, _ ethereum.CallMsg, _ *big.Int) ([]byte, error) {
	if e.err != nil {
		return nil, e.err
	}
	return []byte{}, nil
}

func (e *MockEvmClient) HeaderByNumber(_ context.Context, _ *big.Int) (*ethtypes.Header, error) {
	if e.err != nil {
		return nil, e.err
	}
<<<<<<< HEAD
	return &ethtypes.Header{}, nil
=======
	return e.header, nil
>>>>>>> 3f32bd0f
}

func (e *MockEvmClient) PendingCodeAt(_ context.Context, _ ethcommon.Address) ([]byte, error) {
	if e.err != nil {
		return nil, e.err
	}
	return []byte{}, nil
}

func (e *MockEvmClient) PendingNonceAt(_ context.Context, _ ethcommon.Address) (uint64, error) {
	if e.err != nil {
		return 0, e.err
	}
	return 0, nil
}

func (e *MockEvmClient) SuggestGasPrice(_ context.Context) (*big.Int, error) {
	if e.err != nil {
		return nil, e.err
	}
	return big.NewInt(0), nil
}

func (e *MockEvmClient) SuggestGasTipCap(_ context.Context) (*big.Int, error) {
	if e.err != nil {
		return nil, e.err
	}
	return big.NewInt(0), nil
}

func (e *MockEvmClient) EstimateGas(_ context.Context, _ ethereum.CallMsg) (gas uint64, err error) {
	if e.err != nil {
		return 0, e.err
	}
	gas = 0
	err = nil
	return
}

func (e *MockEvmClient) SendTransaction(_ context.Context, _ *ethtypes.Transaction) error {
	return e.err
}

func (e *MockEvmClient) FilterLogs(_ context.Context, _ ethereum.FilterQuery) ([]ethtypes.Log, error) {
	if e.err != nil {
		return nil, e.err
	}
	return []ethtypes.Log{}, nil
}

func (e *MockEvmClient) BlockNumber(_ context.Context) (uint64, error) {
	if e.err != nil {
		return 0, e.err
	}
	return e.blockNumber, nil
}

func (e *MockEvmClient) BlockByNumber(_ context.Context, _ *big.Int) (*ethtypes.Block, error) {
	if e.err != nil {
		return nil, e.err
	}
	return &ethtypes.Block{}, nil
}

func (e *MockEvmClient) TransactionByHash(
	_ context.Context,
	_ ethcommon.Hash,
) (tx *ethtypes.Transaction, isPending bool, err error) {
	if e.err != nil {
		return nil, false, e.err
	}
	return &ethtypes.Transaction{}, false, nil
}

func (e *MockEvmClient) TransactionReceipt(_ context.Context, _ ethcommon.Hash) (*ethtypes.Receipt, error) {
	if e.err != nil {
		return nil, e.err
	}

	// pop a receipt from the list
	if len(e.Receipts) > 0 {
		receipt := e.Receipts[len(e.Receipts)-1]
		e.Receipts = e.Receipts[:len(e.Receipts)-1]
		return receipt, nil
	}
	return nil, errors.New("no receipt found")
}

func (e *MockEvmClient) TransactionSender(
	_ context.Context,
	_ *ethtypes.Transaction,
	_ ethcommon.Hash,
	_ uint,
) (ethcommon.Address, error) {
	if e.err != nil {
		return ethcommon.Address{}, e.err
	}
	return ethcommon.Address{}, nil
}

func (e *MockEvmClient) Reset() *MockEvmClient {
	e.Receipts = []*ethtypes.Receipt{}
	return e
}

// ----------------------------------------------------------------------------
// Feed data to the mock evm client for testing
// ----------------------------------------------------------------------------
func (e *MockEvmClient) WithError(err error) *MockEvmClient {
	e.err = err
	return e
}

func (e *MockEvmClient) WithBlockNumber(blockNumber uint64) *MockEvmClient {
	e.blockNumber = blockNumber
	return e
}

<<<<<<< HEAD
=======
func (e *MockEvmClient) WithHeader(header *ethtypes.Header) *MockEvmClient {
	e.header = header
	return e
}

>>>>>>> 3f32bd0f
func (e *MockEvmClient) WithReceipt(receipt *ethtypes.Receipt) *MockEvmClient {
	e.Receipts = append(e.Receipts, receipt)
	return e
}

func (e *MockEvmClient) WithReceipts(receipts []*ethtypes.Receipt) *MockEvmClient {
	e.Receipts = append(e.Receipts, receipts...)
	return e
}<|MERGE_RESOLUTION|>--- conflicted
+++ resolved
@@ -33,10 +33,7 @@
 type MockEvmClient struct {
 	err         error
 	blockNumber uint64
-<<<<<<< HEAD
-=======
 	header      *ethtypes.Header
->>>>>>> 3f32bd0f
 	Receipts    []*ethtypes.Receipt
 }
 
@@ -74,11 +71,7 @@
 	if e.err != nil {
 		return nil, e.err
 	}
-<<<<<<< HEAD
-	return &ethtypes.Header{}, nil
-=======
 	return e.header, nil
->>>>>>> 3f32bd0f
 }
 
 func (e *MockEvmClient) PendingCodeAt(_ context.Context, _ ethcommon.Address) ([]byte, error) {
@@ -197,14 +190,11 @@
 	return e
 }
 
-<<<<<<< HEAD
-=======
 func (e *MockEvmClient) WithHeader(header *ethtypes.Header) *MockEvmClient {
 	e.header = header
 	return e
 }
 
->>>>>>> 3f32bd0f
 func (e *MockEvmClient) WithReceipt(receipt *ethtypes.Receipt) *MockEvmClient {
 	e.Receipts = append(e.Receipts, receipt)
 	return e
