--- conflicted
+++ resolved
@@ -92,11 +92,6 @@
 	return block
 }
 
-<<<<<<< HEAD
-// LoadBTCInboundRawResult loads archived Bitcoin intx raw result from file
-func LoadBTCInboundRawResult(t *testing.T, chainID int64, txHash string, donation bool) *btcjson.TxRawResult {
-	name := path.Join("../", TestDataPathBTC, FileNameBTCInbound(chainID, txHash, donation))
-=======
 // LoadBTCTxRawResult loads archived Bitcoin tx raw result from file
 func LoadBTCTxRawResult(t *testing.T, dir string, chainID int64, txType string, txHash string) *btcjson.TxRawResult {
 	name := path.Join(dir, TestDataPathBTC, FileNameBTCTxByType(chainID, txType, txHash))
@@ -108,21 +103,14 @@
 // LoadBTCIntxRawResult loads archived Bitcoin intx raw result from file
 func LoadBTCIntxRawResult(t *testing.T, dir string, chainID int64, txHash string, donation bool) *btcjson.TxRawResult {
 	name := path.Join(dir, TestDataPathBTC, FileNameBTCIntx(chainID, txHash, donation))
->>>>>>> e57eca15
 	rawResult := &btcjson.TxRawResult{}
 	LoadObjectFromJSONFile(t, rawResult, name)
 	return rawResult
 }
 
 // LoadBTCTxRawResultNCctx loads archived Bitcoin outtx raw result and corresponding cctx
-<<<<<<< HEAD
-func LoadBTCTxRawResultNCctx(t *testing.T, chainID int64, nonce uint64) (*btcjson.TxRawResult, *crosschaintypes.CrossChainTx) {
-	//nameTx := FileNameBTCOutbound(chainID, nonce)
-	nameTx := path.Join("../", TestDataPathBTC, FileNameBTCOutbound(chainID, nonce))
-=======
 func LoadBTCTxRawResultNCctx(t *testing.T, dir string, chainID int64, nonce uint64) (*btcjson.TxRawResult, *crosschaintypes.CrossChainTx) {
 	nameTx := path.Join(dir, TestDataPathBTC, FileNameBTCOuttx(chainID, nonce))
->>>>>>> e57eca15
 	rawResult := &btcjson.TxRawResult{}
 	LoadObjectFromJSONFile(t, rawResult, nameTx)
 
@@ -137,11 +125,7 @@
 	chainID int64,
 	intxHash string,
 	coinType coin.CoinType) *ethrpc.Transaction {
-<<<<<<< HEAD
-	nameTx := path.Join("../", TestDataPathEVM, FileNameEVMInbound(chainID, intxHash, coinType, false))
-=======
 	nameTx := path.Join(dir, TestDataPathEVM, FileNameEVMIntx(chainID, intxHash, coinType, false))
->>>>>>> e57eca15
 
 	tx := &ethrpc.Transaction{}
 	LoadObjectFromJSONFile(t, &tx, nameTx)
@@ -155,11 +139,7 @@
 	chainID int64,
 	intxHash string,
 	coinType coin.CoinType) *ethtypes.Receipt {
-<<<<<<< HEAD
-	nameReceipt := path.Join("../", TestDataPathEVM, FileNameEVMInboundReceipt(chainID, intxHash, coinType, false))
-=======
 	nameReceipt := path.Join(dir, TestDataPathEVM, FileNameEVMIntxReceipt(chainID, intxHash, coinType, false))
->>>>>>> e57eca15
 
 	receipt := &ethtypes.Receipt{}
 	LoadObjectFromJSONFile(t, &receipt, nameReceipt)
@@ -174,13 +154,8 @@
 	intxHash string,
 	coinType coin.CoinType) (*ethrpc.Transaction, *ethtypes.Receipt) {
 	// load archived intx and receipt
-<<<<<<< HEAD
-	tx := LoadEVMInbound(t, chainID, intxHash, coinType)
-	receipt := LoadEVMInboundReceipt(t, chainID, intxHash, coinType)
-=======
 	tx := LoadEVMIntx(t, dir, chainID, intxHash, coinType)
 	receipt := LoadEVMIntxReceipt(t, dir, chainID, intxHash, coinType)
->>>>>>> e57eca15
 
 	return tx, receipt
 }
@@ -192,11 +167,7 @@
 	chainID int64,
 	intxHash string,
 	coinType coin.CoinType) *ethrpc.Transaction {
-<<<<<<< HEAD
-	nameTx := path.Join("../", TestDataPathEVM, FileNameEVMInbound(chainID, intxHash, coinType, true))
-=======
 	nameTx := path.Join(dir, TestDataPathEVM, FileNameEVMIntx(chainID, intxHash, coinType, true))
->>>>>>> e57eca15
 
 	tx := &ethrpc.Transaction{}
 	LoadObjectFromJSONFile(t, &tx, nameTx)
@@ -210,11 +181,7 @@
 	chainID int64,
 	intxHash string,
 	coinType coin.CoinType) *ethtypes.Receipt {
-<<<<<<< HEAD
-	nameReceipt := path.Join("../", TestDataPathEVM, FileNameEVMInboundReceipt(chainID, intxHash, coinType, true))
-=======
 	nameReceipt := path.Join(dir, TestDataPathEVM, FileNameEVMIntxReceipt(chainID, intxHash, coinType, true))
->>>>>>> e57eca15
 
 	receipt := &ethtypes.Receipt{}
 	LoadObjectFromJSONFile(t, &receipt, nameReceipt)
@@ -229,13 +196,8 @@
 	intxHash string,
 	coinType coin.CoinType) (*ethrpc.Transaction, *ethtypes.Receipt) {
 	// load archived donation intx and receipt
-<<<<<<< HEAD
-	tx := LoadEVMInboundDonation(t, chainID, intxHash, coinType)
-	receipt := LoadEVMInboundReceiptDonation(t, chainID, intxHash, coinType)
-=======
 	tx := LoadEVMIntxDonation(t, dir, chainID, intxHash, coinType)
 	receipt := LoadEVMIntxReceiptDonation(t, dir, chainID, intxHash, coinType)
->>>>>>> e57eca15
 
 	return tx, receipt
 }
@@ -248,13 +210,8 @@
 	intxHash string,
 	coinType coin.CoinType) (*ethrpc.Transaction, *ethtypes.Receipt, *crosschaintypes.CrossChainTx) {
 	// load archived intx, receipt and cctx
-<<<<<<< HEAD
-	tx := LoadEVMInbound(t, chainID, intxHash, coinType)
-	receipt := LoadEVMInboundReceipt(t, chainID, intxHash, coinType)
-=======
 	tx := LoadEVMIntx(t, dir, chainID, intxHash, coinType)
 	receipt := LoadEVMIntxReceipt(t, dir, chainID, intxHash, coinType)
->>>>>>> e57eca15
 	cctx := LoadCctxByIntx(t, chainID, coinType, intxHash)
 
 	return tx, receipt, cctx
@@ -267,11 +224,7 @@
 	chainID int64,
 	txHash string,
 	coinType coin.CoinType) *ethtypes.Transaction {
-<<<<<<< HEAD
-	nameTx := path.Join("../", TestDataPathEVM, FileNameEVMOutbound(chainID, txHash, coinType))
-=======
 	nameTx := path.Join(dir, TestDataPathEVM, FileNameEVMOuttx(chainID, txHash, coinType))
->>>>>>> e57eca15
 
 	tx := &ethtypes.Transaction{}
 	LoadObjectFromJSONFile(t, &tx, nameTx)
@@ -286,11 +239,7 @@
 	txHash string,
 	coinType coin.CoinType,
 	eventName string) *ethtypes.Receipt {
-<<<<<<< HEAD
-	nameReceipt := path.Join("../", TestDataPathEVM, FileNameEVMOutboundReceipt(chainID, txHash, coinType, eventName))
-=======
 	nameReceipt := path.Join(dir, TestDataPathEVM, FileNameEVMOuttxReceipt(chainID, txHash, coinType, eventName))
->>>>>>> e57eca15
 
 	receipt := &ethtypes.Receipt{}
 	LoadObjectFromJSONFile(t, &receipt, nameReceipt)
@@ -305,13 +254,8 @@
 	txHash string,
 	coinType coin.CoinType) (*ethtypes.Transaction, *ethtypes.Receipt) {
 	// load archived evm outtx and receipt
-<<<<<<< HEAD
-	tx := LoadEVMOutbound(t, chainID, txHash, coinType)
-	receipt := LoadEVMOutboundReceipt(t, chainID, txHash, coinType, "")
-=======
 	tx := LoadEVMOuttx(t, dir, chainID, txHash, coinType)
 	receipt := LoadEVMOuttxReceipt(t, dir, chainID, txHash, coinType, "")
->>>>>>> e57eca15
 
 	return tx, receipt
 }
@@ -324,17 +268,11 @@
 	nonce uint64,
 	eventName string) (*crosschaintypes.CrossChainTx, *ethtypes.Transaction, *ethtypes.Receipt) {
 	cctx := LoadCctxByNonce(t, chainID, nonce)
-<<<<<<< HEAD
-	coinType := cctx.GetCurrentOutboundParam().CoinType
-	txHash := cctx.GetCurrentOutboundParam().Hash
-	outtx := LoadEVMOutbound(t, chainID, txHash, coinType)
-	receipt := LoadEVMOutboundReceipt(t, chainID, txHash, coinType, eventName)
-=======
 	coinType := cctx.GetCurrentOutTxParam().CoinType
 	txHash := cctx.GetCurrentOutTxParam().OutboundTxHash
 	outtx := LoadEVMOuttx(t, dir, chainID, txHash, coinType)
 	receipt := LoadEVMOuttxReceipt(t, dir, chainID, txHash, coinType, eventName)
->>>>>>> e57eca15
+
 	return cctx, outtx, receipt
 }
 
