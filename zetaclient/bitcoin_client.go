--- conflicted
+++ resolved
@@ -191,7 +191,6 @@
 }
 
 func (ob *BitcoinChainClient) WatchInTx() {
-	//ob.logger = ob.logger.With().Str("module", "WatchInTx").Logger()
 	ticker := time.NewTicker(time.Duration(config.BitcoinConfig.WatchInTxPeriod) * time.Second)
 	for {
 		select {
@@ -331,7 +330,6 @@
 }
 
 func (ob *BitcoinChainClient) WatchGasPrice() {
-	//ob.logger = ob.logger.With().Str("module", "WatchGasPrice").Logger()
 
 	gasTicker := time.NewTicker(time.Duration(config.BitcoinConfig.WatchGasPricePeriod) * time.Second)
 	for {
@@ -440,14 +438,6 @@
 						logger.Warn().Err(err).Msgf("error hex decoding memo")
 						continue
 					}
-<<<<<<< HEAD
-					memoBytes, err := base64.StdEncoding.DecodeString(string(memoStr))
-					if err != nil {
-						logger.Warn().Err(err).Msgf("error b64 decoding memoStr %x", memoStr)
-						continue
-					}
-=======
->>>>>>> 7a606e77
 					memo = memoBytes
 					found = true
 
@@ -490,7 +480,6 @@
 }
 
 func (ob *BitcoinChainClient) WatchUTXOS() {
-	//ob.logger = ob.logger.With().Str("module", "WatchUTXOS").Logger()
 
 	ticker := time.NewTicker(time.Duration(config.BitcoinConfig.WatchUTXOSPeriod) * time.Second)
 	for {
