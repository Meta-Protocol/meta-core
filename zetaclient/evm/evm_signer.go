--- conflicted
+++ resolved
@@ -642,13 +642,8 @@
 	if endpoint == stub.EVMRPCEnabled {
 		chainID := big.NewInt(common.BscMainnetChain().ChainId)
 		ethSigner := ethtypes.NewEIP155Signer(chainID)
-<<<<<<< HEAD
-		client := stub.EvmClient{}
+		client := &stub.MockEvmClient{}
 		return client, ethSigner, nil
-=======
-		client := &stub.MockEvmClient{}
-		return client, chainID, ethSigner, nil
->>>>>>> 4547abb7
 	}
 
 	client, err := ethclient.Dial(endpoint)
