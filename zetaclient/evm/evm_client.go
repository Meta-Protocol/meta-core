--- conflicted
+++ resolved
@@ -74,14 +74,12 @@
 
 	Mu *sync.Mutex
 
-<<<<<<< HEAD
 	chain                         chains.Chain
 	evmClient                     interfaces.EVMRPCClient
 	evmJSONRPC                    interfaces.EVMJSONRPCClient
 	zetaBridge                    interfaces.ZetaCoreBridger
 	lastBlockScanned              uint64
 	lastBlock                     uint64
-	txWatchList                   map[ethcommon.Hash]string
 	db                            *gorm.DB
 	outboundPendingTransactions   map[string]*ethtypes.Transaction
 	outboundConfirmedReceipts     map[string]*ethtypes.Receipt
@@ -91,23 +89,6 @@
 	coreContext                   *corecontext.ZetaCoreContext
 	chainParams                   observertypes.ChainParams
 	ts                            *metrics.TelemetryServer
-=======
-	chain                      chains.Chain
-	evmClient                  interfaces.EVMRPCClient
-	evmJSONRPC                 interfaces.EVMJSONRPCClient
-	zetaBridge                 interfaces.ZetaCoreBridger
-	lastBlockScanned           uint64
-	lastBlock                  uint64
-	db                         *gorm.DB
-	outTxPendingTransactions   map[string]*ethtypes.Transaction
-	outTXConfirmedReceipts     map[string]*ethtypes.Receipt
-	outTXConfirmedTransactions map[string]*ethtypes.Transaction
-	stop                       chan struct{}
-	logger                     Logger
-	coreContext                *corecontext.ZetaCoreContext
-	chainParams                observertypes.ChainParams
-	ts                         *metrics.TelemetryServer
->>>>>>> e09af521
 
 	blockCache  *lru.Cache
 	headerCache *lru.Cache
@@ -360,303 +341,6 @@
 	ob.logger.Chain.Info().Msgf("%s observer stopped", ob.chain.String())
 }
 
-<<<<<<< HEAD
-// IsSendOutTxProcessed returns isIncluded, isConfirmed, Error
-// if isConfirmed, it also post to ZetaCore
-func (ob *ChainClient) IsSendOutTxProcessed(cctx *crosschaintypes.CrossChainTx, logger zerolog.Logger) (bool, bool, error) {
-	sendHash := cctx.Index
-	cointype := cctx.InboundParams.CoinType
-	nonce := cctx.GetCurrentOutboundParam().TssNonce
-
-	// skip if outtx is not confirmed
-	params := ob.GetChainParams()
-	receipt, transaction := ob.GetTxNReceipt(nonce)
-	if receipt == nil || transaction == nil { // not confirmed yet
-		return false, false, nil
-	}
-
-	sendID := fmt.Sprintf("%s-%d", ob.chain.String(), nonce)
-	logger = logger.With().Str("sendID", sendID).Logger()
-
-	// compliance check, special handling the cancelled cctx
-	if compliance.IsCctxRestricted(cctx) {
-		recvStatus := chains.ReceiveStatus_failed
-		if receipt.Status == 1 {
-			recvStatus = chains.ReceiveStatus_success
-		}
-		zetaTxHash, ballot, err := ob.zetaBridge.PostVoteOutbound(
-			sendHash,
-			receipt.TxHash.Hex(),
-			receipt.BlockNumber.Uint64(),
-			receipt.GasUsed,
-			transaction.GasPrice(),
-			transaction.Gas(),
-			// use cctx's amount to bypass the amount check in zetacore
-			cctx.GetCurrentOutboundParam().Amount.BigInt(),
-			recvStatus,
-			ob.chain,
-			nonce,
-			coin.CoinType_Cmd,
-		)
-		if err != nil {
-			logger.Error().Err(err).Msgf("error posting confirmation to meta core for cctx %s nonce %d", sendHash, nonce)
-		} else if zetaTxHash != "" {
-			logger.Info().Msgf("Zeta tx hash: %s cctx %s nonce %d ballot %s", zetaTxHash, sendHash, nonce, ballot)
-		}
-		return true, true, nil
-	}
-
-	if cointype == coin.CoinType_Cmd {
-		recvStatus := chains.ReceiveStatus_failed
-		if receipt.Status == 1 {
-			recvStatus = chains.ReceiveStatus_success
-		}
-		zetaTxHash, ballot, err := ob.zetaBridge.PostVoteOutbound(
-			sendHash,
-			receipt.TxHash.Hex(),
-			receipt.BlockNumber.Uint64(),
-			receipt.GasUsed,
-			transaction.GasPrice(),
-			transaction.Gas(),
-			transaction.Value(),
-			recvStatus,
-			ob.chain,
-			nonce,
-			coin.CoinType_Cmd,
-		)
-		if err != nil {
-			logger.Error().Err(err).Msgf("error posting confirmation to meta core for cctx %s nonce %d", sendHash, nonce)
-		} else if zetaTxHash != "" {
-			logger.Info().Msgf("Zeta tx hash: %s cctx %s nonce %d ballot %s", zetaTxHash, sendHash, nonce, ballot)
-		}
-		return true, true, nil
-
-	} else if cointype == coin.CoinType_Gas { // the outbound is a regular Ether/BNB/Matic transfer; no need to check events
-		if receipt.Status == 1 {
-			zetaTxHash, ballot, err := ob.zetaBridge.PostVoteOutbound(
-				sendHash,
-				receipt.TxHash.Hex(),
-				receipt.BlockNumber.Uint64(),
-				receipt.GasUsed,
-				transaction.GasPrice(),
-				transaction.Gas(),
-				transaction.Value(),
-				chains.ReceiveStatus_success,
-				ob.chain,
-				nonce,
-				coin.CoinType_Gas,
-			)
-			if err != nil {
-				logger.Error().Err(err).Msgf("error posting confirmation to meta core for cctx %s nonce %d", sendHash, nonce)
-			} else if zetaTxHash != "" {
-				logger.Info().Msgf("Zeta tx hash: %s cctx %s nonce %d ballot %s", zetaTxHash, sendHash, nonce, ballot)
-			}
-			return true, true, nil
-		} else if receipt.Status == 0 { // the same as below events flow
-			logger.Info().Msgf("Found (failed tx) sendHash %s on chain %s txhash %s", sendHash, ob.chain.String(), receipt.TxHash.Hex())
-			zetaTxHash, ballot, err := ob.zetaBridge.PostVoteOutbound(
-				sendHash,
-				receipt.TxHash.Hex(),
-				receipt.BlockNumber.Uint64(),
-				receipt.GasUsed,
-				transaction.GasPrice(),
-				transaction.Gas(),
-				big.NewInt(0),
-				chains.ReceiveStatus_failed,
-				ob.chain,
-				nonce,
-				coin.CoinType_Gas,
-			)
-			if err != nil {
-				logger.Error().Err(err).Msgf("PostVoteOutbound error in WatchTxHashWithTimeout; zeta tx hash %s cctx %s nonce %d", zetaTxHash, sendHash, nonce)
-			} else if zetaTxHash != "" {
-				logger.Info().Msgf("Zeta tx hash: %s cctx %s nonce %d ballot %s", zetaTxHash, sendHash, nonce, ballot)
-			}
-			return true, true, nil
-		}
-	} else if cointype == coin.CoinType_Zeta { // the outbound is a Zeta transfer; need to check events ZetaReceived
-		if receipt.Status == 1 {
-			logs := receipt.Logs
-			for _, vLog := range logs {
-				confHeight := vLog.BlockNumber + params.ConfirmationCount
-				// TODO rewrite this to return early if not confirmed
-				connectorAddr, connector, err := ob.GetConnectorContract()
-				if err != nil {
-					return false, false, fmt.Errorf("error getting connector contract: %w", err)
-				}
-				receivedLog, err := connector.ZetaConnectorNonEthFilterer.ParseZetaReceived(*vLog)
-				if err == nil {
-					logger.Info().Msgf("Found (outTx) sendHash %s on chain %s txhash %s", sendHash, ob.chain.String(), vLog.TxHash.Hex())
-					if confHeight <= ob.GetLastBlockHeight() {
-						logger.Info().Msg("Confirmed! Sending PostConfirmation to zetabridge...")
-						// sanity check tx event
-						err = ValidateEvmTxLog(vLog, connectorAddr, transaction.Hash().Hex(), TopicsZetaReceived)
-						if err != nil {
-							logger.Error().Err(err).Msgf("CheckEvmTxLog error on ZetaReceived event, chain %d nonce %d txhash %s", ob.chain.ChainId, nonce, transaction.Hash().Hex())
-							return false, false, err
-						}
-						sendhash := vLog.Topics[3].Hex()
-						//var rxAddress string = ethcommon.HexToAddress(vLog.Topics[1].Hex()).Hex()
-						mMint := receivedLog.ZetaValue
-						zetaTxHash, ballot, err := ob.zetaBridge.PostVoteOutbound(
-							sendhash,
-							vLog.TxHash.Hex(),
-							vLog.BlockNumber,
-							receipt.GasUsed,
-							transaction.GasPrice(),
-							transaction.Gas(),
-							mMint,
-							chains.ReceiveStatus_success,
-							ob.chain,
-							nonce,
-							coin.CoinType_Zeta,
-						)
-						if err != nil {
-							logger.Error().Err(err).Msgf("error posting confirmation to meta core for cctx %s nonce %d", sendHash, nonce)
-							continue
-						} else if zetaTxHash != "" {
-							logger.Info().Msgf("Zeta tx hash: %s cctx %s nonce %d ballot %s", zetaTxHash, sendHash, nonce, ballot)
-						}
-						return true, true, nil
-					}
-					logger.Info().Msgf("Included; %d blocks before confirmed! chain %s nonce %d", confHeight-ob.GetLastBlockHeight(), ob.chain.String(), nonce)
-					return true, false, nil
-				}
-				revertedLog, err := connector.ZetaConnectorNonEthFilterer.ParseZetaReverted(*vLog)
-				if err == nil {
-					logger.Info().Msgf("Found (revertTx) sendHash %s on chain %s txhash %s", sendHash, ob.chain.String(), vLog.TxHash.Hex())
-					if confHeight <= ob.GetLastBlockHeight() {
-						logger.Info().Msg("Confirmed! Sending PostConfirmation to zetabridge...")
-						// sanity check tx event
-						err = ValidateEvmTxLog(vLog, connectorAddr, transaction.Hash().Hex(), TopicsZetaReverted)
-						if err != nil {
-							logger.Error().Err(err).Msgf("CheckEvmTxLog error on ZetaReverted event, chain %d nonce %d txhash %s", ob.chain.ChainId, nonce, transaction.Hash().Hex())
-							return false, false, err
-						}
-						sendhash := vLog.Topics[2].Hex()
-						mMint := revertedLog.RemainingZetaValue
-						zetaTxHash, ballot, err := ob.zetaBridge.PostVoteOutbound(
-							sendhash,
-							vLog.TxHash.Hex(),
-							vLog.BlockNumber,
-							receipt.GasUsed,
-							transaction.GasPrice(),
-							transaction.Gas(),
-							mMint,
-							chains.ReceiveStatus_success,
-							ob.chain,
-							nonce,
-							coin.CoinType_Zeta,
-						)
-						if err != nil {
-							logger.Err(err).Msgf("error posting confirmation to meta core for cctx %s nonce %d", sendHash, nonce)
-							continue
-						} else if zetaTxHash != "" {
-							logger.Info().Msgf("Zeta tx hash: %s cctx %s nonce %d ballot %s", zetaTxHash, sendHash, nonce, ballot)
-						}
-						return true, true, nil
-					}
-					logger.Info().Msgf("Included; %d blocks before confirmed! chain %s nonce %d", confHeight-ob.GetLastBlockHeight(), ob.chain.String(), nonce)
-					return true, false, nil
-				}
-			}
-		} else if receipt.Status == 0 {
-			//FIXME: check nonce here by getTransaction RPC
-			logger.Info().Msgf("Found (failed tx) sendHash %s on chain %s txhash %s", sendHash, ob.chain.String(), receipt.TxHash.Hex())
-			zetaTxHash, ballot, err := ob.zetaBridge.PostVoteOutbound(
-				sendHash,
-				receipt.TxHash.Hex(),
-				receipt.BlockNumber.Uint64(),
-				receipt.GasUsed,
-				transaction.GasPrice(),
-				transaction.Gas(),
-				big.NewInt(0),
-				chains.ReceiveStatus_failed,
-				ob.chain,
-				nonce,
-				coin.CoinType_Zeta,
-			)
-			if err != nil {
-				logger.Error().Err(err).Msgf("error posting confirmation to meta core for cctx %s nonce %d", sendHash, nonce)
-			} else if zetaTxHash != "" {
-				logger.Info().Msgf("Zeta tx hash: %s cctx %s nonce %d ballot %s", zetaTxHash, sendHash, nonce, ballot)
-			}
-			return true, true, nil
-		}
-	} else if cointype == coin.CoinType_ERC20 {
-		if receipt.Status == 1 {
-			logs := receipt.Logs
-			addrCustody, ERC20Custody, err := ob.GetERC20CustodyContract()
-			if err != nil {
-				logger.Warn().Msgf("NewERC20Custody err: %s", err)
-			}
-			for _, vLog := range logs {
-				event, err := ERC20Custody.ParseWithdrawn(*vLog)
-				confHeight := vLog.BlockNumber + params.ConfirmationCount
-				if err == nil {
-					logger.Info().Msgf("Found (ERC20Custody.Withdrawn Event) sendHash %s on chain %s txhash %s", sendHash, ob.chain.String(), vLog.TxHash.Hex())
-					// sanity check tx event
-					err = ValidateEvmTxLog(vLog, addrCustody, transaction.Hash().Hex(), TopicsWithdrawn)
-					if err != nil {
-						logger.Error().Err(err).Msgf("CheckEvmTxLog error on Withdrawn event, chain %d nonce %d txhash %s", ob.chain.ChainId, nonce, transaction.Hash().Hex())
-						return false, false, err
-					}
-					if confHeight <= ob.GetLastBlockHeight() {
-						logger.Info().Msg("Confirmed! Sending PostConfirmation to zetabridge...")
-						zetaTxHash, ballot, err := ob.zetaBridge.PostVoteOutbound(
-							sendHash,
-							vLog.TxHash.Hex(),
-							vLog.BlockNumber,
-							receipt.GasUsed,
-							transaction.GasPrice(),
-							transaction.Gas(),
-							event.Amount,
-							chains.ReceiveStatus_success,
-							ob.chain,
-							nonce,
-							coin.CoinType_ERC20,
-						)
-						if err != nil {
-							logger.Error().Err(err).Msgf("error posting confirmation to meta core for cctx %s nonce %d", sendHash, nonce)
-							continue
-						} else if zetaTxHash != "" {
-							logger.Info().Msgf("Zeta tx hash: %s cctx %s nonce %d ballot %s", zetaTxHash, sendHash, nonce, ballot)
-						}
-						return true, true, nil
-					}
-					logger.Info().Msgf("Included; %d blocks before confirmed! chain %s nonce %d", confHeight-ob.GetLastBlockHeight(), ob.chain.String(), nonce)
-					return true, false, nil
-				}
-			}
-		} else {
-			logger.Info().Msgf("Found (failed tx) sendHash %s on chain %s txhash %s", sendHash, ob.chain.String(), receipt.TxHash.Hex())
-			zetaTxHash, ballot, err := ob.zetaBridge.PostVoteOutbound(
-				sendHash,
-				receipt.TxHash.Hex(),
-				receipt.BlockNumber.Uint64(),
-				receipt.GasUsed,
-				transaction.GasPrice(),
-				transaction.Gas(),
-				big.NewInt(0),
-				chains.ReceiveStatus_failed,
-				ob.chain,
-				nonce,
-				coin.CoinType_ERC20,
-			)
-			if err != nil {
-				logger.Error().Err(err).Msgf("PostVoteOutbound error in WatchTxHashWithTimeout; zeta tx hash %s", zetaTxHash)
-			} else if zetaTxHash != "" {
-				logger.Info().Msgf("Zeta tx hash: %s cctx %s nonce %d ballot %s", zetaTxHash, sendHash, nonce, ballot)
-			}
-			return true, true, nil
-		}
-	}
-
-	return false, false, nil
-}
-
-=======
->>>>>>> e09af521
 // WatchOutTx watches evm chain for outgoing txs status
 func (ob *ChainClient) WatchOutTx() {
 	ticker, err := clienttypes.NewDynamicTicker(fmt.Sprintf("EVM_WatchOutTx_%d", ob.chain.ChainId), ob.GetChainParams().OutboundTicker)
