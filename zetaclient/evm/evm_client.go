--- conflicted
+++ resolved
@@ -905,15 +905,6 @@
 }
 
 func (ob *ChainClient) observeInTX(sampledLogger zerolog.Logger) error {
-<<<<<<< HEAD
-	// make sure inbound TXS / Send is enabled by the protocol
-	crosschainFlags := ob.coreContext.GetCrossChainFlags()
-	if !crosschainFlags.IsInboundEnabled {
-		return errors.New("inbound TXS / Send has been disabled by the protocol")
-	}
-
-=======
->>>>>>> d8ac99e9
 	// get and update latest block height
 	blockNumber, err := ob.evmClient.BlockNumber(context.Background())
 	if err != nil {
@@ -1133,17 +1124,10 @@
 	for bn := startBlock; bn <= toBlock; bn++ {
 		// post new block header (if any) to zetabridge and ignore error
 		// TODO: consider having a independent ticker(from TSS scaning) for posting block headers
-<<<<<<< HEAD
+		// https://github.com/zeta-chain/node/issues/1847
 		verificationFlags := ob.coreContext.GetVerificationFlags()
 		if verificationFlags.EthTypeChainEnabled && chains.IsHeaderSupportedEvmChain(ob.chain.ChainId) {
 			// post block header for supported chains
-=======
-		// https://github.com/zeta-chain/node/issues/1847
-		flags := ob.coreContext.GetCrossChainFlags()
-		if flags.BlockHeaderVerificationFlags != nil &&
-			flags.BlockHeaderVerificationFlags.IsEthTypeChainEnabled &&
-			chains.IsHeaderSupportedEvmChain(ob.chain.ChainId) { // post block header for supported chains
->>>>>>> d8ac99e9
 			err := ob.postBlockHeader(toBlock)
 			if err != nil {
 				ob.logger.InTx.Error().Err(err).Msg("error posting block header")
