--- conflicted
+++ resolved
@@ -370,18 +370,11 @@
 		return nil, fmt.Errorf("SetupTSSServer error: %w", err)
 	}
 	tss := TSS{
-<<<<<<< HEAD
 		Server:        server,
 		Keys:          make(map[string]*TSSKey),
 		CurrentPubkey: cfg.CurrentTssPubkey,
 		logger:        log.With().Str("module", "tss_signer").Logger(),
-		coreBridge:    bridge,
-=======
-		Server:     server,
-		Keys:       make(map[string]*TSSKey),
-		logger:     log.With().Str("module", "tss_signer").Logger(),
-		CoreBridge: bridge,
->>>>>>> b2bca68c
+		CoreBridge:    bridge,
 	}
 
 	err = tss.LoadTssFilesFromDirectory(cfg.TssPath)
@@ -397,6 +390,7 @@
 	fmt.Println(pubkeyInBech32)
 	err = tss.VerifyKeysharesForPubkeys(tssHistoricalList, pubkeyInBech32)
 	if err != nil {
+		fmt.Println("ReadDir error", err)
 		return nil, err
 	}
 	return &tss, nil
