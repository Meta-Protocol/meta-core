--- conflicted
+++ resolved
@@ -372,8 +372,6 @@
 		err := btcClient.checkTSSVoutCancelled(params, rawResult.Vout)
 		require.ErrorContains(t, err, "not match TSS address")
 	})
-<<<<<<< HEAD
-=======
 }
 
 func TestGetSenderAddressByVin(t *testing.T) {
@@ -713,14 +711,4 @@
 		require.Error(t, err)
 		require.Nil(t, event)
 	})
-}
-
-func TestBTCChainClient_ObserveInTx(t *testing.T) {
-	t.Run("should return error", func(t *testing.T) {
-		// create mainnet mock client
-		btcClient := MockBTCClientMainnet()
-		err := btcClient.ObserveInTx()
-		require.ErrorContains(t, err, "inbound TXS / Send has been disabled by the protocol")
-	})
->>>>>>> f845afcf
 }