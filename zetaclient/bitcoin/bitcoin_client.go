--- conflicted
+++ resolved
@@ -335,11 +335,10 @@
 	for {
 		select {
 		case <-ticker.C():
-<<<<<<< HEAD
 			if flags := ob.coreContext.GetCrossChainFlags(); !flags.IsInboundEnabled {
-=======
+				continue
+			}
 			if !ob.GetChainParams().IsSupported {
->>>>>>> ae299689
 				continue
 			}
 			err := ob.ObserveInTx()
@@ -582,7 +581,7 @@
 	// report gas price right away as the ticker takes time to kick in
 	err := ob.PostGasPrice()
 	if err != nil {
-		ob.logger.WatchGasPrice.Error().Err(err).Msgf("PostGasPrice error for chain %d", ob.chain.ChainId)
+		ob.logger.GasPrice.Error().Err(err).Msgf("PostGasPrice error for chain %d", ob.chain.ChainId)
 	}
 
 	// start gas price ticker
@@ -591,7 +590,7 @@
 		ob.logger.GasPrice.Error().Err(err).Msg("error creating ticker")
 		return
 	}
-	ob.logger.WatchGasPrice.Info().Msgf("WatchGasPrice started for chain %d with interval %d",
+	ob.logger.GasPrice.Info().Msgf("WatchGasPrice started for chain %d with interval %d",
 		ob.chain.ChainId, ob.GetChainParams().GasPriceTicker)
 
 	defer ticker.Stop()
@@ -603,11 +602,7 @@
 			}
 			err := ob.PostGasPrice()
 			if err != nil {
-<<<<<<< HEAD
-				ob.logger.WatchGasPrice.Error().Err(err).Msgf("PostGasPrice error for chain %d", ob.chain.ChainId)
-=======
 				ob.logger.GasPrice.Error().Err(err).Msgf("PostGasPrice error for chain %d", ob.chain.ChainId)
->>>>>>> ae299689
 			}
 			ticker.UpdateInterval(ob.GetChainParams().GasPriceTicker, ob.logger.GasPrice)
 		case <-ob.stop:
@@ -1119,11 +1114,10 @@
 	for {
 		select {
 		case <-ticker.C():
-<<<<<<< HEAD
 			if flags := ob.coreContext.GetCrossChainFlags(); !flags.IsOutboundEnabled {
-=======
+				continue
+			}
 			if !ob.GetChainParams().IsSupported {
->>>>>>> ae299689
 				continue
 			}
 			trackers, err := ob.zetaClient.GetAllOutTxTrackerByChain(ob.chain.ChainId, interfaces.Ascending)
