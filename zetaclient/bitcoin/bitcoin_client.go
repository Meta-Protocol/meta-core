--- conflicted
+++ resolved
@@ -1344,11 +1344,7 @@
 		res2.Block.Height,
 		proofs.NewBitcoinHeader(headerBuf.Bytes()),
 	)
-<<<<<<< HEAD
-	ob.logger.Inbound.Info().Msgf("posted block header %d: %s", bn, blockHash)
-=======
-	ob.logger.InTx.Info().Msgf("posted block header %d: %s, zeta tx hash :%s", bn, blockHash, zetatxHash)
->>>>>>> 372c9ec8
+	ob.logger.Inbound.Info().Msgf("posted block header %d: %s, zeta tx hash :%s", bn, blockHash, zetatxHash)
 	if err != nil { // error shouldn't block the process
 		ob.logger.Inbound.Error().Err(err).Msgf("error posting bitcoin block header: %d", bn)
 	}
