--- conflicted
+++ resolved
@@ -25,7 +25,6 @@
 	"github.com/rs/zerolog"
 	"github.com/zeta-chain/zetacore/pkg/chains"
 	"github.com/zeta-chain/zetacore/pkg/coin"
-	"github.com/zeta-chain/zetacore/pkg/constant"
 	"github.com/zeta-chain/zetacore/pkg/proofs"
 	"github.com/zeta-chain/zetacore/x/crosschain/types"
 	observertypes "github.com/zeta-chain/zetacore/x/observer/types"
@@ -761,36 +760,12 @@
 			}
 			value = vout0.Value - depositorFee
 
-<<<<<<< HEAD
 			// 2nd vout must be a valid OP_RETURN memo
 			vout1 := tx.Vout[1]
 			memo, found, err = DecodeOpReturnMemo(vout1.ScriptPubKey.Hex, tx.Txid)
 			if err != nil {
 				logger.Error().Err(err).Msgf("GetBtcEvent: error decoding OP_RETURN memo: %s", vout1.ScriptPubKey.Hex)
 				return nil, nil
-=======
-			out = tx.Vout[1]
-			script = out.ScriptPubKey.Hex
-			if len(script) >= 4 && script[:2] == "6a" { // OP_RETURN
-				memoSize, err := strconv.ParseInt(script[2:4], 16, 32)
-				if err != nil {
-					return nil, errors.Wrapf(err, "error decoding pubkey hash")
-				}
-				if int(memoSize) != (len(script)-4)/2 {
-					return nil, fmt.Errorf("memo size mismatch: %d != %d", memoSize, (len(script)-4)/2)
-				}
-				memoBytes, err := hex.DecodeString(script[4:])
-				if err != nil {
-					logger.Warn().Err(err).Msgf("error hex decoding memo")
-					return nil, fmt.Errorf("error hex decoding memo: %s", err)
-				}
-				if bytes.Equal(memoBytes, []byte(constant.DonationMessage)) {
-					logger.Info().Msgf("donation tx: %s; value %f", tx.Txid, value)
-					return nil, fmt.Errorf("donation tx: %s; value %f", tx.Txid, value)
-				}
-				memo = memoBytes
-				found = true
->>>>>>> 64b898cd
 			}
 		}
 	}
