--- conflicted
+++ resolved
@@ -124,10 +124,7 @@
 	if err != nil {
 		return nil, err
 	}
-<<<<<<< HEAD
-=======
-
->>>>>>> 64b898cd
+
 	// Initialize metrics
 	for _, key := range keygenRes.GranteePubkeys {
 		metrics.TssNodeBlamePerPubKey.WithLabelValues(key).Inc()
@@ -283,10 +280,7 @@
 	}
 	// #nosec G701 always in range
 	keysignReq := keysign.NewRequest(tssPubkey, digestBase64, int64(height), nil, "0.14.0")
-<<<<<<< HEAD
-=======
-
->>>>>>> 64b898cd
+
 	tss.KeysignsTracker.StartMsgSign()
 	ksRes, err := tss.Server.KeySign(keysignReq)
 	tss.KeysignsTracker.EndMsgSign()
