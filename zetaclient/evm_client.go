package zetaclient

import (
	"context"
	"encoding/base64"
	"encoding/binary"
	"encoding/hex"
	"fmt"
	"math/big"
	"os"
	"strconv"
	"strings"
	"sync"
	"sync/atomic"
	"time"

	"github.com/ethereum/go-ethereum/accounts/abi/bind"
	"github.com/syndtr/goleveldb/leveldb/util"

	ethtypes "github.com/ethereum/go-ethereum/core/types"
	"github.com/zeta-chain/zetacore/contracts/evm"
	"github.com/zeta-chain/zetacore/contracts/evm/erc20custody"
	metricsPkg "github.com/zeta-chain/zetacore/zetaclient/metrics"

	"github.com/ethereum/go-ethereum"
	ethcommon "github.com/ethereum/go-ethereum/common"
	"github.com/ethereum/go-ethereum/ethclient"
	"github.com/rs/zerolog"
	"github.com/rs/zerolog/log"
	"github.com/syndtr/goleveldb/leveldb"
	"github.com/zeta-chain/zetacore/common"
	"github.com/zeta-chain/zetacore/zetaclient/config"

	cctxtypes "github.com/zeta-chain/zetacore/x/crosschain/types"
	clienttypes "github.com/zeta-chain/zetacore/zetaclient/types"
)

const (
	PosKey                 = "PosKey"
	NonceTxHashesKeyPrefix = "NonceTxHashes-"
	NonceTxKeyPrefix       = "NonceTx-"
)

type TxHashEnvelope struct {
	TxHash string
	Done   chan struct{}
}

type OutTx struct {
	SendHash string
	TxHash   string
	Nonce    int64
}

// Chain configuration struct
// Filled with above constants depending on chain
type EVMChainClient struct {
	*ChainMetrics

	chain                     common.Chain
	endpoint                  string
	ticker                    *time.Ticker
	Connector                 *evm.Connector
	ConnectorAddress          ethcommon.Address
	ERC20Custody              *erc20custody.ERC20Custody
	ERC20CustodyAddress       ethcommon.Address
	EvmClient                 *ethclient.Client
	KlaytnClient              *KlaytnClient
	zetaClient                *ZetaCoreBridge
	Tss                       TSSSigner
	lastBlock                 uint64
	confCount                 uint64 // must wait this many blocks to be considered "confirmed"
	BlockTime                 uint64 // block time in seconds
	txWatchList               map[ethcommon.Hash]string
	mu                        *sync.Mutex
	db                        *leveldb.DB
	sampleLogger              *zerolog.Logger
	outTXConfirmedReceipts    map[int]*ethtypes.Receipt
	outTXConfirmedTransaction map[int]*ethtypes.Transaction
	MinNonce                  int64
	MaxNonce                  int64
	OutTxChan                 chan OutTx // send to this channel if you want something back!
	stop                      chan struct{}
	fileLogger                *zerolog.Logger // for critical info
	logger                    zerolog.Logger
}

var _ ChainClient = (*EVMChainClient)(nil)

// Return configuration based on supplied target chain
func NewEVMChainClient(chain common.Chain, bridge *ZetaCoreBridge, tss TSSSigner, dbpath string, metrics *metricsPkg.Metrics) (*EVMChainClient, error) {
	ob := EVMChainClient{
		ChainMetrics: NewChainMetrics(chain.ChainName.String(), metrics),
	}
	ob.stop = make(chan struct{})
	ob.chain = chain
	ob.mu = &sync.Mutex{}
	sampled := log.Sample(&zerolog.BasicSampler{N: 10})
	ob.sampleLogger = &sampled
	ob.logger = log.With().Str("chain", chain.ChainName.String()).Logger()
	ob.zetaClient = bridge
	ob.txWatchList = make(map[ethcommon.Hash]string)
	ob.Tss = tss
	ob.outTXConfirmedReceipts = make(map[int]*ethtypes.Receipt)
	ob.outTXConfirmedTransaction = make(map[int]*ethtypes.Transaction)
	ob.OutTxChan = make(chan OutTx, 100)
	addr := ethcommon.HexToAddress(config.ChainConfigs[chain.ChainName.String()].ConnectorContractAddress)
	erc20CustodyAddress := ethcommon.HexToAddress(config.ChainConfigs[chain.ChainName.String()].ERC20CustodyContractAddress)
	if addr == ethcommon.HexToAddress("0x0") {
		return nil, fmt.Errorf("connector contract address %s not configured for chain %s", config.ChainConfigs[chain.String()].ConnectorContractAddress, chain.String())
	}
	ob.ConnectorAddress = addr
	ob.ERC20CustodyAddress = erc20CustodyAddress
	ob.endpoint = config.ChainConfigs[chain.ChainName.String()].Endpoint
	logFile, err := os.OpenFile(ob.chain.ChainName.String()+"_debug.log", os.O_APPEND|os.O_WRONLY|os.O_CREATE, 0600)

	if err != nil {
		// Can we log an error before we have our logger? :)
		log.Error().Err(err).Msgf("there was an error creating a logFile chain %s", ob.chain.String())
	}
	fileLogger := zerolog.New(logFile).With().Logger()
	ob.fileLogger = &fileLogger

	// initialize the Client
	ob.logger.Info().Msgf("Chain %s endpoint %s", ob.chain.String(), ob.endpoint)
	client, err := ethclient.Dial(ob.endpoint)
	if err != nil {
		ob.logger.Error().Err(err).Msg("eth Client Dial")
		return nil, err
	}
	ob.EvmClient = client

	if chain.IsKlaytnChain() {
		kclient, err := Dial(ob.endpoint)
		if err != nil {
			ob.logger.Error().Err(err).Msg("klaytn Client Dial")
			return nil, err
		}
		ob.KlaytnClient = kclient
	}

	// initialize the connector
	connector, err := evm.NewConnector(addr, ob.EvmClient)
	if err != nil {
		ob.logger.Error().Err(err).Msg("Connector")
		return nil, err
	}
	ob.Connector = connector

	// initialize erc20 custody
	erc20CustodyContract, err := erc20custody.NewERC20Custody(erc20CustodyAddress, ob.EvmClient)
	if err != nil {
		ob.logger.Error().Err(err).Msg("ERC20Custody")
		return nil, err
	}
	ob.ERC20Custody = erc20CustodyContract

	// create metric counters
	err = ob.RegisterPromCounter("rpc_getLogs_count", "Number of getLogs")
	if err != nil {
		return nil, err
	}
	err = ob.RegisterPromCounter("rpc_getBlockByNumber_count", "Number of getBlockByNumber")
	if err != nil {
		return nil, err
	}
	err = ob.RegisterPromGauge(metricsPkg.PendingTxs, "Number of pending transactions")
	if err != nil {
		return nil, err
	}

	ob.SetChainDetails(chain)

	if dbpath != "" {
		err := ob.BuildBlockIndex(dbpath, chain.String())
		if err != nil {
			return nil, err
		}
		ob.BuildReceiptsMap()

	}
	ob.logger.Info().Msgf("%s: start scanning from block %d", chain.String(), ob.GetLastBlockHeight())

	return &ob, nil
}

func (ob *EVMChainClient) Start() {
	go ob.ExternalChainWatcher() // Observes external Chains for incoming trasnactions
	go ob.WatchGasPrice()        // Observes external Chains for Gas prices and posts to core
	go ob.observeOutTx()
}

func (ob *EVMChainClient) Stop() {
	ob.logger.Info().Msgf("ob %s is stopping", ob.chain.String())
	close(ob.stop) // this notifies all goroutines to stop

	ob.logger.Info().Msg("closing ob.pendingUtxos")
	err := ob.db.Close()
	if err != nil {
		ob.logger.Error().Err(err).Msg("error closing pendingUtxos")
	}

	ob.logger.Info().Msgf("%s observer stopped", ob.chain.String())
}

// returns: isIncluded, isConfirmed, Error
// If isConfirmed, it also post to ZetaCore
<<<<<<< HEAD
func (ob *EVMChainClient) IsSendOutTxProcessed(send *cctxtypes.CrossChainTx) (bool, bool, error) {
	nonce := int(send.OutBoundTxParams.OutBoundTxTSSNonce)
	fromOrToZeta := send.InBoundTxParams.SenderChain == common.ZETAChain.String() || send.OutBoundTxParams.ReceiverChain == common.ZETAChain.String()
	sendHash := send.Index

=======
func (ob *EVMChainClient) IsSendOutTxProcessed(sendHash string, nonce int, cointype common.CoinType) (bool, bool, error) {
>>>>>>> 201a8800
	ob.mu.Lock()
	receipt, found1 := ob.outTXConfirmedReceipts[nonce]
	transaction, found2 := ob.outTXConfirmedTransaction[nonce]
	ob.mu.Unlock()
	found := found1 && found2
<<<<<<< HEAD
	sendID := fmt.Sprintf("%s-%d", ob.chain.String(), nonce)
=======
	if !found {
		return false, false, nil
	}
	sendID := fmt.Sprintf("%s/%d", ob.chain.String(), nonce)
>>>>>>> 201a8800
	logger := ob.logger.With().Str("sendID", sendID).Logger()
	if cointype == common.CoinType_Gas { // the outbound is a regular Ether/BNB/Matic transfer; no need to check events
		if receipt.Status == 1 {
			zetaHash, err := ob.zetaClient.PostReceiveConfirmation(
				send.Index,
				receipt.TxHash.Hex(),
				receipt.BlockNumber.Uint64(),
				transaction.Value(),
				common.ReceiveStatus_Success,
				ob.chain,
				nonce,
				common.CoinType_Gas,
			)
			if err != nil {
				logger.Error().Err(err).Msg("error posting confirmation to meta core")
			}
			logger.Info().Msgf("Zeta tx hash: %s\n", zetaHash)
			return true, true, nil
		} else if receipt.Status == 0 { // the same as below events flow
			logger.Info().Msgf("Found (failed tx) sendHash %s on chain %s txhash %s", sendHash, ob.chain.String(), receipt.TxHash.Hex())
			zetaTxHash, err := ob.zetaClient.PostReceiveConfirmation(sendHash, receipt.TxHash.Hex(), receipt.BlockNumber.Uint64(), big.NewInt(0), common.ReceiveStatus_Failed, ob.chain, nonce, common.CoinType_Gas)
			if err != nil {
				logger.Error().Err(err).Msgf("PostReceiveConfirmation error in WatchTxHashWithTimeout; zeta tx hash %s", zetaTxHash)
			}
			logger.Info().Msgf("Zeta tx hash: %s", zetaTxHash)
			return true, true, nil
		}
	} else if cointype == common.CoinType_Zeta { // the outbound is a Zeta transfer; need to check events ZetaReceived
		if receipt.Status == 1 {
			logs := receipt.Logs
			for _, vLog := range logs {
				receivedLog, err := ob.Connector.ConnectorFilterer.ParseZetaReceived(*vLog)
				if err == nil {
					logger.Info().Msgf("Found (outTx) sendHash %s on chain %s txhash %s", sendHash, ob.chain.String(), vLog.TxHash.Hex())
					if vLog.BlockNumber+ob.confCount < ob.GetLastBlockHeight() {
						logger.Info().Msg("Confirmed! Sending PostConfirmation to zetacore...")
						if len(vLog.Topics) != 4 {
							logger.Error().Msgf("wrong number of topics in log %d", len(vLog.Topics))
							return false, false, fmt.Errorf("wrong number of topics in log %d", len(vLog.Topics))
						}
						sendhash := vLog.Topics[3].Hex()
						//var rxAddress string = ethcommon.HexToAddress(vLog.Topics[1].Hex()).Hex()
						mMint := receivedLog.ZetaValue
						zetaHash, err := ob.zetaClient.PostReceiveConfirmation(
							sendhash,
							vLog.TxHash.Hex(),
							vLog.BlockNumber,
							mMint,
							common.ReceiveStatus_Success,
							ob.chain,
							nonce,
							common.CoinType_Zeta,
						)
						if err != nil {
							logger.Error().Err(err).Msg("error posting confirmation to meta core")
							continue
						}
						logger.Info().Msgf("Zeta tx hash: %s\n", zetaHash)
						return true, true, nil
					}
					logger.Info().Msgf("Included; %d blocks before confirmed! chain %s nonce %d", int(vLog.BlockNumber+ob.confCount)-int(ob.GetLastBlockHeight()), ob.chain.String(), nonce)
					return true, false, nil
				}
				revertedLog, err := ob.Connector.ConnectorFilterer.ParseZetaReverted(*vLog)
				if err == nil {
					logger.Info().Msgf("Found (revertTx) sendHash %s on chain %s txhash %s", sendHash, ob.chain.String(), vLog.TxHash.Hex())
					if vLog.BlockNumber+ob.confCount < ob.GetLastBlockHeight() {
						logger.Info().Msg("Confirmed! Sending PostConfirmation to zetacore...")
						if len(vLog.Topics) != 3 {
							logger.Error().Msgf("wrong number of topics in log %d", len(vLog.Topics))
							return false, false, fmt.Errorf("wrong number of topics in log %d", len(vLog.Topics))
						}
						sendhash := vLog.Topics[2].Hex()
						mMint := revertedLog.RemainingZetaValue
						metaHash, err := ob.zetaClient.PostReceiveConfirmation(
							sendhash,
							vLog.TxHash.Hex(),
							vLog.BlockNumber,
							mMint,
							common.ReceiveStatus_Success,
							ob.chain,
							nonce,
							common.CoinType_Zeta,
						)
						if err != nil {
							logger.Err(err).Msg("error posting confirmation to meta core")
							continue
						}
						logger.Info().Msgf("Zeta tx hash: %s", metaHash)
						return true, true, nil
					}
					logger.Info().Msgf("Included; %d blocks before confirmed! chain %s nonce %d", int(vLog.BlockNumber+ob.confCount)-int(ob.GetLastBlockHeight()), ob.chain.String(), nonce)
					return true, false, nil
				}
			}
		} else if receipt.Status == 0 {
			//FIXME: check nonce here by getTransaction RPC
			logger.Info().Msgf("Found (failed tx) sendHash %s on chain %s txhash %s", sendHash, ob.chain.String(), receipt.TxHash.Hex())
			zetaTxHash, err := ob.zetaClient.PostReceiveConfirmation(sendHash, receipt.TxHash.Hex(), receipt.BlockNumber.Uint64(), big.NewInt(0), common.ReceiveStatus_Failed, ob.chain, nonce, common.CoinType_Zeta)
			if err != nil {
				logger.Error().Err(err).Msgf("PostReceiveConfirmation error in WatchTxHashWithTimeout; zeta tx hash %s", zetaTxHash)
			}
			logger.Info().Msgf("Zeta tx hash: %s", zetaTxHash)
			return true, true, nil
		}
	} else if cointype == common.CoinType_ERC20 {
		if receipt.Status == 1 {
			logs := receipt.Logs
			ERC20Custody, err := erc20custody.NewERC20Custody(ob.ERC20CustodyAddress, ob.EvmClient)
			if err != nil {
				logger.Warn().Msgf("NewERC20Custody err: %s", err)
			}
			for _, vLog := range logs {
				event, err := ERC20Custody.ParseWithdrawn(*vLog)
				if err == nil {
					logger.Info().Msgf("Found (ERC20Custody.Withdrawn Event) sendHash %s on chain %s txhash %s", sendHash, ob.chain.String(), vLog.TxHash.Hex())
					if vLog.BlockNumber+ob.confCount < ob.GetLastBlockHeight() {
						logger.Info().Msg("Confirmed! Sending PostConfirmation to zetacore...")
						zetaHash, err := ob.zetaClient.PostReceiveConfirmation(
							sendHash,
							vLog.TxHash.Hex(),
							vLog.BlockNumber,
							event.Amount,
							common.ReceiveStatus_Success,
							ob.chain,
							nonce,
							common.CoinType_ERC20,
						)
						if err != nil {
							logger.Error().Err(err).Msg("error posting confirmation to meta core")
							continue
						}
						logger.Info().Msgf("Zeta tx hash: %s\n", zetaHash)
						return true, true, nil
					}
					logger.Info().Msgf("Included; %d blocks before confirmed! chain %s nonce %d", int(vLog.BlockNumber+ob.confCount)-int(ob.GetLastBlockHeight()), ob.chain.String(), nonce)
					return true, false, nil
				}
			}
		}
	}

	return false, false, nil
}

// FIXME: there's a chance that a txhash in OutTxChan may not deliver when Stop() is called
// observeOutTx periodically checks all the txhash in potential outbound txs
func (ob *EVMChainClient) observeOutTx() {
	logger := ob.logger
	ticker := time.NewTicker(3 * time.Second) // FIXME: config this
	for {
		select {
		case <-ticker.C:
			trackers, err := ob.zetaClient.GetAllOutTxTrackerByChain(ob.chain)
			if err != nil {
				continue
			}
			outTimeout := time.After(90 * time.Second)
		TRACKERLOOP:
			for _, tracker := range trackers {
<<<<<<< HEAD
				nonceInt, err := strconv.Atoi(tracker.Nonce)
				if err != nil {
					continue
				}
=======
				nonceInt := tracker.Nonce
>>>>>>> 201a8800
			TXHASHLOOP:
				for _, txHash := range tracker.HashList {
					inTimeout := time.After(3000 * time.Millisecond)
					select {
					case <-outTimeout:
						logger.Warn().Msgf("observeOutTx timeout on nonce %d", nonceInt)
						break TRACKERLOOP
					default:
						receipt, transaction, err := ob.queryTxByHash(txHash.TxHash, int64(nonceInt))
						if err == nil && receipt != nil { // confirmed
							ob.mu.Lock()
							ob.outTXConfirmedReceipts[int(nonceInt)] = receipt
							ob.outTXConfirmedTransaction[int(nonceInt)] = transaction
							value, err := receipt.MarshalJSON()
							if err != nil {
								logger.Error().Err(err).Msgf("receipt marshal error %s", receipt.TxHash.Hex())
							}
							ob.mu.Unlock()
							err = ob.db.Put([]byte(NonceTxKeyPrefix+fmt.Sprintf("%d", nonceInt)), value, nil)
							if err != nil {
								logger.Error().Err(err).Msgf("PurgeTxHashWatchList: error putting nonce %d tx hashes %s to pendingUtxos", nonceInt, receipt.TxHash.Hex())
							}
							break TXHASHLOOP
						}
						<-inTimeout
					}
				}
			}
		case <-ob.stop:
			logger.Info().Msg("observeOutTx: stopped")
			return
		}
	}
}

// return the status of txHash
// receipt nil, err non-nil: txHash not found
// receipt nil, err nil: txHash receipt recorded, but may not be confirmed
// receipt non-nil, err nil: txHash confirmed
func (ob *EVMChainClient) queryTxByHash(txHash string, nonce int64) (*ethtypes.Receipt, *ethtypes.Transaction, error) {
	logger := ob.logger.With().Str("txHash", txHash).Int64("nonce", nonce).Logger()
	if ob.outTXConfirmedReceipts[int(nonce)] != nil && ob.outTXConfirmedTransaction[int(nonce)] != nil {
		return nil, nil, fmt.Errorf("queryTxByHash: txHash %s receipts already recorded", txHash)
	}
	ctxt, cancel := context.WithTimeout(context.Background(), 3*time.Second)
	defer cancel()
	receipt, err1 := ob.EvmClient.TransactionReceipt(ctxt, ethcommon.HexToHash(txHash))
	transaction, _, err2 := ob.EvmClient.TransactionByHash(ctxt, ethcommon.HexToHash(txHash))

	if err1 != nil || err2 != nil {
		if err1 != ethereum.NotFound {
			logger.Warn().Err(err1).Msg("TransactionReceipt/TransactionByHash error")
		}
		return nil, nil, err1
	} else if receipt.BlockNumber.Uint64()+ob.confCount > ob.GetLastBlockHeight() {
		log.Warn().Msgf("included but not confirmed: receipt block %d, current block %d", receipt.BlockNumber, ob.GetLastBlockHeight())
		return nil, nil, fmt.Errorf("included but not confirmed")
	} else { // confirmed outbound tx
		return receipt, transaction, nil
	}
}

func (ob *EVMChainClient) SetLastBlockHeight(block uint64) {
	atomic.StoreUint64(&ob.lastBlock, block)
}

func (ob *EVMChainClient) GetLastBlockHeight() uint64 {
	return atomic.LoadUint64(&ob.lastBlock)
}

func (ob *EVMChainClient) ExternalChainWatcher() {
	// At each tick, query the Connector contract
	fmt.Println("starting watcher")
	for {
		select {
		case <-ob.ticker.C:
			err := ob.observeInTX()
			if err != nil {
				ob.logger.Err(err).Msg("observeInTX error")
				continue
			}
		case <-ob.stop:
			ob.logger.Info().Msg("ExternalChainWatcher stopped")
			return
		}
	}
}

func (ob *EVMChainClient) observeInTX() error {
	header, err := ob.EvmClient.HeaderByNumber(context.Background(), nil)
	if err != nil {
		return err
	}
	counter, err := ob.GetPromCounter("rpc_getBlockByNumber_count")
	if err != nil {
		ob.logger.Error().Err(err).Msg("GetPromCounter:")
	}
	counter.Inc()

	// "confirmed" current block number
	confirmedBlockNum := header.Number.Uint64() - ob.confCount
	// skip if no new block is produced.
	if confirmedBlockNum <= ob.GetLastBlockHeight() {
		ob.sampleLogger.Info().Msg("Skipping observer , No new block is produced ")
		return nil
	}
	lastBlock := ob.GetLastBlockHeight()
	startBlock := lastBlock + 1
	toBlock := lastBlock + config.MaxBlocksPerPeriod // read at most 10 blocks in one go
	if toBlock >= confirmedBlockNum {
		toBlock = confirmedBlockNum
	}
	ob.logger.Info().Msgf("%s current block %d, querying from %d to %d, %d blocks left to catch up, watching MPI address %s", ob.chain.String(), header.Number.Uint64(), ob.GetLastBlockHeight()+1, toBlock, int(toBlock)-int(confirmedBlockNum), ob.ConnectorAddress.Hex())

	// Query evm chain for zeta sent logs
	logs, err := ob.Connector.FilterZetaSent(&bind.FilterOpts{
		Start:   startBlock,
		End:     &toBlock,
		Context: context.TODO(),
	}, []ethcommon.Address{}, []*big.Int{})

	if err != nil {
		return err
	}
	cnt, err := ob.GetPromCounter("rpc_getLogs_count")
	if err != nil {
		return err
	}
	cnt.Inc()

	// Pull out arguments from logs
	for logs.Next() {
		event := logs.Event
		ob.logger.Info().Msgf("TxBlockNumber %d Transaction Hash: %s Message : %s", event.Raw.BlockNumber, event.Raw.TxHash, event.Message)
		destChain := GetChainFromChainID(event.DestinationChainId.Int64())
		destAddr := clienttypes.BytesToEthHex(event.DestinationAddress)

		if strings.EqualFold(destAddr, config.ChainConfigs[destChain.ChainName.String()].ZETATokenContractAddress) {
			ob.logger.Warn().Msgf("potential attack attempt: %s destination address is ZETA token contract address %s", destChain, destAddr)
		}
		zetaHash, err := ob.zetaClient.PostSend(
			event.ZetaTxSenderAddress.Hex(),
			ob.chain.ChainId,
			event.SourceTxOriginAddress.Hex(),
			clienttypes.BytesToEthHex(event.DestinationAddress),
			destChain.ChainId,
			event.ZetaValueAndGas.String(),
			event.ZetaValueAndGas.String(),
			base64.StdEncoding.EncodeToString(event.Message),
			event.Raw.TxHash.Hex(),
			event.Raw.BlockNumber,
			event.DestinationGasLimit.Uint64(),
			common.CoinType_Zeta,
			PostSendNonEVMGasLimit,
			"",
		)
		if err != nil {
			ob.logger.Error().Err(err).Msg("error posting to zeta core")
			continue
		}
		ob.logger.Info().Msgf("ZetaSent event detected and reported: PostSend zeta tx: %s", zetaHash)
	}

	// Query evm chain for deposited logs
	depositedLogs, err := ob.ERC20Custody.FilterDeposited(&bind.FilterOpts{
		Start:   startBlock,
		End:     &toBlock,
		Context: context.TODO(),
	})

	if err != nil {
		return err
	}
	cnt, err = ob.GetPromCounter("rpc_getLogs_count")
	if err != nil {
		return err
	}
	cnt.Inc()

	// Pull out arguments from logs
	for depositedLogs.Next() {
		event := depositedLogs.Event
		ob.logger.Info().Msgf("TxBlockNumber %d Transaction Hash: %s Message : %s", event.Raw.BlockNumber, event.Raw.TxHash, event.Message)

		zetaHash, err := ob.zetaClient.PostSend(
			"",
			ob.chain.ChainId,
			"",
			clienttypes.BytesToEthHex(event.Recipient),
			config.ChainConfigs[common.ZetaChain().ChainName.String()].Chain.ChainId,
			event.Amount.String(),
			event.Amount.String(),
			base64.StdEncoding.EncodeToString(event.Message),
			event.Raw.TxHash.Hex(),
			event.Raw.BlockNumber,
			1_000_000,
			common.CoinType_ERC20,
			PostSendEVMGasLimit,
			event.Asset.String(),
		)
		if err != nil {
			ob.logger.Error().Err(err).Msg("error posting to zeta core")
			continue
		}
		ob.logger.Info().Msgf("ZRC20Cusotdy Deposited event detected and reported: PostSend zeta tx: %s", zetaHash)
	}

	// ============= query the incoming tx to TSS address ==============
	tssAddress := ob.Tss.EVMAddress()
	// query incoming gas asset
	if !ob.chain.IsKlaytnChain() {
		for bn := startBlock; bn <= toBlock; bn++ {
			//block, err := ob.EvmClient.BlockByNumber(context.Background(), big.NewInt(int64(bn)))
			block, err := ob.EvmClient.BlockByNumber(context.Background(), big.NewInt(int64(bn)))
			if err != nil {
				ob.logger.Error().Err(err).Msgf("error getting block: %d", bn)
				continue
			}
			ob.logger.Debug().Msgf("block %d: num txs: %d", bn, len(block.Transactions()))
			for _, tx := range block.Transactions() {
				if tx.To() == nil {
					continue
				}
				if *tx.To() == tssAddress {
					receipt, err := ob.EvmClient.TransactionReceipt(context.Background(), tx.Hash())
					if err != nil {
						ob.logger.Err(err).Msg("TransactionReceipt error")
						continue
					}
					if receipt.Status != 1 { // 1: successful, 0: failed
						ob.logger.Info().Msgf("tx %s failed; don't act", tx.Hash().Hex())
						continue
					}

					from, err := ob.EvmClient.TransactionSender(context.Background(), tx, block.Hash(), receipt.TransactionIndex)
					if err != nil {
						ob.logger.Err(err).Msg("TransactionSender error; trying local recovery (assuming LondonSigner dynamic fee tx type) of sender address")
						chainConf, found := config.ChainConfigs[ob.chain.String()]
						if !found || chainConf == nil {
							ob.logger.Error().Msgf("chain %s not found in config", ob.chain.String())
							continue
						}
						signer := ethtypes.NewLondonSigner(big.NewInt(chainConf.Chain.ChainId))
						from, err = signer.Sender(tx)
						if err != nil {
							ob.logger.Err(err).Msg("local recovery of sender address failed")
							continue
						}
					}
					zetaHash, err := ob.ReportTokenSentToTSS(tx.Hash(), tx.Value(), receipt, from, tx.Data())
					if err != nil {
						ob.logger.Error().Err(err).Msg("error posting to zeta core")
						continue
					}
					ob.logger.Info().Msgf("Gas Deposit detected and reported: PostSend zeta tx: %s", zetaHash)
				}
			}
		}
	} else { // for Klaytn
		for bn := startBlock; bn <= toBlock; bn++ {
			//block, err := ob.EvmClient.BlockByNumber(context.Background(), big.NewInt(int64(bn)))
			block, err := ob.KlaytnClient.BlockByNumber(context.Background(), big.NewInt(int64(bn)))
			if err != nil {
				ob.logger.Error().Err(err).Msgf("error getting block: %d", bn)
				continue
			}
			for _, tx := range block.Transactions {
				if tx.To == nil {
					continue
				}
				if *tx.To == tssAddress {
					receipt, err := ob.EvmClient.TransactionReceipt(context.Background(), tx.Hash)
					if err != nil {
						ob.logger.Err(err).Msg("TransactionReceipt error")
						continue
					}
					if receipt.Status != 1 { // 1: successful, 0: failed
						ob.logger.Info().Msgf("tx %s failed; don't act", tx.Hash.Hex())
						continue
					}

					from := *tx.From
					value := tx.Value.ToInt()

					zetaHash, err := ob.ReportTokenSentToTSS(tx.Hash, value, receipt, from, tx.Input)
					if err != nil {
						ob.logger.Error().Err(err).Msg("error posting to zeta core")
						continue
					}
					ob.logger.Info().Msgf("ZetaSent event detected and reported: PostSend zeta tx: %s", zetaHash)
				}
			}
		}
	}
	// ============= end of query the incoming tx to TSS address ==============

	//ob.LastBlock = toBlock
	ob.SetLastBlockHeight(toBlock)
	buf := make([]byte, binary.MaxVarintLen64)
	n := binary.PutUvarint(buf, toBlock)
	err = ob.db.Put([]byte(PosKey), buf[:n], nil)
	if err != nil {
		ob.logger.Error().Err(err).Msg("error writing toBlock to pendingUtxos")
	}
	return nil
}

func (ob *EVMChainClient) ReportTokenSentToTSS(txhash ethcommon.Hash, value *big.Int, receipt *ethtypes.Receipt, from ethcommon.Address, data []byte) (string, error) {
	ob.logger.Info().Msgf("TSS inTx detected: %s, blocknum %d", txhash.Hex(), receipt.BlockNumber)
	ob.logger.Info().Msgf("TSS inTx value: %s", value.String())
	ob.logger.Info().Msgf("TSS inTx from: %s", from.Hex())
	message := ""
	if len(data) != 0 {
		message = hex.EncodeToString(data)
	}
	zetaHash, err := ob.zetaClient.PostSend(
		from.Hex(),
		ob.chain.ChainId,
		from.Hex(),
		from.Hex(),
		common.ZetaChain().ChainId,
		value.String(),
		value.String(),
		message,
		txhash.Hex(),
		receipt.BlockNumber.Uint64(),
		90_000,
		common.CoinType_Gas,
		PostSendEVMGasLimit,
		"",
	)
	return zetaHash, err
}

// query the base gas price for the block number bn.
func (ob *EVMChainClient) GetBaseGasPrice() *big.Int {
	gasPrice, err := ob.EvmClient.SuggestGasPrice(context.TODO())
	if err != nil {
		ob.logger.Err(err).Msg("GetBaseGasPrice")
		return nil
	}
	return gasPrice
}

func (ob *EVMChainClient) PostNonceIfNotRecorded() error {
	logger := ob.logger
	zetaClient := ob.zetaClient
	evmClient := ob.EvmClient
	tss := ob.Tss
	chain := ob.chain

	_, err := zetaClient.GetNonceByChain(chain)
	if err != nil { // if Nonce of Chain is not found in ZetaCore; report it
		nonce, err := evmClient.NonceAt(context.TODO(), tss.EVMAddress(), nil)
		if err != nil {
			logger.Fatal().Err(err).Msg("NonceAt")
			return err
		}
		pendingNonce, err := evmClient.PendingNonceAt(context.TODO(), tss.EVMAddress())
		if err != nil {
			logger.Fatal().Err(err).Msg("PendingNonceAt")
			return err
		}
		if pendingNonce != nonce {
			logger.Fatal().Msgf("fatal: pending nonce %d != nonce %d", pendingNonce, nonce)
			return fmt.Errorf("pending nonce %d != nonce %d", pendingNonce, nonce)
		}
		if err != nil {
			logger.Fatal().Err(err).Msg("NonceAt")
			return err
		}
		logger.Debug().Msgf("signer %s Posting Nonce of  of nonce %d", zetaClient.GetKeys().signerName, nonce)
		_, err = zetaClient.PostNonce(chain, nonce)
		if err != nil {
			logger.Fatal().Err(err).Msg("PostNonce")
			return err
		}
	}
	return nil
}

func (ob *EVMChainClient) WatchGasPrice() {
	err := ob.PostGasPrice()
	if err != nil {
		ob.logger.Error().Err(err).Msg("PostGasPrice error on " + ob.chain.String())
	}
	gasTicker := time.NewTicker(5 * time.Second) // FIXME: configure this in chainconfig
	for {
		select {
		case <-gasTicker.C:
			err := ob.PostGasPrice()
			if err != nil {
				ob.logger.Error().Err(err).Msg("PostGasPrice error on " + ob.chain.String())
				continue
			}
		case <-ob.stop:
			ob.logger.Info().Msg("WatchGasPrice stopped")
			return
		}
	}
}

func (ob *EVMChainClient) PostGasPrice() error {
	// GAS PRICE
	gasPrice, err := ob.EvmClient.SuggestGasPrice(context.TODO())
	if err != nil {
		ob.logger.Err(err).Msg("PostGasPrice:")
		return err
	}
	blockNum, err := ob.EvmClient.BlockNumber(context.TODO())
	if err != nil {
		ob.logger.Err(err).Msg("PostGasPrice:")
		return err
	}

	// SUPPLY
	var supply string // lockedAmount on ETH, totalSupply on other chains
	supply = "100"
	//if chainOb.chain == common.ETHChain {
	//	input, err := chainOb.connectorAbi.Pack("getLockedAmount")
	//	if err != nil {
	//		return fmt.Errorf("fail to getLockedAmount")
	//	}
	//	bn, err := chainOb.Client.BlockNumber(context.TODO())
	//	if err != nil {
	//		log.Err(err).Msgf("%s BlockNumber error", chainOb.chain)
	//		return err
	//	}
	//	fromAddr := ethcommon.HexToAddress(config.TSS_TEST_ADDRESS)
	//	toAddr := ethcommon.HexToAddress(config.ETH_MPI_ADDRESS)
	//	res, err := chainOb.Client.CallContract(context.TODO(), ethereum.CallMsg{
	//		From: fromAddr,
	//		To:   &toAddr,
	//		Data: input,
	//	}, big.NewInt(0).SetUint64(bn))
	//	if err != nil {
	//		log.Err(err).Msgf("%s CallContract error", chainOb.chain)
	//		return err
	//	}
	//	output, err := chainOb.connectorAbi.Unpack("getLockedAmount", res)
	//	if err != nil {
	//		log.Err(err).Msgf("%s Unpack error", chainOb.chain)
	//		return err
	//	}
	//	lockedAmount := *connectorAbi.ConvertType(output[0], new(*big.Int)).(**big.Int)
	//	//fmt.Printf("ETH: block %d: lockedAmount %d\n", bn, lockedAmount)
	//	supply = lockedAmount.String()
	//
	//} else if chainOb.chain == common.BSCChain {
	//	input, err := chainOb.connectorAbi.Pack("totalSupply")
	//	if err != nil {
	//		return fmt.Errorf("fail to totalSupply")
	//	}
	//	bn, err := chainOb.Client.BlockNumber(context.TODO())
	//	if err != nil {
	//		log.Err(err).Msgf("%s BlockNumber error", chainOb.chain)
	//		return err
	//	}
	//	fromAddr := ethcommon.HexToAddress(config.TSS_TEST_ADDRESS)
	//	toAddr := ethcommon.HexToAddress(config.BSC_MPI_ADDRESS)
	//	res, err := chainOb.Client.CallContract(context.TODO(), ethereum.CallMsg{
	//		From: fromAddr,
	//		To:   &toAddr,
	//		Data: input,
	//	}, big.NewInt(0).SetUint64(bn))
	//	if err != nil {
	//		log.Err(err).Msgf("%s CallContract error", chainOb.chain)
	//		return err
	//	}
	//	output, err := chainOb.connectorAbi.Unpack("totalSupply", res)
	//	if err != nil {
	//		log.Err(err).Msgf("%s Unpack error", chainOb.chain)
	//		return err
	//	}
	//	totalSupply := *connectorAbi.ConvertType(output[0], new(*big.Int)).(**big.Int)
	//	//fmt.Printf("BSC: block %d: totalSupply %d\n", bn, totalSupply)
	//	supply = totalSupply.String()
	//} else if chainOb.chain == common.POLYGONChain {
	//	input, err := chainOb.connectorAbi.Pack("totalSupply")
	//	if err != nil {
	//		return fmt.Errorf("fail to totalSupply")
	//	}
	//	bn, err := chainOb.Client.BlockNumber(context.TODO())
	//	if err != nil {
	//		log.Err(err).Msgf("%s BlockNumber error", chainOb.chain)
	//		return err
	//	}
	//	fromAddr := ethcommon.HexToAddress(config.TSS_TEST_ADDRESS)
	//	toAddr := ethcommon.HexToAddress(config.POLYGON_MPI_ADDRESS)
	//	res, err := chainOb.Client.CallContract(context.TODO(), ethereum.CallMsg{
	//		From: fromAddr,
	//		To:   &toAddr,
	//		Data: input,
	//	}, big.NewInt(0).SetUint64(bn))
	//	if err != nil {
	//		log.Err(err).Msgf("%s CallContract error", chainOb.chain)
	//		return err
	//	}
	//	output, err := chainOb.connectorAbi.Unpack("totalSupply", res)
	//	if err != nil {
	//		log.Err(err).Msgf("%s Unpack error", chainOb.chain)
	//		return err
	//	}
	//	totalSupply := *connectorAbi.ConvertType(output[0], new(*big.Int)).(**big.Int)
	//	//fmt.Printf("BSC: block %d: totalSupply %d\n", bn, totalSupply)
	//	supply = totalSupply.String()
	//} else {
	//	log.Error().Msgf("chain not supported %s", chainOb.chain)
	//	return fmt.Errorf("unsupported chain %s", chainOb.chain)
	//}

	_, err = ob.zetaClient.PostGasPrice(ob.chain, gasPrice.Uint64(), supply, blockNum)
	if err != nil {
		ob.logger.Err(err).Msg("PostGasPrice:")
		return err
	}

	//bal, err := chainOb.Client.BalanceAt(context.TODO(), chainOb.Tss.EVMAddress(), nil)
	//if err != nil {
	//	log.Err(err).Msg("BalanceAt:")
	//	return err
	//}
	//_, err = chainOb.zetaClient.PostGasBalance(chainOb.chain, bal.String(), blockNum)
	//if err != nil {
	//	log.Err(err).Msg("PostGasBalance:")
	//	return err
	//}
	return nil
}

// query ZetaCore about the last block that it has heard from a specific chain.
// return 0 if not existent.
func (ob *EVMChainClient) getLastHeight() uint64 {
	lastheight, err := ob.zetaClient.GetLastBlockHeightByChain(ob.chain)
	if err != nil {
		ob.logger.Warn().Err(err).Msgf("getLastHeight")
		return 0
	}
	return lastheight.LastSendHeight
}

func (ob *EVMChainClient) BuildBlockIndex(dbpath, chain string) error {
	logger := ob.logger
	path := fmt.Sprintf("%s/%s", dbpath, chain) // e.g. ~/.zetaclient/ETH
	db, err := leveldb.OpenFile(path, nil)
	if err != nil {
		return err
	}
	ob.db = db
	envvar := ob.chain.String() + "_SCAN_FROM"
	scanFromBlock := os.Getenv(envvar)
	if scanFromBlock != "" {
		logger.Info().Msgf("envvar %s is set; scan from  block %s", envvar, scanFromBlock)
		if scanFromBlock == clienttypes.EnvVarLatest {
			header, err := ob.EvmClient.HeaderByNumber(context.Background(), nil)
			if err != nil {
				return err
			}
			ob.SetLastBlockHeight(header.Number.Uint64())
		} else {
			scanFromBlockInt, err := strconv.ParseInt(scanFromBlock, 10, 64)
			if err != nil {
				return err
			}
			ob.SetLastBlockHeight(uint64(scanFromBlockInt))
		}
	} else { // last observed block
		buf, err := db.Get([]byte(PosKey), nil)
		if err != nil {
			logger.Info().Msg("pendingUtxos PosKey does not exist; read from ZetaCore")
			ob.SetLastBlockHeight(ob.getLastHeight())
			// if ZetaCore does not have last heard block height, then use current
			if ob.GetLastBlockHeight() == 0 {
				header, err := ob.EvmClient.HeaderByNumber(context.Background(), nil)
				if err != nil {
					return err
				}
				ob.SetLastBlockHeight(header.Number.Uint64())
			}
			buf2 := make([]byte, binary.MaxVarintLen64)
			n := binary.PutUvarint(buf2, ob.GetLastBlockHeight())
			err := db.Put([]byte(PosKey), buf2[:n], nil)
			if err != nil {
				logger.Error().Err(err).Msg("error writing ob.LastBlock to pendingUtxos: ")
			}
		} else {
			lastBlock, _ := binary.Uvarint(buf)
			ob.SetLastBlockHeight(lastBlock)
		}
	}
	return nil
}

func (ob *EVMChainClient) BuildReceiptsMap() {
	logger := ob.logger
	iter := ob.db.NewIterator(util.BytesPrefix([]byte(NonceTxKeyPrefix)), nil)
	for iter.Next() {
		key := string(iter.Key())
		nonce, err := strconv.ParseInt(key[len(NonceTxKeyPrefix):], 10, 64)
		if err != nil {
			logger.Error().Err(err).Msgf("error parsing nonce: %s", key)
			continue
		}
		var receipt ethtypes.Receipt
		err = receipt.UnmarshalJSON(iter.Value())
		if err != nil {
			logger.Error().Err(err).Msgf("error unmarshalling receipt: %s", key)
			continue
		}
		ob.outTXConfirmedReceipts[int(nonce)] = &receipt
		//log.Info().Msgf("chain %s reading nonce %d with receipt of tx %s", ob.chain, nonce, receipt.TxHash.Hex())
	}
	iter.Release()
	if err := iter.Error(); err != nil {
		logger.Error().Err(err).Msg("error iterating over pendingUtxos")
	}
}

func (ob *EVMChainClient) SetChainDetails(chain common.Chain) {
	MinObInterval := 24
	switch chain.ChainName {
	case common.ChainName_mumbai_testnet:
		ob.ticker = time.NewTicker(time.Duration(MaxInt(config.PolygonBlockTime, MinObInterval)) * time.Second)
		ob.confCount = config.PolygonConfirmationCount
		ob.BlockTime = config.PolygonBlockTime

	case common.ChainName_goerli_testnet:
		ob.ticker = time.NewTicker(time.Duration(MaxInt(config.EthBlockTime, MinObInterval)) * time.Second)
		ob.confCount = config.EthConfirmationCount
		ob.BlockTime = config.EthBlockTime

	case common.ChainName_goerli_localnet:
		ob.confCount = config.DevEthConfirmationCount
		ob.BlockTime = config.DevEthBlockTime
		ob.ticker = time.NewTicker(time.Duration(ob.BlockTime) * time.Second)

	case common.ChainName_bsc_testnet:
		ob.ticker = time.NewTicker(time.Duration(MaxInt(config.BscBlockTime, MinObInterval)) * time.Second)
		ob.confCount = config.BscConfirmationCount
		ob.BlockTime = config.BscBlockTime

	case common.ChainName_baobab_testnet:
		ob.ticker = time.NewTicker(time.Duration(MaxInt(config.EthBlockTime, MinObInterval)) * time.Second)
		ob.confCount = config.EthConfirmationCount
		ob.BlockTime = config.EthBlockTime

	case common.ChainName_btc_mainnet:
		ob.ticker = time.NewTicker(time.Duration(MaxInt(config.EthBlockTime, MinObInterval)) * time.Second)
		ob.confCount = config.BtcConfirmationCount
		ob.BlockTime = config.EthBlockTime
	}
	// TODO : ADD BTC TestNET
}

func (ob *EVMChainClient) SetMinAndMaxNonce(trackers []cctxtypes.OutTxTracker) error {
	minNonce, maxNonce := int64(-1), int64(0)
	for _, tracker := range trackers {
		conv := tracker.Nonce
		intNonce := int64(conv)
		if minNonce == -1 {
			minNonce = intNonce
		}
		if intNonce < minNonce {
			minNonce = intNonce
		}
		if intNonce > maxNonce {
			maxNonce = intNonce
		}
	}
	if minNonce != -1 {
		atomic.StoreInt64(&ob.MinNonce, minNonce)
	}
	if maxNonce > 0 {
		atomic.StoreInt64(&ob.MaxNonce, maxNonce)
	}
	return nil
}<|MERGE_RESOLUTION|>--- conflicted
+++ resolved
@@ -6,6 +6,8 @@
 	"encoding/binary"
 	"encoding/hex"
 	"fmt"
+	"github.com/ethereum/go-ethereum/accounts/abi/bind"
+	"github.com/syndtr/goleveldb/leveldb/util"
 	"math/big"
 	"os"
 	"strconv"
@@ -13,9 +15,6 @@
 	"sync"
 	"sync/atomic"
 	"time"
-
-	"github.com/ethereum/go-ethereum/accounts/abi/bind"
-	"github.com/syndtr/goleveldb/leveldb/util"
 
 	ethtypes "github.com/ethereum/go-ethereum/core/types"
 	"github.com/zeta-chain/zetacore/contracts/evm"
@@ -205,33 +204,21 @@
 
 // returns: isIncluded, isConfirmed, Error
 // If isConfirmed, it also post to ZetaCore
-<<<<<<< HEAD
-func (ob *EVMChainClient) IsSendOutTxProcessed(send *cctxtypes.CrossChainTx) (bool, bool, error) {
-	nonce := int(send.OutBoundTxParams.OutBoundTxTSSNonce)
-	fromOrToZeta := send.InBoundTxParams.SenderChain == common.ZETAChain.String() || send.OutBoundTxParams.ReceiverChain == common.ZETAChain.String()
-	sendHash := send.Index
-
-=======
 func (ob *EVMChainClient) IsSendOutTxProcessed(sendHash string, nonce int, cointype common.CoinType) (bool, bool, error) {
->>>>>>> 201a8800
 	ob.mu.Lock()
 	receipt, found1 := ob.outTXConfirmedReceipts[nonce]
 	transaction, found2 := ob.outTXConfirmedTransaction[nonce]
 	ob.mu.Unlock()
 	found := found1 && found2
-<<<<<<< HEAD
-	sendID := fmt.Sprintf("%s-%d", ob.chain.String(), nonce)
-=======
 	if !found {
 		return false, false, nil
 	}
-	sendID := fmt.Sprintf("%s/%d", ob.chain.String(), nonce)
->>>>>>> 201a8800
+	sendID := fmt.Sprintf("%s-%d", ob.chain.String(), nonce)
 	logger := ob.logger.With().Str("sendID", sendID).Logger()
 	if cointype == common.CoinType_Gas { // the outbound is a regular Ether/BNB/Matic transfer; no need to check events
 		if receipt.Status == 1 {
 			zetaHash, err := ob.zetaClient.PostReceiveConfirmation(
-				send.Index,
+				sendHash,
 				receipt.TxHash.Hex(),
 				receipt.BlockNumber.Uint64(),
 				transaction.Value(),
@@ -387,14 +374,7 @@
 			outTimeout := time.After(90 * time.Second)
 		TRACKERLOOP:
 			for _, tracker := range trackers {
-<<<<<<< HEAD
-				nonceInt, err := strconv.Atoi(tracker.Nonce)
-				if err != nil {
-					continue
-				}
-=======
 				nonceInt := tracker.Nonce
->>>>>>> 201a8800
 			TXHASHLOOP:
 				for _, txHash := range tracker.HashList {
 					inTimeout := time.After(3000 * time.Millisecond)
@@ -415,7 +395,7 @@
 							ob.mu.Unlock()
 							err = ob.db.Put([]byte(NonceTxKeyPrefix+fmt.Sprintf("%d", nonceInt)), value, nil)
 							if err != nil {
-								logger.Error().Err(err).Msgf("PurgeTxHashWatchList: error putting nonce %d tx hashes %s to pendingUtxos", nonceInt, receipt.TxHash.Hex())
+								logger.Error().Err(err).Msgf("PurgeTxHashWatchList: error putting nonce %d tx hashes %s to db", nonceInt, receipt.TxHash.Hex())
 							}
 							break TXHASHLOOP
 						}
@@ -467,7 +447,7 @@
 
 func (ob *EVMChainClient) ExternalChainWatcher() {
 	// At each tick, query the Connector contract
-	fmt.Println("starting watcher")
+	fmt.Println("starting ExternalChainWatcher")
 	for {
 		select {
 		case <-ob.ticker.C:
@@ -697,7 +677,7 @@
 	n := binary.PutUvarint(buf, toBlock)
 	err = ob.db.Put([]byte(PosKey), buf[:n], nil)
 	if err != nil {
-		ob.logger.Error().Err(err).Msg("error writing toBlock to pendingUtxos")
+		ob.logger.Error().Err(err).Msg("error writing toBlock to db")
 	}
 	return nil
 }
@@ -813,98 +793,6 @@
 	// SUPPLY
 	var supply string // lockedAmount on ETH, totalSupply on other chains
 	supply = "100"
-	//if chainOb.chain == common.ETHChain {
-	//	input, err := chainOb.connectorAbi.Pack("getLockedAmount")
-	//	if err != nil {
-	//		return fmt.Errorf("fail to getLockedAmount")
-	//	}
-	//	bn, err := chainOb.Client.BlockNumber(context.TODO())
-	//	if err != nil {
-	//		log.Err(err).Msgf("%s BlockNumber error", chainOb.chain)
-	//		return err
-	//	}
-	//	fromAddr := ethcommon.HexToAddress(config.TSS_TEST_ADDRESS)
-	//	toAddr := ethcommon.HexToAddress(config.ETH_MPI_ADDRESS)
-	//	res, err := chainOb.Client.CallContract(context.TODO(), ethereum.CallMsg{
-	//		From: fromAddr,
-	//		To:   &toAddr,
-	//		Data: input,
-	//	}, big.NewInt(0).SetUint64(bn))
-	//	if err != nil {
-	//		log.Err(err).Msgf("%s CallContract error", chainOb.chain)
-	//		return err
-	//	}
-	//	output, err := chainOb.connectorAbi.Unpack("getLockedAmount", res)
-	//	if err != nil {
-	//		log.Err(err).Msgf("%s Unpack error", chainOb.chain)
-	//		return err
-	//	}
-	//	lockedAmount := *connectorAbi.ConvertType(output[0], new(*big.Int)).(**big.Int)
-	//	//fmt.Printf("ETH: block %d: lockedAmount %d\n", bn, lockedAmount)
-	//	supply = lockedAmount.String()
-	//
-	//} else if chainOb.chain == common.BSCChain {
-	//	input, err := chainOb.connectorAbi.Pack("totalSupply")
-	//	if err != nil {
-	//		return fmt.Errorf("fail to totalSupply")
-	//	}
-	//	bn, err := chainOb.Client.BlockNumber(context.TODO())
-	//	if err != nil {
-	//		log.Err(err).Msgf("%s BlockNumber error", chainOb.chain)
-	//		return err
-	//	}
-	//	fromAddr := ethcommon.HexToAddress(config.TSS_TEST_ADDRESS)
-	//	toAddr := ethcommon.HexToAddress(config.BSC_MPI_ADDRESS)
-	//	res, err := chainOb.Client.CallContract(context.TODO(), ethereum.CallMsg{
-	//		From: fromAddr,
-	//		To:   &toAddr,
-	//		Data: input,
-	//	}, big.NewInt(0).SetUint64(bn))
-	//	if err != nil {
-	//		log.Err(err).Msgf("%s CallContract error", chainOb.chain)
-	//		return err
-	//	}
-	//	output, err := chainOb.connectorAbi.Unpack("totalSupply", res)
-	//	if err != nil {
-	//		log.Err(err).Msgf("%s Unpack error", chainOb.chain)
-	//		return err
-	//	}
-	//	totalSupply := *connectorAbi.ConvertType(output[0], new(*big.Int)).(**big.Int)
-	//	//fmt.Printf("BSC: block %d: totalSupply %d\n", bn, totalSupply)
-	//	supply = totalSupply.String()
-	//} else if chainOb.chain == common.POLYGONChain {
-	//	input, err := chainOb.connectorAbi.Pack("totalSupply")
-	//	if err != nil {
-	//		return fmt.Errorf("fail to totalSupply")
-	//	}
-	//	bn, err := chainOb.Client.BlockNumber(context.TODO())
-	//	if err != nil {
-	//		log.Err(err).Msgf("%s BlockNumber error", chainOb.chain)
-	//		return err
-	//	}
-	//	fromAddr := ethcommon.HexToAddress(config.TSS_TEST_ADDRESS)
-	//	toAddr := ethcommon.HexToAddress(config.POLYGON_MPI_ADDRESS)
-	//	res, err := chainOb.Client.CallContract(context.TODO(), ethereum.CallMsg{
-	//		From: fromAddr,
-	//		To:   &toAddr,
-	//		Data: input,
-	//	}, big.NewInt(0).SetUint64(bn))
-	//	if err != nil {
-	//		log.Err(err).Msgf("%s CallContract error", chainOb.chain)
-	//		return err
-	//	}
-	//	output, err := chainOb.connectorAbi.Unpack("totalSupply", res)
-	//	if err != nil {
-	//		log.Err(err).Msgf("%s Unpack error", chainOb.chain)
-	//		return err
-	//	}
-	//	totalSupply := *connectorAbi.ConvertType(output[0], new(*big.Int)).(**big.Int)
-	//	//fmt.Printf("BSC: block %d: totalSupply %d\n", bn, totalSupply)
-	//	supply = totalSupply.String()
-	//} else {
-	//	log.Error().Msgf("chain not supported %s", chainOb.chain)
-	//	return fmt.Errorf("unsupported chain %s", chainOb.chain)
-	//}
 
 	_, err = ob.zetaClient.PostGasPrice(ob.chain, gasPrice.Uint64(), supply, blockNum)
 	if err != nil {
@@ -912,16 +800,6 @@
 		return err
 	}
 
-	//bal, err := chainOb.Client.BalanceAt(context.TODO(), chainOb.Tss.EVMAddress(), nil)
-	//if err != nil {
-	//	log.Err(err).Msg("BalanceAt:")
-	//	return err
-	//}
-	//_, err = chainOb.zetaClient.PostGasBalance(chainOb.chain, bal.String(), blockNum)
-	//if err != nil {
-	//	log.Err(err).Msg("PostGasBalance:")
-	//	return err
-	//}
 	return nil
 }
 
@@ -964,7 +842,7 @@
 	} else { // last observed block
 		buf, err := db.Get([]byte(PosKey), nil)
 		if err != nil {
-			logger.Info().Msg("pendingUtxos PosKey does not exist; read from ZetaCore")
+			logger.Info().Msg("db PosKey does not exist; read from ZetaCore")
 			ob.SetLastBlockHeight(ob.getLastHeight())
 			// if ZetaCore does not have last heard block height, then use current
 			if ob.GetLastBlockHeight() == 0 {
@@ -978,7 +856,7 @@
 			n := binary.PutUvarint(buf2, ob.GetLastBlockHeight())
 			err := db.Put([]byte(PosKey), buf2[:n], nil)
 			if err != nil {
-				logger.Error().Err(err).Msg("error writing ob.LastBlock to pendingUtxos: ")
+				logger.Error().Err(err).Msg("error writing ob.LastBlock to db: ")
 			}
 		} else {
 			lastBlock, _ := binary.Uvarint(buf)
@@ -1009,7 +887,7 @@
 	}
 	iter.Release()
 	if err := iter.Error(); err != nil {
-		logger.Error().Err(err).Msg("error iterating over pendingUtxos")
+		logger.Error().Err(err).Msg("error iterating over db")
 	}
 }
 
