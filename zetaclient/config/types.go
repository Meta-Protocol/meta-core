package config

import (
	"encoding/json"
	"strings"
	"sync"

	"github.com/zeta-chain/zetacore/pkg/chains"
)

// KeyringBackend is the type of keyring backend to use for the hotkey
type KeyringBackend string

const (
	// KeyringBackendUndefined is undefined keyring backend
	KeyringBackendUndefined KeyringBackend = ""

	// KeyringBackendTest is the test Cosmos keyring backend
	KeyringBackendTest KeyringBackend = "test"

	// KeyringBackendFile is the file Cosmos keyring backend
	KeyringBackendFile KeyringBackend = "file"
)

// ClientConfiguration is a subset of zetaclient config that is used by zetacore client
type ClientConfiguration struct {
	ChainHost       string `json:"chain_host"        mapstructure:"chain_host"`
	ChainRPC        string `json:"chain_rpc"         mapstructure:"chain_rpc"`
	ChainHomeFolder string `json:"chain_home_folder" mapstructure:"chain_home_folder"`
	SignerName      string `json:"signer_name"       mapstructure:"signer_name"`
	SignerPasswd    string `json:"signer_passwd"`
	HsmMode         bool   `json:"hsm_mode"`
}

// EVMConfig is the config for EVM chain
type EVMConfig struct {
	Chain    chains.Chain
	Endpoint string
}

// BTCConfig is the config for Bitcoin chain
type BTCConfig struct {
	// the following are rpcclient ConnConfig fields
	RPCUsername string
	RPCPassword string
	RPCHost     string
	RPCParams   string // "regtest", "mainnet", "testnet3"
}

// SolanaConfig is the config for Solana chain
type SolanaConfig struct {
	Endpoint string
}

// ComplianceConfig is the config for compliance
type ComplianceConfig struct {
	LogPath             string   `json:"LogPath"`
	RestrictedAddresses []string `json:"RestrictedAddresses"`
}

// Config is the config for ZetaClient
// TODO: use snake case for json fields
// https://github.com/zeta-chain/node/issues/1020
type Config struct {
	Peer                string         `json:"Peer"`
	PublicIP            string         `json:"PublicIP"`
	LogFormat           string         `json:"LogFormat"`
	LogLevel            int8           `json:"LogLevel"`
	LogSampler          bool           `json:"LogSampler"`
	PreParamsPath       string         `json:"PreParamsPath"`
	ZetaCoreHome        string         `json:"ZetaCoreHome"`
	ChainID             string         `json:"ChainID"`
	ZetaCoreURL         string         `json:"ZetaCoreURL"`
	AuthzGranter        string         `json:"AuthzGranter"`
	AuthzHotkey         string         `json:"AuthzHotkey"`
	P2PDiagnostic       bool           `json:"P2PDiagnostic"`
	ConfigUpdateTicker  uint64         `json:"ConfigUpdateTicker"`
	P2PDiagnosticTicker uint64         `json:"P2PDiagnosticTicker"`
	TssPath             string         `json:"TssPath"`
	TestTssKeysign      bool           `json:"TestTssKeysign"`
	KeyringBackend      KeyringBackend `json:"KeyringBackend"`
	HsmMode             bool           `json:"HsmMode"`
	HsmHotKey           string         `json:"HsmHotKey"`

	EVMChainConfigs map[int64]EVMConfig `json:"EVMChainConfigs"`
	BitcoinConfig   BTCConfig           `json:"BitcoinConfig"`
	SolanaConfig    SolanaConfig        `json:"SolanaConfig"`

	// compliance config
	ComplianceConfig ComplianceConfig `json:"ComplianceConfig"`

<<<<<<< HEAD
// NewConfig returns a new Config with initialize EVM chain mapping and a new mutex
// TODO(revamp): consolidate with New function
func NewConfig() Config {
	return Config{
		cfgLock:         &sync.RWMutex{},
		EVMChainConfigs: make(map[int64]EVMConfig),

		// FIXME_SOLANA: config this
		SolanaConfig: SolanaConfig{
			Endpoint: "http://solana:8899",
		},
	}
=======
	mu *sync.RWMutex
>>>>>>> 7363b33d
}

// GetEVMConfig returns the EVM config for the given chain ID
func (c Config) GetEVMConfig(chainID int64) (EVMConfig, bool) {
	c.mu.RLock()
	defer c.mu.RUnlock()
	evmCfg, found := c.EVMChainConfigs[chainID]
	return evmCfg, found
}

// GetAllEVMConfigs returns a map of all EVM configs
func (c Config) GetAllEVMConfigs() map[int64]EVMConfig {
	c.mu.RLock()
	defer c.mu.RUnlock()

	// deep copy evm configs
	copied := make(map[int64]EVMConfig, len(c.EVMChainConfigs))
	for chainID, evmConfig := range c.EVMChainConfigs {
		copied[chainID] = evmConfig
	}
	return copied
}

// GetBTCConfig returns the BTC config
func (c Config) GetBTCConfig() (BTCConfig, bool) {
	c.mu.RLock()
	defer c.mu.RUnlock()

	return c.BitcoinConfig, c.BitcoinConfig != (BTCConfig{})
}

// GetSolanaConfig returns the Solana config
func (c Config) GetSolanaConfig() (SolanaConfig, bool) {
	return c.SolanaConfig, c.SolanaConfig != (SolanaConfig{})
}

// String returns the string representation of the config
func (c Config) String() string {
	s, err := json.MarshalIndent(c, "", "\t")
	if err != nil {
		return ""
	}
	return string(s)
}

// GetRestrictedAddressBook returns a map of restricted addresses
// Note: the restricted address book contains both ETH and BTC addresses
func (c Config) GetRestrictedAddressBook() map[string]bool {
	restrictedAddresses := make(map[string]bool)
	for _, address := range c.ComplianceConfig.RestrictedAddresses {
		if address != "" {
			restrictedAddresses[strings.ToLower(address)] = true
		}
	}
	return restrictedAddresses
}

// GetKeyringBackend returns the keyring backend
func (c Config) GetKeyringBackend() KeyringBackend {
	c.mu.RLock()
	defer c.mu.RUnlock()
	return c.KeyringBackend
}<|MERGE_RESOLUTION|>--- conflicted
+++ resolved
@@ -89,22 +89,7 @@
 	// compliance config
 	ComplianceConfig ComplianceConfig `json:"ComplianceConfig"`
 
-<<<<<<< HEAD
-// NewConfig returns a new Config with initialize EVM chain mapping and a new mutex
-// TODO(revamp): consolidate with New function
-func NewConfig() Config {
-	return Config{
-		cfgLock:         &sync.RWMutex{},
-		EVMChainConfigs: make(map[int64]EVMConfig),
-
-		// FIXME_SOLANA: config this
-		SolanaConfig: SolanaConfig{
-			Endpoint: "http://solana:8899",
-		},
-	}
-=======
 	mu *sync.RWMutex
->>>>>>> 7363b33d
 }
 
 // GetEVMConfig returns the EVM config for the given chain ID
