package zetabridge

import (
	"fmt"
	"math/big"
	"strings"
	"time"

	"cosmossdk.io/math"
	sdk "github.com/cosmos/cosmos-sdk/types"
	"github.com/cosmos/cosmos-sdk/x/authz"
	"github.com/pkg/errors"
	"github.com/zeta-chain/go-tss/blame"
	"github.com/zeta-chain/zetacore/pkg/chains"
	"github.com/zeta-chain/zetacore/pkg/coin"
	"github.com/zeta-chain/zetacore/pkg/proofs"
	"github.com/zeta-chain/zetacore/x/crosschain/types"
	observertypes "github.com/zeta-chain/zetacore/x/observer/types"
	appcontext "github.com/zeta-chain/zetacore/zetaclient/app_context"
	clientauthz "github.com/zeta-chain/zetacore/zetaclient/authz"
	clientcommon "github.com/zeta-chain/zetacore/zetaclient/common"
)

// GasPriceMultiplier returns the gas price multiplier for the given chain
func GasPriceMultiplier(chainID int64) (float64, error) {
	if chains.IsEVMChain(chainID) {
		return clientcommon.EVMOuttxGasPriceMultiplier, nil
	} else if chains.IsBitcoinChain(chainID) {
		return clientcommon.BTCOuttxGasPriceMultiplier, nil
	}
	return 0, fmt.Errorf("cannot get gas price multiplier for unknown chain %d", chainID)
}

func (b *ZetaCoreBridge) WrapMessageWithAuthz(msg sdk.Msg) (sdk.Msg, clientauthz.Signer, error) {
	msgURL := sdk.MsgTypeURL(msg)

	// verify message validity
	if err := msg.ValidateBasic(); err != nil {
		return nil, clientauthz.Signer{}, fmt.Errorf("%s invalid msg | %s", msgURL, err.Error())
	}

	authzSigner := clientauthz.GetSigner(msgURL)
	authzMessage := authz.NewMsgExec(authzSigner.GranteeAddress, []sdk.Msg{msg})
	return &authzMessage, authzSigner, nil
}

func (b *ZetaCoreBridge) PostGasPrice(chain chains.Chain, gasPrice uint64, supply string, blockNum uint64) (string, error) {
	// apply gas price multiplier for the chain
	multiplier, err := GasPriceMultiplier(chain.ChainId)
	if err != nil {
		return "", err
	}
	// #nosec G701 always in range
	gasPrice = uint64(float64(gasPrice) * multiplier)
	signerAddress := b.keys.GetOperatorAddress().String()
	msg := types.NewMsgGasPriceVoter(signerAddress, chain.ChainId, gasPrice, supply, blockNum)

	authzMsg, authzSigner, err := b.WrapMessageWithAuthz(msg)
	if err != nil {
		return "", err
	}

	for i := 0; i < DefaultRetryCount; i++ {
		zetaTxHash, err := b.Broadcast(PostGasPriceGasLimit, authzMsg, authzSigner)
		if err == nil {
			return zetaTxHash, nil
		}
		b.logger.Debug().Err(err).Msgf("PostGasPrice broadcast fail | Retry count : %d", i+1)
		time.Sleep(DefaultRetryInterval * time.Second)
	}

	return "", fmt.Errorf("post gasprice failed after %d retries", DefaultRetryInterval)
}

func (b *ZetaCoreBridge) AddTxHashToOutTxTracker(
	chainID int64,
	nonce uint64,
	txHash string,
	proof *proofs.Proof,
	blockHash string,
	txIndex int64,
) (string, error) {
	// don't report if the tracker already contains the txHash
	tracker, err := b.GetOutTxTracker(chains.Chain{ChainId: chainID}, nonce)
	if err == nil {
		for _, hash := range tracker.HashList {
			if strings.EqualFold(hash.TxHash, txHash) {
				return "", nil
			}
		}
	}
	signerAddress := b.keys.GetOperatorAddress().String()
	msg := types.NewMsgAddToOutTxTracker(signerAddress, chainID, nonce, txHash, proof, blockHash, txIndex)

	authzMsg, authzSigner, err := b.WrapMessageWithAuthz(msg)
	if err != nil {
		return "", err
	}

	zetaTxHash, err := b.Broadcast(AddTxHashToOutTxTrackerGasLimit, authzMsg, authzSigner)
	if err != nil {
		return "", err
	}
	return zetaTxHash, nil
}

func (b *ZetaCoreBridge) SetTSS(tssPubkey string, keyGenZetaHeight int64, status chains.ReceiveStatus) (string, error) {
	signerAddress := b.keys.GetOperatorAddress().String()
	msg := observertypes.NewMsgVoteTSS(signerAddress, tssPubkey, keyGenZetaHeight, status)

	authzMsg, authzSigner, err := b.WrapMessageWithAuthz(msg)
	if err != nil {
		return "", err
	}

	zetaTxHash := ""
	for i := 0; i <= DefaultRetryCount; i++ {
		zetaTxHash, err = b.Broadcast(DefaultGasLimit, authzMsg, authzSigner)
		if err == nil {
			return zetaTxHash, nil
		}
		b.logger.Debug().Err(err).Msgf("SetTSS broadcast fail | Retry count : %d", i+1)
		time.Sleep(DefaultRetryInterval * time.Second)
	}

	return "", fmt.Errorf("set tss failed | err %s", err.Error())
}

// CoreContextUpdater is a polling goroutine that checks and updates core context at every height
func (b *ZetaCoreBridge) CoreContextUpdater(appContext *appcontext.AppContext) {
	b.logger.Info().Msg("CoreContextUpdater started")
	ticker := time.NewTicker(time.Duration(appContext.Config().ConfigUpdateTicker) * time.Second)
	for {
		select {
		case <-ticker.C:
			b.logger.Debug().Msg("Running Updater")
			err := b.UpdateZetaCoreContext(appContext.ZetaCoreContext(), false)
			if err != nil {
				b.logger.Err(err).Msg("CoreContextUpdater failed to update config")
			}
		case <-b.stop:
			b.logger.Info().Msg("CoreContextUpdater stopped")
			return
		}
	}
}

func (b *ZetaCoreBridge) PostBlameData(blame *blame.Blame, chainID int64, index string) (string, error) {
	signerAddress := b.keys.GetOperatorAddress().String()
	zetaBlame := observertypes.Blame{
		Index:         index,
		FailureReason: blame.FailReason,
		Nodes:         observertypes.ConvertNodes(blame.BlameNodes),
	}
	msg := observertypes.NewMsgAddBlameVoteMsg(signerAddress, chainID, zetaBlame)

	authzMsg, authzSigner, err := b.WrapMessageWithAuthz(msg)
	if err != nil {
		return "", err
	}

	var gasLimit uint64 = PostBlameDataGasLimit

	for i := 0; i < DefaultRetryCount; i++ {
		zetaTxHash, err := b.Broadcast(gasLimit, authzMsg, authzSigner)
		if err == nil {
			return zetaTxHash, nil
		}
		b.logger.Error().Err(err).Msgf("PostBlame broadcast fail | Retry count : %d", i+1)
		time.Sleep(DefaultRetryInterval * time.Second)
	}
	return "", fmt.Errorf("post blame data failed after %d retries", DefaultRetryCount)
}

func (b *ZetaCoreBridge) PostVoteBlockHeader(chainID int64, blockHash []byte, height int64, header proofs.HeaderData) (string, error) {
	signerAddress := b.keys.GetOperatorAddress().String()

<<<<<<< HEAD
	msg := observerTypes.NewMsgVoteBlockHeader(signerAddress, chainID, blockHash, height, header)
=======
	msg := observertypes.NewMsgAddBlockHeader(signerAddress, chainID, blockHash, height, header)
>>>>>>> 9eb55e74

	authzMsg, authzSigner, err := b.WrapMessageWithAuthz(msg)
	if err != nil {
		return "", err
	}

	var gasLimit uint64 = DefaultGasLimit
	for i := 0; i < DefaultRetryCount; i++ {
		zetaTxHash, err := b.Broadcast(gasLimit, authzMsg, authzSigner)
		if err == nil {
			return zetaTxHash, nil
		}
		b.logger.Error().Err(err).Msgf("PostVoteBlockHeader broadcast fail | Retry count : %d", i+1)
		time.Sleep(DefaultRetryInterval * time.Second)
	}
	return "", fmt.Errorf("post add block header failed after %d retries", DefaultRetryCount)
}

// PostVoteInbound posts a vote on an observed inbound tx
// retryGasLimit is the gas limit used to resend the tx if it fails because of insufficient gas
// it is used when the ballot is finalized and the inbound tx needs to be processed
func (b *ZetaCoreBridge) PostVoteInbound(gasLimit, retryGasLimit uint64, msg *types.MsgVoteOnObservedInboundTx) (string, string, error) {
	authzMsg, authzSigner, err := b.WrapMessageWithAuthz(msg)
	if err != nil {
		return "", "", err
	}

	// don't post send if has already voted before
	ballotIndex := msg.Digest()
	hasVoted, err := b.HasVoted(ballotIndex, msg.Creator)
	if err != nil {
		return "", ballotIndex, errors.Wrapf(err, "PostVoteInbound: unable to check if already voted for ballot %s voter %s", ballotIndex, msg.Creator)
	}
	if hasVoted {
		return "", ballotIndex, nil
	}

	for i := 0; i < DefaultRetryCount; i++ {
		zetaTxHash, err := b.Broadcast(gasLimit, authzMsg, authzSigner)
		if err == nil {
			// monitor the result of the transaction and resend if necessary
			go b.MonitorVoteInboundTxResult(zetaTxHash, retryGasLimit, msg)

			return zetaTxHash, ballotIndex, nil
		}
		b.logger.Debug().Err(err).Msgf("PostVoteInbound broadcast fail | Retry count : %d", i+1)
		time.Sleep(DefaultRetryInterval * time.Second)
	}
	return "", ballotIndex, fmt.Errorf("post send failed after %d retries", DefaultRetryInterval)
}

// MonitorVoteInboundTxResult monitors the result of a vote inbound tx
// retryGasLimit is the gas limit used to resend the tx if it fails because of insufficient gas
// if retryGasLimit is 0, the tx is not resent
func (b *ZetaCoreBridge) MonitorVoteInboundTxResult(zetaTxHash string, retryGasLimit uint64, msg *types.MsgVoteOnObservedInboundTx) {
	var lastErr error

	for i := 0; i < MonitorVoteInboundTxResultRetryCount; i++ {
		time.Sleep(MonitorVoteInboundTxResultInterval * time.Second)

		// query tx result from ZetaChain
		txResult, err := b.QueryTxResult(zetaTxHash)

		if err == nil {
			if strings.Contains(txResult.RawLog, "failed to execute message") {
				// the inbound vote tx shouldn't fail to execute
				// this shouldn't happen
				b.logger.Error().Msgf(
					"MonitorInboundTxResult: failed to execute vote, txHash: %s, log %s", zetaTxHash, txResult.RawLog,
				)
			} else if strings.Contains(txResult.RawLog, "out of gas") {
				// if the tx fails with an out of gas error, resend the tx with more gas if retryGasLimit > 0
				b.logger.Debug().Msgf(
					"MonitorInboundTxResult: out of gas, txHash: %s, log %s", zetaTxHash, txResult.RawLog,
				)
				if retryGasLimit > 0 {
					// new retryGasLimit set to 0 to prevent reentering this function
					_, _, err := b.PostVoteInbound(retryGasLimit, 0, msg)
					if err != nil {
						b.logger.Error().Err(err).Msgf(
							"MonitorInboundTxResult: failed to resend tx, txHash: %s, log %s", zetaTxHash, txResult.RawLog,
						)
					} else {
						b.logger.Info().Msgf(
							"MonitorInboundTxResult: successfully resent tx, txHash: %s, log %s", zetaTxHash, txResult.RawLog,
						)
					}
				}
			} else {
				b.logger.Debug().Msgf(
					"MonitorInboundTxResult: successful txHash %s, log %s", zetaTxHash, txResult.RawLog,
				)
			}
			return
		}
		lastErr = err
	}

	b.logger.Error().Err(lastErr).Msgf(
		"MonitorInboundTxResult: unable to query tx result for txHash %s, err %s", zetaTxHash, lastErr.Error(),
	)
}

// PostVoteOutbound posts a vote on an observed outbound tx
func (b *ZetaCoreBridge) PostVoteOutbound(
	sendHash string,
	outTxHash string,
	outBlockHeight uint64,
	outTxGasUsed uint64,
	outTxEffectiveGasPrice *big.Int,
	outTxEffectiveGasLimit uint64,
	amount *big.Int,
	status chains.ReceiveStatus,
	chain chains.Chain,
	nonce uint64,
	coinType coin.CoinType,
) (string, string, error) {
	signerAddress := b.keys.GetOperatorAddress().String()
	msg := types.NewMsgVoteOnObservedOutboundTx(
		signerAddress,
		sendHash,
		outTxHash,
		outBlockHeight,
		outTxGasUsed,
		math.NewIntFromBigInt(outTxEffectiveGasPrice),
		outTxEffectiveGasLimit,
		math.NewUintFromBigInt(amount),
		status,
		chain.ChainId,
		nonce,
		coinType,
	)

	// when an outbound fails and a revert is required, the gas limit needs to be higher
	// this is because the revert tx needs to interact with the EVM to perform swaps for the gas token
	// the higher gas limit is only necessary when the vote is finalized and the outbound is processed
	// therefore we use a retryGasLimit with a higher value to resend the tx if it fails (when the vote is finalized)
	retryGasLimit := uint64(0)
	if msg.Status == chains.ReceiveStatus_Failed {
		retryGasLimit = PostVoteOutboundRevertGasLimit
	}

	return b.PostVoteOutboundFromMsg(PostVoteOutboundGasLimit, retryGasLimit, msg)
}

// PostVoteOutboundFromMsg posts a vote on an observed outbound tx from a MsgVoteOnObservedOutboundTx
func (b *ZetaCoreBridge) PostVoteOutboundFromMsg(gasLimit, retryGasLimit uint64, msg *types.MsgVoteOnObservedOutboundTx) (string, string, error) {
	authzMsg, authzSigner, err := b.WrapMessageWithAuthz(msg)
	if err != nil {
		return "", "", err
	}

	// don't post confirmation if has already voted before
	ballotIndex := msg.Digest()
	hasVoted, err := b.HasVoted(ballotIndex, msg.Creator)
	if err != nil {
		return "", ballotIndex, errors.Wrapf(err, "PostVoteOutbound: unable to check if already voted for ballot %s voter %s", ballotIndex, msg.Creator)
	}
	if hasVoted {
		return "", ballotIndex, nil
	}
	for i := 0; i < DefaultRetryCount; i++ {
		zetaTxHash, err := b.Broadcast(gasLimit, authzMsg, authzSigner)
		if err == nil {
			// monitor the result of the transaction and resend if necessary
			go b.MonitorVoteOutboundTxResult(zetaTxHash, retryGasLimit, msg)

			return zetaTxHash, ballotIndex, nil
		}
		b.logger.Debug().Err(err).Msgf("PostVoteOutbound broadcast fail | Retry count : %d", i+1)
		time.Sleep(DefaultRetryInterval * time.Second)
	}
	return "", ballotIndex, fmt.Errorf("post receive failed after %d retries", DefaultRetryCount)
}

// MonitorVoteOutboundTxResult monitors the result of a vote outbound tx
// retryGasLimit is the gas limit used to resend the tx if it fails because of insufficient gas
// if retryGasLimit is 0, the tx is not resent
func (b *ZetaCoreBridge) MonitorVoteOutboundTxResult(zetaTxHash string, retryGasLimit uint64, msg *types.MsgVoteOnObservedOutboundTx) {
	var lastErr error

	for i := 0; i < MonitorVoteOutboundTxResultRetryCount; i++ {
		time.Sleep(MonitorVoteOutboundTxResultInterval * time.Second)

		// query tx result from ZetaChain
		txResult, err := b.QueryTxResult(zetaTxHash)

		if err == nil {
			if strings.Contains(txResult.RawLog, "failed to execute message") {
				// the inbound vote tx shouldn't fail to execute
				// this shouldn't happen
				b.logger.Error().Msgf(
					"MonitorVoteOutboundTxResult: failed to execute vote, txHash: %s, log %s", zetaTxHash, txResult.RawLog,
				)
			} else if strings.Contains(txResult.RawLog, "out of gas") {
				// if the tx fails with an out of gas error, resend the tx with more gas if retryGasLimit > 0
				b.logger.Debug().Msgf(
					"MonitorVoteOutboundTxResult: out of gas, txHash: %s, log %s", zetaTxHash, txResult.RawLog,
				)
				if retryGasLimit > 0 {
					// new retryGasLimit set to 0 to prevent reentering this function
					_, _, err := b.PostVoteOutboundFromMsg(retryGasLimit, 0, msg)

					if err != nil {
						b.logger.Error().Err(err).Msgf(
							"MonitorVoteOutboundTxResult: failed to resend tx, txHash: %s, log %s", zetaTxHash, txResult.RawLog,
						)
					} else {
						b.logger.Info().Msgf(
							"MonitorVoteOutboundTxResult: successfully resent tx, txHash: %s, log %s", zetaTxHash, txResult.RawLog,
						)
					}
				}
			} else {
				b.logger.Debug().Msgf(
					"MonitorVoteOutboundTxResult: successful txHash %s, log %s", zetaTxHash, txResult.RawLog,
				)
			}
			return
		}
		lastErr = err
	}

	b.logger.Error().Err(lastErr).Msgf(
		"MonitorVoteOutboundTxResult: unable to query tx result for txHash %s, err %s", zetaTxHash, lastErr.Error(),
	)
}<|MERGE_RESOLUTION|>--- conflicted
+++ resolved
@@ -175,11 +175,7 @@
 func (b *ZetaCoreBridge) PostVoteBlockHeader(chainID int64, blockHash []byte, height int64, header proofs.HeaderData) (string, error) {
 	signerAddress := b.keys.GetOperatorAddress().String()
 
-<<<<<<< HEAD
-	msg := observerTypes.NewMsgVoteBlockHeader(signerAddress, chainID, blockHash, height, header)
-=======
-	msg := observertypes.NewMsgAddBlockHeader(signerAddress, chainID, blockHash, height, header)
->>>>>>> 9eb55e74
+	msg := observertypes.NewMsgVoteBlockHeader(signerAddress, chainID, blockHash, height, header)
 
 	authzMsg, authzSigner, err := b.WrapMessageWithAuthz(msg)
 	if err != nil {
