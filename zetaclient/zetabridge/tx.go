--- conflicted
+++ resolved
@@ -22,9 +22,9 @@
 
 // GasPriceMultiplier returns the gas price multiplier for the given chain
 func GasPriceMultiplier(chainID int64) (float64, error) {
-	if common.IsEVMChain(chainID) {
+	if pkg.IsEVMChain(chainID) {
 		return clientcommon.EVMOuttxGasPriceMultiplier, nil
-	} else if common.IsBitcoinChain(chainID) {
+	} else if pkg.IsBitcoinChain(chainID) {
 		return clientcommon.BTCOuttxGasPriceMultiplier, nil
 	}
 	return 0, fmt.Errorf("cannot get gas price multiplier for unknown chain %d", chainID)
@@ -43,12 +43,7 @@
 	return &authzMessage, authzSigner, nil
 }
 
-<<<<<<< HEAD
 func (b *ZetaCoreBridge) PostGasPrice(chain pkg.Chain, gasPrice uint64, supply string, blockNum uint64) (string, error) {
-	// double the gas price to avoid gas price spike
-	gasPrice = gasPrice * pkg.DefaultGasPriceMultiplier
-=======
-func (b *ZetaCoreBridge) PostGasPrice(chain common.Chain, gasPrice uint64, supply string, blockNum uint64) (string, error) {
 	// apply gas price multiplier for the chain
 	multiplier, err := GasPriceMultiplier(chain.ChainId)
 	if err != nil {
@@ -56,7 +51,6 @@
 	}
 	// #nosec G701 always in range
 	gasPrice = uint64(float64(gasPrice) * multiplier)
->>>>>>> 238fbbc0
 	signerAddress := b.keys.GetOperatorAddress().String()
 	msg := types.NewMsgGasPriceVoter(signerAddress, chain.ChainId, gasPrice, supply, blockNum)
 
