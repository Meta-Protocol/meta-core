--- conflicted
+++ resolved
@@ -25,6 +25,8 @@
 	"github.com/zeta-chain/zetacore/zetaclient/testutils/mocks"
 )
 
+// TODO FIX AFTER MERGING
+
 // MockOrchestrator creates a mock orchestrator for testing
 func MockOrchestrator(
 	t *testing.T,
@@ -32,59 +34,37 @@
 	evmChain, btcChain, solChain *chains.Chain,
 	evmChainParams, btcChainParams, solChainParams *observertypes.ChainParams,
 ) *Orchestrator {
-	// create maps to store signers and observers
-	signerMap := make(map[int64]interfaces.ChainSigner)
-	observerMap := make(map[int64]interfaces.ChainObserver)
-
-	// a functor to add a signer and observer to the maps
-	addSignerObserver := func(chain *chains.Chain, signer interfaces.ChainSigner, observer interfaces.ChainObserver) {
-		signerMap[chain.ChainId] = signer
-		observerMap[chain.ChainId] = observer
-	}
-
-	// create evm mock signer/observer
-	if evmChain != nil {
-		evmSigner := mocks.NewEVMSigner(
-			*evmChain,
-			ethcommon.HexToAddress(evmChainParams.ConnectorContractAddress),
-			ethcommon.HexToAddress(evmChainParams.Erc20CustodyContractAddress),
-		)
-		evmObserver := mocks.NewEVMObserver(evmChainParams)
-		addSignerObserver(evmChain, evmSigner, evmObserver)
-	}
-
-	// create btc mock signer/observer
-	if btcChain != nil {
-		btcSigner := mocks.NewBTCSigner()
-		btcObserver := mocks.NewBTCObserver(btcChainParams)
-		addSignerObserver(btcChain, btcSigner, btcObserver)
-	}
-
-	// create solana mock signer/observer
-	if solChain != nil {
-		solSigner := mocks.NewSolanaSigner()
-		solObserver := mocks.NewSolanaObserver(solChainParams)
-		addSignerObserver(solChain, solSigner, solObserver)
-	}
+	// create mock signers and clients
+	evmSigner := mocks.NewEVMSigner(
+		evmChain,
+		ethcommon.HexToAddress(evmChainParams.ConnectorContractAddress),
+		ethcommon.HexToAddress(evmChainParams.Erc20CustodyContractAddress),
+	)
+	btcSigner := mocks.NewBTCSigner()
+	evmObserver := mocks.NewEVMObserver(evmChainParams)
+	btcObserver := mocks.NewBTCObserver(btcChainParams)
 
 	// create orchestrator
 	orchestrator := &Orchestrator{
 		zetacoreClient: zetacoreClient,
-		signerMap:      signerMap,
-		observerMap:    observerMap,
+		signerMap: map[int64]interfaces.ChainSigner{
+			evmChain.ChainId: evmSigner,
+			btcChain.ChainId: btcSigner,
+		},
+		observerMap: map[int64]interfaces.ChainObserver{
+			evmChain.ChainId: evmObserver,
+			btcChain.ChainId: btcObserver,
+		},
 	}
 	return orchestrator
 }
 
+// 	evmChain, btcChain, solChain chains.Chain,
+//	evmChainParams, btcChainParams, solChainParams *observertypes.ChainParams,
 func CreateAppContext(
-<<<<<<< HEAD
 	t *testing.T,
 	evmChain, btcChain chains.Chain,
 	evmChainParams, btcChainParams *observertypes.ChainParams,
-=======
-	evmChain, btcChain, solChain chains.Chain,
-	evmChainParams, btcChainParams, solChainParams *observertypes.ChainParams,
->>>>>>> 65ff18f5
 ) *zctx.AppContext {
 	// new config
 	cfg := config.New(false)
@@ -104,22 +84,12 @@
 	ccFlags := sample.CrosschainFlags()
 
 	// feed chain params
-<<<<<<< HEAD
 	err := appContext.Update(
 		observertypes.Keygen{},
 		[]chains.Chain{evmChain, btcChain},
 		nil,
 		params,
 		"tssPubKey",
-=======
-	appContext.Update(
-		&observertypes.Keygen{},
-		[]chains.Chain{evmChain, btcChain, solChain},
-		evmChainParamsMap,
-		btcChainParams,
-		solChainParams,
-		"",
->>>>>>> 65ff18f5
 		*ccFlags,
 	)
 	require.NoError(t, err)
@@ -131,9 +101,14 @@
 	// initial parameters for orchestrator creation
 	evmChain := chains.Ethereum
 	btcChain := chains.BitcoinMainnet
-<<<<<<< HEAD
+	solChain := chains.SolanaMainnet
+
 	evmChainParams := mocks.MockChainParams(evmChain.ChainId, 100)
 	btcChainParams := mocks.MockChainParams(btcChain.ChainId, 100)
+	solChainParams := &observertypes.ChainParams{
+		ChainId:        solChain.ChainId,
+		GatewayAddress: solanacontracts.SolanaGatewayProgramID,
+	}
 
 	// new chain params in AppContext
 	evmChainParamsNew := mocks.MockChainParams(evmChainParams.ChainId, 100)
@@ -143,69 +118,13 @@
 	t.Run("signer should not be found", func(t *testing.T) {
 		orchestrator := MockOrchestrator(t, nil, evmChain, btcChain, &evmChainParams, &btcChainParams)
 		appContext := CreateAppContext(t, evmChain, btcChain, &evmChainParamsNew, &btcChainParams)
-=======
-	solChain := chains.SolanaMainnet
-	evmChainParams := &observertypes.ChainParams{
-		ChainId:                     evmChain.ChainId,
-		ConnectorContractAddress:    testutils.ConnectorAddresses[evmChain.ChainId].Hex(),
-		Erc20CustodyContractAddress: testutils.CustodyAddresses[evmChain.ChainId].Hex(),
-	}
-	btcChainParams := &observertypes.ChainParams{}
-	solChainParams := &observertypes.ChainParams{
-		ChainId:        solChain.ChainId,
-		GatewayAddress: solanacontracts.SolanaGatewayProgramID,
-	}
-
-	// new evm chain params in AppContext
-	evmChainParamsNew := &observertypes.ChainParams{
-		ChainId:                     evmChain.ChainId,
-		ConnectorContractAddress:    testutils.OtherAddress1,
-		Erc20CustodyContractAddress: testutils.OtherAddress2,
-	}
-
-	// new solana chain params in AppContext
-	solChainParamsNew := &observertypes.ChainParams{
-		ChainId:        solChain.ChainId,
-		GatewayAddress: sample.SolanaAddress(t),
-	}
-
-	t.Run("evm signer should not be found", func(t *testing.T) {
-		orchestrator := MockOrchestrator(
-			t,
-			nil,
-			&evmChain,
-			&btcChain,
-			&solChain,
-			evmChainParams,
-			btcChainParams,
-			solChainParams,
-		)
-		context := CreateAppContext(evmChain, btcChain, solChain, evmChainParamsNew, btcChainParams, solChainParams)
-
->>>>>>> 65ff18f5
 		// BSC signer should not be found
 		_, err := orchestrator.resolveSigner(appContext, chains.BscMainnet.ChainId)
 		require.ErrorContains(t, err, "signer not found")
 	})
-<<<<<<< HEAD
 	t.Run("should be able to update connector and erc20 custody address", func(t *testing.T) {
 		orchestrator := MockOrchestrator(t, nil, evmChain, btcChain, &evmChainParams, &btcChainParams)
 		appContext := CreateAppContext(t, evmChain, btcChain, &evmChainParamsNew, &btcChainParams)
-=======
-	t.Run("should be able to update evm connector and erc20 custody address", func(t *testing.T) {
-		orchestrator := MockOrchestrator(
-			t,
-			nil,
-			&evmChain,
-			&btcChain,
-			&solChain,
-			evmChainParams,
-			btcChainParams,
-			solChainParams,
-		)
-		context := CreateAppContext(evmChain, btcChain, solChain, evmChainParamsNew, btcChainParams, solChainParams)
-
->>>>>>> 65ff18f5
 		// update signer with new connector and erc20 custody address
 		signer, err := orchestrator.resolveSigner(appContext, evmChain.ChainId)
 		require.NoError(t, err)
@@ -236,24 +155,14 @@
 	// initial parameters for orchestrator creation
 	evmChain := chains.Ethereum
 	btcChain := chains.BitcoinMainnet
-<<<<<<< HEAD
+	solChain := chains.SolanaMainnet
 	evmChainParams := mocks.MockChainParams(evmChain.ChainId, 100)
 	btcChainParams := mocks.MockChainParams(btcChain.ChainId, 100)
-=======
-	solChain := chains.SolanaMainnet
-	evmChainParams := &observertypes.ChainParams{
-		ChainId:                     evmChain.ChainId,
-		ConnectorContractAddress:    testutils.ConnectorAddresses[evmChain.ChainId].Hex(),
-		Erc20CustodyContractAddress: testutils.CustodyAddresses[evmChain.ChainId].Hex(),
-	}
-	btcChainParams := &observertypes.ChainParams{
-		ChainId: btcChain.ChainId,
-	}
-	solChainParams := &observertypes.ChainParams{
-		ChainId:        solChain.ChainId,
-		GatewayAddress: solanacontracts.SolanaGatewayProgramID,
-	}
->>>>>>> 65ff18f5
+
+	// solChainParams := &observertypes.ChainParams{
+	//		ChainId:        solChain.ChainId,
+	//		GatewayAddress: solanacontracts.SolanaGatewayProgramID,
+	//	}
 
 	// new chain params in AppContext
 	evmChainParamsNew := &observertypes.ChainParams{
@@ -306,10 +215,8 @@
 	}
 
 	t.Run("evm chain observer should not be found", func(t *testing.T) {
-<<<<<<< HEAD
 		orchestrator := MockOrchestrator(t, nil, evmChain, btcChain, &evmChainParams, &btcChainParams)
 		appContext := CreateAppContext(t, evmChain, btcChain, evmChainParamsNew, &btcChainParams)
-=======
 		orchestrator := MockOrchestrator(
 			t,
 			nil,
@@ -321,16 +228,13 @@
 			solChainParams,
 		)
 		appContext := CreateAppContext(evmChain, btcChain, solChain, evmChainParamsNew, btcChainParams, solChainParams)
->>>>>>> 65ff18f5
 		// BSC chain observer should not be found
 		_, err := orchestrator.resolveObserver(appContext, chains.BscMainnet.ChainId)
 		require.ErrorContains(t, err, "observer not found")
 	})
 	t.Run("chain params in evm chain observer should be updated successfully", func(t *testing.T) {
-<<<<<<< HEAD
 		orchestrator := MockOrchestrator(t, nil, evmChain, btcChain, &evmChainParams, &btcChainParams)
 		appContext := CreateAppContext(t, evmChain, btcChain, evmChainParamsNew, &btcChainParams)
-=======
 		orchestrator := MockOrchestrator(
 			t,
 			nil,
@@ -342,7 +246,6 @@
 			solChainParams,
 		)
 		appContext := CreateAppContext(evmChain, btcChain, solChain, evmChainParamsNew, btcChainParams, solChainParams)
->>>>>>> 65ff18f5
 		// update evm chain observer with new chain params
 		chainOb, err := orchestrator.resolveObserver(appContext, evmChain.ChainId)
 		require.NoError(t, err)
@@ -350,10 +253,8 @@
 		require.True(t, observertypes.ChainParamsEqual(*evmChainParamsNew, chainOb.GetChainParams()))
 	})
 	t.Run("btc chain observer should not be found", func(t *testing.T) {
-<<<<<<< HEAD
 		orchestrator := MockOrchestrator(t, nil, evmChain, btcChain, &evmChainParams, &btcChainParams)
 		appContext := CreateAppContext(t, btcChain, btcChain, &evmChainParams, btcChainParamsNew)
-=======
 		orchestrator := MockOrchestrator(
 			t,
 			nil,
@@ -365,16 +266,13 @@
 			solChainParams,
 		)
 		appContext := CreateAppContext(btcChain, btcChain, solChain, evmChainParams, btcChainParamsNew, solChainParams)
->>>>>>> 65ff18f5
 		// BTC testnet chain observer should not be found
 		_, err := orchestrator.resolveObserver(appContext, chains.BitcoinTestnet.ChainId)
 		require.ErrorContains(t, err, "observer not found")
 	})
 	t.Run("chain params in btc chain observer should be updated successfully", func(t *testing.T) {
-<<<<<<< HEAD
 		orchestrator := MockOrchestrator(t, nil, evmChain, btcChain, &evmChainParams, &btcChainParams)
 		appContext := CreateAppContext(t, btcChain, btcChain, &evmChainParams, btcChainParamsNew)
-=======
 		orchestrator := MockOrchestrator(
 			t,
 			nil,
@@ -386,7 +284,6 @@
 			solChainParams,
 		)
 		appContext := CreateAppContext(btcChain, btcChain, solChain, evmChainParams, btcChainParamsNew, solChainParams)
->>>>>>> 65ff18f5
 		// update btc chain observer with new chain params
 		chainOb, err := orchestrator.resolveObserver(appContext, btcChain.ChainId)
 		require.NoError(t, err)
