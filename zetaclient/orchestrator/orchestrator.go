--- conflicted
+++ resolved
@@ -154,7 +154,6 @@
 		return nil, err
 	}
 
-<<<<<<< HEAD
 	chain, err := app.GetChain(chainID)
 	switch {
 	case err != nil:
@@ -182,40 +181,6 @@
 		oc.logger.Info().
 			Str("signer.erc20_custody", erc20CustodyAddress.String()).
 			Msgf("updated zeta connector address for chain %d", chainID)
-=======
-	// update signer chain parameters
-	if chains.IsEVMChain(chainID, app.GetAdditionalChains()) {
-		evmParams, found := app.GetEVMChainParams(chainID)
-		if found {
-			// update zeta connector and ERC20 custody addresses
-			zetaConnectorAddress := ethcommon.HexToAddress(evmParams.GetConnectorContractAddress())
-			if zetaConnectorAddress != signer.GetZetaConnectorAddress() {
-				signer.SetZetaConnectorAddress(zetaConnectorAddress)
-				oc.logger.Info().
-					Str("signer.connector_address", zetaConnectorAddress.String()).
-					Msgf("updated zeta connector address for chain %d", chainID)
-			}
-
-			erc20CustodyAddress := ethcommon.HexToAddress(evmParams.GetErc20CustodyContractAddress())
-			if erc20CustodyAddress != signer.GetERC20CustodyAddress() {
-				signer.SetERC20CustodyAddress(erc20CustodyAddress)
-				oc.logger.Info().
-					Str("signer.erc20_custody", erc20CustodyAddress.String()).
-					Msgf("updated zeta connector address for chain %d", chainID)
-			}
-		}
-	} else if chains.IsSolanaChain(chainID, app.GetAdditionalChains()) {
-		_, solParams, found := app.GetSolanaChainParams()
-		if found {
-			// update solana gateway address
-			if solParams.GatewayAddress != signer.GetGatewayAddress() {
-				signer.SetGatewayAddress(solParams.GatewayAddress)
-				oc.logger.Info().
-					Str("signer.gateway_address", solParams.GatewayAddress).
-					Msgf("updated gateway address for chain %d", chainID)
-			}
-		}
->>>>>>> 65ff18f5
 	}
 
 	return signer, nil
@@ -250,7 +215,6 @@
 	}
 
 	// update chain observer chain parameters
-<<<<<<< HEAD
 	var (
 		curParams   = observer.GetChainParams()
 		freshParams = chain.Params()
@@ -261,32 +225,6 @@
 		oc.logger.Info().
 			Interface("observer.chain_params", *freshParams).
 			Msgf("updated chain params for chainID %d", chainID)
-=======
-	curParams := observer.GetChainParams()
-	if chains.IsEVMChain(chainID, app.GetAdditionalChains()) {
-		evmParams, found := app.GetEVMChainParams(chainID)
-		if found && !observertypes.ChainParamsEqual(curParams, *evmParams) {
-			observer.SetChainParams(*evmParams)
-			oc.logger.Info().
-				Interface("observer.chain_params", *evmParams).
-				Msgf("updated chain params for EVM chainID %d", chainID)
-		}
-	} else if chains.IsBitcoinChain(chainID, app.GetAdditionalChains()) {
-		_, btcParams, found := app.GetBTCChainParams()
-		if found && !observertypes.ChainParamsEqual(curParams, *btcParams) {
-			observer.SetChainParams(*btcParams)
-			oc.logger.Info().
-				Interface("observer.chain_params", *btcParams).
-				Msgf("updated chain params for UTXO chainID %d", btcParams.ChainId)
-		}
-	} else if chains.IsSolanaChain(chainID, app.GetAdditionalChains()) {
-		_, solParams, found := app.GetSolanaChainParams()
-		if found && !observertypes.ChainParamsEqual(curParams, *solParams) {
-			observer.SetChainParams(*solParams)
-			oc.logger.Info().Msgf(
-				"updated chain params for Solana, new params: %v", *solParams)
-		}
->>>>>>> 65ff18f5
 	}
 
 	return observer, nil
@@ -457,7 +395,6 @@
 
 						// #nosec G115 range is verified
 						zetaHeight := uint64(bn)
-<<<<<<< HEAD
 
 						switch {
 						case chain.IsEVM():
@@ -466,16 +403,6 @@
 							oc.ScheduleCctxBTC(ctx, zetaHeight, chainID, cctxList, ob, signer)
 						default:
 							oc.logger.Error().Msgf("runScheduler: no scheduler found chain %d", chainID)
-=======
-						if chains.IsEVMChain(c.ChainId, app.GetAdditionalChains()) {
-							oc.ScheduleCctxEVM(ctx, zetaHeight, c.ChainId, cctxList, ob, signer)
-						} else if chains.IsBitcoinChain(c.ChainId, app.GetAdditionalChains()) {
-							oc.ScheduleCctxBTC(ctx, zetaHeight, c.ChainId, cctxList, ob, signer)
-						} else if chains.IsSolanaChain(c.ChainId, app.GetAdditionalChains()) {
-							oc.ScheduleCctxSolana(ctx, zetaHeight, c.ChainId, cctxList, ob, signer)
-						} else {
-							oc.logger.Error().Msgf("runScheduler: unsupported chain %d", c.ChainId)
->>>>>>> 65ff18f5
 							continue
 						}
 					}
