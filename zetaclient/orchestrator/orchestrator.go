--- conflicted
+++ resolved
@@ -425,15 +425,10 @@
 	signer interfaces.ChainSigner,
 ) {
 	solObserver, ok := observer.(*solanaobserver.Observer)
-<<<<<<< HEAD
-	if !ok { // should never happen
-		oc.logger.Error().Msgf("ScheduleCCTXSolana: chain observer is not a solana observer")
-=======
 
 	// should never happen
 	if !ok {
 		oc.logger.Error().Msgf("ScheduleCctxSolana: chain observer is not a solana observer")
->>>>>>> 084100a1
 		return
 	}
 
@@ -482,85 +477,8 @@
 			continue
 		}
 
-<<<<<<< HEAD
-		// schedule a TSS keysign
-		if nonce%interval == zetaHeight%interval && !oc.outboundProc.IsOutboundActive(outboundID) {
-			oc.outboundProc.StartTryProcess(outboundID)
-			oc.logger.Debug().Msgf("ScheduleCCTXSolana: sign outbound %s with value %d", outboundID, params.Amount)
-			go signer.TryProcessOutbound(
-				ctx,
-				cctx,
-				oc.outboundProc,
-				outboundID,
-				observer,
-				oc.zetacoreClient,
-				zetaHeight,
-			)
-		}
-	}
-}
-
-// ScheduleCCTXTON schedules TON outbound keySign on each ZetaChain block
-func (oc *Orchestrator) ScheduleCCTXTON(
-	ctx context.Context,
-	zetaHeight uint64,
-	chainID int64,
-	cctxList []*types.CrossChainTx,
-	observer interfaces.ChainObserver,
-	signer interfaces.ChainSigner,
-) {
-	// should never happen
-	if _, ok := observer.(*tonobserver.Observer); !ok {
-		oc.logger.Error().Msg("ScheduleCCTXTON: observer is not TON")
-		return
-	}
-
-	if _, ok := signer.(*tonsigner.Signer); !ok {
-		oc.logger.Error().Msg("ScheduleCCTXTON: signer is not TON")
-		return
-	}
-
-	// Scheduler interval measured in zeta blocks.
-	// runScheduler() guarantees that this function is called every zeta block.
-	// Note that TON blockchain is async and doesn't have a concept of confirmations
-	// i.e. tx is finalized as soon as it's included in the next block (less than 6 seconds)
-	// #nosec G115 positive
-	interval := uint64(observer.ChainParams().OutboundScheduleInterval)
-
-	shouldProcessOutbounds := zetaHeight%interval == 0
-
-	for i := range cctxList {
-		var (
-			cctx       = cctxList[i]
-			params     = cctx.GetCurrentOutboundParam()
-			nonce      = params.TssNonce
-			outboundID = outboundprocessor.ToOutboundID(cctx.Index, params.ReceiverChainId, nonce)
-		)
-
-		if params.ReceiverChainId != chainID {
-			// should not happen
-			oc.logger.Error().Msgf("ScheduleCCTXTON: outbound chain id mismatch (got %d)", params.ReceiverChainId)
-			continue
-		}
-
-		// vote outbound if it's already confirmed
-		continueKeySign, err := observer.VoteOutboundIfConfirmed(ctx, cctx)
-
-		switch {
-		case err != nil:
-			oc.logger.Error().Err(err).Uint64("outbound.nonce", nonce).
-				Msg("ScheduleCCTXTON: VoteOutboundIfConfirmed failed")
-			continue
-		case !continueKeySign:
-			oc.logger.Info().Uint64("outbound.nonce", nonce).
-				Msg("ScheduleCCTXTON: outbound already processed")
-			continue
-		case !shouldProcessOutbounds:
-			// well, let's wait for another block to (probably) trigger the processing
-=======
 		// noop
 		if solSigner.IsOutboundActive(outboundID) {
->>>>>>> 084100a1
 			continue
 		}
 
