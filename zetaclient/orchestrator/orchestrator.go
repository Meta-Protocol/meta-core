// Package orchestrator provides the orchestrator for orchestrating cross-chain transactions
package orchestrator

import (
	"context"
	"fmt"
	"math"
	"sync"
	"time"

	sdkmath "cosmossdk.io/math"
	eth "github.com/ethereum/go-ethereum/common"
	"github.com/pkg/errors"
	"github.com/rs/zerolog"
	"github.com/samber/lo"

	"github.com/zeta-chain/node/pkg/bg"
	"github.com/zeta-chain/node/pkg/constant"
	zetamath "github.com/zeta-chain/node/pkg/math"
	"github.com/zeta-chain/node/pkg/ticker"
	"github.com/zeta-chain/node/x/crosschain/types"
	observertypes "github.com/zeta-chain/node/x/observer/types"
	"github.com/zeta-chain/node/zetaclient/chains/base"
	btcobserver "github.com/zeta-chain/node/zetaclient/chains/bitcoin/observer"
	"github.com/zeta-chain/node/zetaclient/chains/interfaces"
	solanaobserver "github.com/zeta-chain/node/zetaclient/chains/solana/observer"
	tonobserver "github.com/zeta-chain/node/zetaclient/chains/ton/observer"
	tonsigner "github.com/zeta-chain/node/zetaclient/chains/ton/signer"
	zctx "github.com/zeta-chain/node/zetaclient/context"
	"github.com/zeta-chain/node/zetaclient/logs"
	"github.com/zeta-chain/node/zetaclient/metrics"
	"github.com/zeta-chain/node/zetaclient/outboundprocessor"
	"github.com/zeta-chain/node/zetaclient/ratelimiter"
)

const (
	// outboundLookbackFactor is the factor to determine how many nonces to look back for pending cctxs
	// For example, give OutboundScheduleLookahead of 120, pending NonceLow of 1000 and factor of 1.0,
	// the scheduler need to be able to pick up and schedule any pending cctx with nonce < 880 (1000 - 120 * 1.0)
	// NOTE: 1.0 means look back the same number of cctxs as we look ahead
	outboundLookbackFactor = 1.0

	// sampling rate for sampled orchestrator logger
	loggerSamplingRate = 10
)

var defaultLogSampler = &zerolog.BasicSampler{N: loggerSamplingRate}

// Orchestrator wraps the zetacore client, chain observers and signers. This is the high level object used for CCTX scheduling
type Orchestrator struct {
	// zetacore client
	zetacoreClient interfaces.ZetacoreClient

	// signerMap contains the chain signers indexed by chainID
	signerMap map[int64]interfaces.ChainSigner

	// observerMap contains the chain observers indexed by chainID
	observerMap map[int64]interfaces.ChainObserver

	// outbound processor
	outboundProc *outboundprocessor.Processor

	// last operator balance
	lastOperatorBalance sdkmath.Int

	// observer & signer props
	tss         interfaces.TSSSigner
	dbDirectory string
	baseLogger  base.Logger

	// signerBlockTimeOffset
	signerBlockTimeOffset time.Duration

	// misc
	logger multiLogger
	ts     *metrics.TelemetryServer
	stop   chan struct{}
	mu     sync.RWMutex
}

type multiLogger struct {
	zerolog.Logger
	Sampled zerolog.Logger
}

// New creates a new Orchestrator
func New(
	ctx context.Context,
	client interfaces.ZetacoreClient,
	signerMap map[int64]interfaces.ChainSigner,
	observerMap map[int64]interfaces.ChainObserver,
	tss interfaces.TSSSigner,
	dbDirectory string,
	logger base.Logger,
	ts *metrics.TelemetryServer,
) (*Orchestrator, error) {
	if signerMap == nil || observerMap == nil {
		return nil, errors.New("signerMap or observerMap is nil")
	}

	logging := logger.Std.With().Str(logs.FieldModule, "orchestrator").Logger()
	multiLog := multiLogger{Logger: logging, Sampled: logging.Sample(defaultLogSampler)}

	balance, err := client.GetZetaHotKeyBalance(ctx)
	if err != nil {
		return nil, errors.Wrap(err, "unable to get last balance of the hot key")
	}

	return &Orchestrator{
		zetacoreClient: client,

		signerMap:   signerMap,
		observerMap: observerMap,

		outboundProc:        outboundprocessor.NewProcessor(logger.Std),
		lastOperatorBalance: balance,

		// observer & signer props
		tss:         tss,
		dbDirectory: dbDirectory,
		baseLogger:  logger,

		logger: multiLog,
		ts:     ts,
		stop:   make(chan struct{}),
	}, nil
}

// Start starts the orchestrator for CCTXs.
func (oc *Orchestrator) Start(ctx context.Context) error {
	signerAddress, err := oc.zetacoreClient.GetKeys().GetAddress()
	if err != nil {
		return errors.Wrap(err, "unable to get signer address")
	}

	oc.logger.Info().Str("signer", signerAddress.String()).Msg("Starting orchestrator")

	bg.Work(ctx, oc.runScheduler, bg.WithName("runScheduler"), bg.WithLogger(oc.logger.Logger))
	bg.Work(ctx, oc.runObserverSignerSync, bg.WithName("runObserverSignerSync"), bg.WithLogger(oc.logger.Logger))
	bg.Work(ctx, oc.runAppContextUpdater, bg.WithName("runAppContextUpdater"), bg.WithLogger(oc.logger.Logger))
	bg.Work(
		ctx,
		oc.runSyncObserverOperationalFlags,
		bg.WithName("runSyncObserverOperationalFlags"),
		bg.WithLogger(oc.logger.Logger),
	)

	return nil
}

func (oc *Orchestrator) Stop() {
	close(oc.stop)
}

// returns signer with updated chain parameters.
func (oc *Orchestrator) resolveSigner(app *zctx.AppContext, chainID int64) (interfaces.ChainSigner, error) {
	signer, err := oc.getSigner(chainID)
	if err != nil {
		return nil, err
	}

	chain, err := app.GetChain(chainID)
	switch {
	case err != nil:
		return nil, err
	case chain.IsZeta():
		// should not happen
		return nil, fmt.Errorf("unable to resolve signer for zeta chain %d", chainID)
	case chain.IsEVM():
		params := chain.Params()

		// update zeta connector, ERC20 custody, and gateway addresses
		signer.SetZetaConnectorAddress(eth.HexToAddress(params.ConnectorContractAddress))
		signer.SetERC20CustodyAddress(eth.HexToAddress(params.Erc20CustodyContractAddress))
		signer.SetGatewayAddress(params.GatewayAddress)
	case chain.IsSolana():
		signer.SetGatewayAddress(chain.Params().GatewayAddress)
	case chain.IsTON():
		signer.SetGatewayAddress(chain.Params().GatewayAddress)
	}

	return signer, nil
}

func (oc *Orchestrator) getSigner(chainID int64) (interfaces.ChainSigner, error) {
	oc.mu.RLock()
	defer oc.mu.RUnlock()

	s, found := oc.signerMap[chainID]
	if !found {
		return nil, fmt.Errorf("signer not found for chainID %d", chainID)
	}

	return s, nil
}

// returns chain observer with updated chain parameters
func (oc *Orchestrator) resolveObserver(app *zctx.AppContext, chainID int64) (interfaces.ChainObserver, error) {
	observer, err := oc.getObserver(chainID)
	if err != nil {
		return nil, err
	}

	chain, err := app.GetChain(chainID)
	switch {
	case err != nil:
		return nil, errors.Wrapf(err, "unable to get chain %d", chainID)
	case chain.IsZeta():
		// should not happen
		return nil, fmt.Errorf("unable to resolve observer for zeta chain %d", chainID)
	}

	// update chain observer chain parameters
	var (
		curParams   = observer.ChainParams()
		freshParams = chain.Params()
	)

	if !observertypes.ChainParamsEqual(curParams, *freshParams) {
		observer.SetChainParams(*freshParams)
		oc.logger.Info().
			Int64("observer.chain_id", chainID).
			Interface("observer.chain_params", *freshParams).
			Msg("updated chain params")
	}

	return observer, nil
}

func (oc *Orchestrator) getObserver(chainID int64) (interfaces.ChainObserver, error) {
	oc.mu.RLock()
	defer oc.mu.RUnlock()

	ob, found := oc.observerMap[chainID]
	if !found {
		return nil, fmt.Errorf("observer not found for chainID %d", chainID)
	}

	return ob, nil
}

// GetPendingCctxsWithinRateLimit get pending cctxs across foreign chains within rate limit
func (oc *Orchestrator) GetPendingCctxsWithinRateLimit(ctx context.Context, chainIDs []int64) (
	map[int64][]*types.CrossChainTx,
	error,
) {
	// get rate limiter flags
	rateLimitFlags, err := oc.zetacoreClient.GetRateLimiterFlags(ctx)
	if err != nil {
		return nil, err
	}

	// apply rate limiter or not according to the flags
	rateLimiterUsable := ratelimiter.IsRateLimiterUsable(rateLimitFlags)

	// fallback to non-rate-limited query if rate limiter is not usable
	cctxsMap := make(map[int64][]*types.CrossChainTx)
	if !rateLimiterUsable {
		for _, chainID := range chainIDs {
			resp, _, err := oc.zetacoreClient.ListPendingCCTX(ctx, chainID)
			if err == nil && resp != nil {
				cctxsMap[chainID] = resp
			}
		}
		return cctxsMap, nil
	}

	// query rate limiter input
	resp, err := oc.zetacoreClient.GetRateLimiterInput(ctx, rateLimitFlags.Window)
	if err != nil {
		return nil, err
	}
	input, ok := ratelimiter.NewInput(*resp)
	if !ok {
		return nil, fmt.Errorf("failed to create rate limiter input")
	}

	// apply rate limiter
	output := ratelimiter.ApplyRateLimiter(input, rateLimitFlags.Window, rateLimitFlags.Rate)

	// set metrics
	percentage := zetamath.Percentage(output.CurrentWithdrawRate.BigInt(), rateLimitFlags.Rate.BigInt())
	if percentage != nil {
		percentageFloat, _ := percentage.Float64()
		metrics.PercentageOfRateReached.Set(percentageFloat)
		oc.logger.Sampled.Info().Msgf("current rate limiter window: %d rate: %s, percentage: %f",
			output.CurrentWithdrawWindow, output.CurrentWithdrawRate.String(), percentageFloat)
	}

	return output.CctxsMap, nil
}

// schedules keysigns for cctxs on each ZetaChain block (the ticker)
// TODO(revamp): make this function simpler
func (oc *Orchestrator) runScheduler(ctx context.Context) error {
	app, err := zctx.FromContext(ctx)
	if err != nil {
		return err
	}

	newBlockChan, err := oc.zetacoreClient.NewBlockSubscriber(ctx)
	if err != nil {
		return err
	}

	for {
		select {
		case <-oc.stop:
			oc.logger.Warn().Msg("runScheduler: stopped")
			return nil
		case <-time.After(time.Second * 10):
			// the subscription should automatically reconnect after zetacore
			// restart, but we should log this just in case that logic is not
			// working
			oc.logger.Warn().Msg("runScheduler: no blocks after 10 seconds")
		case newBlock := <-newBlockChan:
			bn := newBlock.Block.Height

			blockTimeLatency := time.Since(newBlock.Block.Time)
			blockTimeLatencySeconds := blockTimeLatency.Seconds()
			metrics.CoreBlockLatency.Set(blockTimeLatencySeconds)

			if blockTimeLatencySeconds > 15 {
				oc.logger.Warn().
					Float64("latency", blockTimeLatencySeconds).
					Msgf("runScheduler: core block latency too high")
				continue
			}

			sleepDuration := time.Until(newBlock.Block.Time.Add(oc.signerBlockTimeOffset))
			if sleepDuration < 0 {
				sleepDuration = 0
			}
			metrics.CoreBlockLatencySleep.Set(sleepDuration.Seconds())
			time.Sleep(sleepDuration)

			balance, err := oc.zetacoreClient.GetZetaHotKeyBalance(ctx)
			if err != nil {
				oc.logger.Error().Err(err).Msgf("couldn't get operator balance")
			} else {
				diff := oc.lastOperatorBalance.Sub(balance)
				if diff.GT(sdkmath.NewInt(0)) && diff.LT(sdkmath.NewInt(math.MaxInt64)) {
					oc.ts.AddFeeEntry(bn, diff.Int64())
					oc.lastOperatorBalance = balance
				}
			}

			// set current hot key burn rate
			metrics.HotKeyBurnRate.Set(float64(oc.ts.HotKeyBurnRate.GetBurnRate().Int64()))

			// get chain ids without zeta chain
			chainIDs := lo.FilterMap(app.ListChains(), func(c zctx.Chain, _ int) (int64, bool) {
				return c.ID(), !c.IsZeta()
			})

			// query pending cctxs across all external chains within rate limit
			cctxMap, err := oc.GetPendingCctxsWithinRateLimit(ctx, chainIDs)
			if err != nil {
				oc.logger.Error().Err(err).Msgf("runScheduler: GetPendingCctxsWithinRatelimit failed")
			}

			// schedule keysign for pending cctxs on each chain
			for _, chain := range app.ListChains() {
				// skip zeta chain
				if chain.IsZeta() {
					continue
				}

				chainID := chain.ID()

				// update chain parameters for signer and chain observer
				signer, err := oc.resolveSigner(app, chainID)
				if err != nil {
					oc.logger.Error().Err(err).
						Int64(logs.FieldChain, chainID).
						Msg("runScheduler: unable to resolve signer")
					continue
				}

				ob, err := oc.resolveObserver(app, chainID)
				if err != nil {
					oc.logger.Error().Err(err).
						Int64(logs.FieldChain, chainID).
						Msg("runScheduler: unable to resolve observer")
					continue
				}

				// get cctxs from map and set pending transactions prometheus gauge
				cctxList := cctxMap[chainID]

				metrics.PendingTxsPerChain.
					WithLabelValues(chain.Name()).
					Set(float64(len(cctxList)))

				if len(cctxList) == 0 {
					continue
				}
<<<<<<< HEAD
				if bn > lastBlockNum { // we have a new block
					bn = lastBlockNum + 1
					if bn%10 == 0 {
						oc.logger.Debug().Msgf("runScheduler: zetacore heart beat: %d", bn)
					}

					balance, err := oc.zetacoreClient.GetZetaHotKeyBalance(ctx)
					if err != nil {
						oc.logger.Error().Err(err).Msgf("couldn't get operator balance")
					} else {
						diff := oc.lastOperatorBalance.Sub(balance)
						if diff.GT(sdkmath.NewInt(0)) && diff.LT(sdkmath.NewInt(math.MaxInt64)) {
							oc.ts.AddFeeEntry(bn, diff.Int64())
							oc.lastOperatorBalance = balance
						}
					}

					// set current hot key burn rate
					metrics.HotKeyBurnRate.Set(float64(oc.ts.HotKeyBurnRate.GetBurnRate().Int64()))

					// get chain ids without zeta chain
					chainIDs := lo.FilterMap(app.ListChains(), func(c zctx.Chain, _ int) (int64, bool) {
						return c.ID(), !c.IsZeta()
					})

					// query pending cctxs across all external chains within rate limit
					cctxMap, err := oc.GetPendingCctxsWithinRateLimit(ctx, chainIDs)
					if err != nil {
						oc.logger.Error().Err(err).Msgf("runScheduler: GetPendingCctxsWithinRatelimit failed")
					}

					// schedule keysign for pending cctxs on each chain
					for _, chain := range app.ListChains() {
						// skip zeta chain
						if chain.IsZeta() {
							continue
						}

						chainID := chain.ID()

						// update chain parameters for signer and chain observer
						signer, err := oc.resolveSigner(app, chainID)
						if err != nil {
							oc.logger.Error().Err(err).
								Int64(logs.FieldChain, chainID).
								Msg("runScheduler: unable to resolve signer")
							continue
						}

						ob, err := oc.resolveObserver(app, chainID)
						if err != nil {
							oc.logger.Error().Err(err).
								Int64(logs.FieldChain, chainID).
								Msg("runScheduler: unable to resolve observer")
							continue
						}

						// get cctxs from map and set pending transactions prometheus gauge
						cctxList := cctxMap[chainID]

						metrics.PendingTxsPerChain.
							WithLabelValues(chain.Name()).
							Set(float64(len(cctxList)))

						if len(cctxList) == 0 {
							continue
						}

						if !app.IsOutboundObservationEnabled() {
							continue
						}

						// #nosec G115 range is verified
						zetaHeight := uint64(bn)

						switch {
						case chain.IsEVM():
							oc.ScheduleCCTXEVM(ctx, zetaHeight, chainID, cctxList, ob, signer)
						case chain.IsBitcoin():
							oc.ScheduleCCTXBTC(ctx, zetaHeight, chainID, cctxList, ob, signer)
						case chain.IsSolana():
							oc.ScheduleCCTXSolana(ctx, zetaHeight, chainID, cctxList, ob, signer)
						case chain.IsTON():
							oc.ScheduleCCTXTON(ctx, zetaHeight, chainID, cctxList, ob, signer)
						default:
							oc.logger.Error().Msgf("runScheduler: no scheduler found chain %d", chainID)
							continue
						}
					}

					// update last processed block number
					lastBlockNum = bn
					oc.ts.SetCoreBlockNumber(lastBlockNum)
=======

				if !app.IsOutboundObservationEnabled() {
					continue
				}

				// #nosec G115 range is verified
				zetaHeight := uint64(bn)

				switch {
				case chain.IsEVM():
					oc.ScheduleCctxEVM(ctx, zetaHeight, chainID, cctxList, ob, signer)
				case chain.IsBitcoin():
					oc.ScheduleCctxBTC(ctx, zetaHeight, chainID, cctxList, ob, signer)
				case chain.IsSolana():
					oc.ScheduleCctxSolana(ctx, zetaHeight, chainID, cctxList, ob, signer)
				case chain.IsTON():
					oc.ScheduleCCTXTON(ctx, zetaHeight, chainID, cctxList, ob, signer)
				default:
					oc.logger.Error().Msgf("runScheduler: no scheduler found chain %d", chainID)
					continue
>>>>>>> f0c42674
				}
			}

			// update last processed block number
			oc.ts.SetCoreBlockNumber(bn)
		}
	}
}

// ScheduleCCTXEVM schedules evm outbound keysign on each ZetaChain block (the ticker)
func (oc *Orchestrator) ScheduleCCTXEVM(
	ctx context.Context,
	zetaHeight uint64,
	chainID int64,
	cctxList []*types.CrossChainTx,
	observer interfaces.ChainObserver,
	signer interfaces.ChainSigner,
) {
	res, err := oc.zetacoreClient.GetAllOutboundTrackerByChain(ctx, chainID, interfaces.Ascending)
	if err != nil {
		oc.logger.Warn().Err(err).Msgf("ScheduleCctxEVM: GetAllOutboundTrackerByChain failed for chain %d", chainID)
		return
	}
	trackerMap := make(map[uint64]bool)
	for _, v := range res {
		trackerMap[v.Nonce] = true
	}
	outboundScheduleLookahead := observer.ChainParams().OutboundScheduleLookahead
	// #nosec G115 always in range
	outboundScheduleLookback := uint64(float64(outboundScheduleLookahead) * outboundLookbackFactor)
	// #nosec G115 positive
	outboundScheduleInterval := uint64(observer.ChainParams().OutboundScheduleInterval)
	criticalInterval := uint64(10)                      // for critical pending outbound we reduce re-try interval
	nonCriticalInterval := outboundScheduleInterval * 2 // for non-critical pending outbound we increase re-try interval

	for idx, cctx := range cctxList {
		params := cctx.GetCurrentOutboundParam()
		nonce := params.TssNonce
		outboundID := outboundprocessor.ToOutboundID(cctx.Index, params.ReceiverChainId, nonce)

		if params.ReceiverChainId != chainID {
			oc.logger.Error().
				Msgf("ScheduleCctxEVM: outbound %s chainid mismatch: want %d, got %d", outboundID, chainID, params.ReceiverChainId)
			continue
		}
		if params.TssNonce > cctxList[0].GetCurrentOutboundParam().TssNonce+outboundScheduleLookback {
			oc.logger.Error().Msgf("ScheduleCctxEVM: nonce too high: signing %d, earliest pending %d, chain %d",
				params.TssNonce, cctxList[0].GetCurrentOutboundParam().TssNonce, chainID)
			break
		}

		// vote outbound if it's already confirmed
		continueKeysign, err := observer.VoteOutboundIfConfirmed(ctx, cctx)
		if err != nil {
			oc.logger.Error().
				Err(err).
				Msgf("ScheduleCctxEVM: VoteOutboundIfConfirmed failed for chain %d nonce %d", chainID, nonce)
			continue
		}
		if !continueKeysign {
			oc.logger.Info().
				Msgf("ScheduleCctxEVM: outbound %s already processed; do not schedule keysign", outboundID)
			continue
		}

		// determining critical outbound; if it satisfies following criteria
		// 1. it's the first pending outbound for this chain
		// 2. the following 5 nonces have been in tracker
		if nonce%criticalInterval == zetaHeight%criticalInterval {
			count := 0
			for i := nonce + 1; i <= nonce+10; i++ {
				if _, found := trackerMap[i]; found {
					count++
				}
			}
			if count >= 5 {
				outboundScheduleInterval = criticalInterval
			}
		}
		// if it's already in tracker, we increase re-try interval
		if _, ok := trackerMap[nonce]; ok {
			outboundScheduleInterval = nonCriticalInterval
		}

		// otherwise, the normal interval is used
		if nonce%outboundScheduleInterval == zetaHeight%outboundScheduleInterval &&
			!oc.outboundProc.IsOutboundActive(outboundID) {
			oc.outboundProc.StartTryProcess(outboundID)
			oc.logger.Debug().
				Msgf("ScheduleCctxEVM: sign outbound %s with value %d", outboundID, cctx.GetCurrentOutboundParam().Amount)
			go signer.TryProcessOutbound(
				ctx,
				cctx,
				oc.outboundProc,
				outboundID,
				observer,
				oc.zetacoreClient,
				zetaHeight,
			)
		}

		// #nosec G115 always in range
		if int64(idx) >= outboundScheduleLookahead-1 { // only look at 'lookahead' cctxs per chain
			break
		}
	}
}

// ScheduleCCTXBTC schedules bitcoin outbound keysign on each ZetaChain block (the ticker)
// 1. schedule at most one keysign per ticker
// 2. schedule keysign only when nonce-mark UTXO is available
// 3. stop keysign when lookahead is reached
func (oc *Orchestrator) ScheduleCCTXBTC(
	ctx context.Context,
	zetaHeight uint64,
	chainID int64,
	cctxList []*types.CrossChainTx,
	observer interfaces.ChainObserver,
	signer interfaces.ChainSigner,
) {
	btcObserver, ok := observer.(*btcobserver.Observer)
	if !ok { // should never happen
		oc.logger.Error().Msgf("ScheduleCctxBTC: chain observer is not a bitcoin observer")
		return
	}
	// #nosec G115 positive
	interval := uint64(observer.ChainParams().OutboundScheduleInterval)
	lookahead := observer.ChainParams().OutboundScheduleLookahead

	// schedule at most one keysign per ticker
	for idx, cctx := range cctxList {
		params := cctx.GetCurrentOutboundParam()
		nonce := params.TssNonce
		outboundID := outboundprocessor.ToOutboundID(cctx.Index, params.ReceiverChainId, nonce)

		if params.ReceiverChainId != chainID {
			oc.logger.Error().
				Msgf("ScheduleCctxBTC: outbound %s chainid mismatch: want %d, got %d", outboundID, chainID, params.ReceiverChainId)
			continue
		}
		// try confirming the outbound
		continueKeysign, err := btcObserver.VoteOutboundIfConfirmed(ctx, cctx)
		if err != nil {
			oc.logger.Error().
				Err(err).
				Msgf("ScheduleCctxBTC: VoteOutboundIfConfirmed failed for chain %d nonce %d", chainID, nonce)
			continue
		}
		if !continueKeysign {
			oc.logger.Info().
				Msgf("ScheduleCctxBTC: outbound %s already processed; do not schedule keysign", outboundID)
			continue
		}

		// stop if the nonce being processed is higher than the pending nonce
		if nonce > btcObserver.GetPendingNonce() {
			break
		}
		// stop if lookahead is reached
		if int64(
			idx,
		) >= lookahead { // 2 bitcoin confirmations span is 20 minutes on average. We look ahead up to 100 pending cctx to target TPM of 5.
			oc.logger.Warn().
				Msgf("ScheduleCctxBTC: lookahead reached, signing %d, earliest pending %d", nonce, cctxList[0].GetCurrentOutboundParam().TssNonce)
			break
		}
		// schedule a TSS keysign
		if nonce%interval == zetaHeight%interval && !oc.outboundProc.IsOutboundActive(outboundID) {
			oc.outboundProc.StartTryProcess(outboundID)
			oc.logger.Debug().Msgf("ScheduleCctxBTC: sign outbound %s with value %d", outboundID, params.Amount)
			go signer.TryProcessOutbound(
				ctx,
				cctx,
				oc.outboundProc,
				outboundID,
				observer,
				oc.zetacoreClient,
				zetaHeight,
			)
		}
	}
}

// ScheduleCCTXSolana schedules solana outbound keysign on each ZetaChain block (the ticker)
func (oc *Orchestrator) ScheduleCCTXSolana(
	ctx context.Context,
	zetaHeight uint64,
	chainID int64,
	cctxList []*types.CrossChainTx,
	observer interfaces.ChainObserver,
	signer interfaces.ChainSigner,
) {
	solObserver, ok := observer.(*solanaobserver.Observer)
	if !ok { // should never happen
		oc.logger.Error().Msgf("ScheduleCctxSolana: chain observer is not a solana observer")
		return
	}

	// outbound keysign scheduler parameters
	// #nosec G115 positive
	interval := uint64(observer.ChainParams().OutboundScheduleInterval)
	outboundScheduleLookahead := observer.ChainParams().OutboundScheduleLookahead
	outboundScheduleLookback := uint64(float64(outboundScheduleLookahead) * outboundLookbackFactor)

	// schedule keysign for each pending cctx
	for _, cctx := range cctxList {
		params := cctx.GetCurrentOutboundParam()
		nonce := params.TssNonce
		outboundID := outboundprocessor.ToOutboundID(cctx.Index, params.ReceiverChainId, nonce)

		if params.ReceiverChainId != chainID {
			oc.logger.Error().
				Msgf("ScheduleCctxSolana: outbound %s chainid mismatch: want %d, got %d", outboundID, chainID, params.ReceiverChainId)
			continue
		}
		if params.TssNonce > cctxList[0].GetCurrentOutboundParam().TssNonce+outboundScheduleLookback {
			oc.logger.Warn().Msgf("ScheduleCctxSolana: nonce too high: signing %d, earliest pending %d",
				params.TssNonce, cctxList[0].GetCurrentOutboundParam().TssNonce)
			break
		}

		// vote outbound if it's already confirmed
		continueKeysign, err := solObserver.VoteOutboundIfConfirmed(ctx, cctx)
		if err != nil {
			oc.logger.Error().
				Err(err).
				Msgf("ScheduleCctxSolana: VoteOutboundIfConfirmed failed for chain %d nonce %d", chainID, nonce)
			continue
		}
		if !continueKeysign {
			oc.logger.Info().
				Msgf("ScheduleCctxSolana: outbound %s already processed; do not schedule keysign", outboundID)
			continue
		}

		// schedule a TSS keysign
		if nonce%interval == zetaHeight%interval && !oc.outboundProc.IsOutboundActive(outboundID) {
			oc.outboundProc.StartTryProcess(outboundID)
			oc.logger.Debug().Msgf("ScheduleCctxSolana: sign outbound %s with value %d", outboundID, params.Amount)
			go signer.TryProcessOutbound(
				ctx,
				cctx,
				oc.outboundProc,
				outboundID,
				observer,
				oc.zetacoreClient,
				zetaHeight,
			)
		}
	}
}

// ScheduleCCTXTON schedules TON outbound keySign on each ZetaChain block
func (oc *Orchestrator) ScheduleCCTXTON(
	ctx context.Context,
	zetaHeight uint64,
	chainID int64,
	cctxList []*types.CrossChainTx,
	observer interfaces.ChainObserver,
	signer interfaces.ChainSigner,
) {
	// should never happen
	if _, ok := observer.(*tonobserver.Observer); !ok {
		oc.logger.Error().Msg("ScheduleCCTXTON: observer is not TON")
		return
	}

	if _, ok := signer.(*tonsigner.Signer); !ok {
		oc.logger.Error().Msg("ScheduleCCTXTON: signer is not TON")
		return
	}

	// Scheduler interval measured in zeta blocks.
	// runScheduler() guarantees that this function is called every zeta block.
	// Note that TON blockchain is async and doesn't have a concept of confirmations
	// i.e. tx is finalized as soon as it's included in the next block (less than 6 seconds)
	// #nosec G115 positive
	interval := uint64(observer.ChainParams().OutboundScheduleInterval)

	shouldProcessOutbounds := zetaHeight%interval == 0

	for i := range cctxList {
		var (
			cctx       = cctxList[i]
			params     = cctx.GetCurrentOutboundParam()
			nonce      = params.TssNonce
			outboundID = outboundprocessor.ToOutboundID(cctx.Index, params.ReceiverChainId, nonce)
		)

		if params.ReceiverChainId != chainID {
			// should not happen
			oc.logger.Error().Msgf("ScheduleCCTXTON: outbound chain id mismatch (got %d)", params.ReceiverChainId)
			continue
		}

		// vote outbound if it's already confirmed
		continueKeySign, err := observer.VoteOutboundIfConfirmed(ctx, cctx)

		switch {
		case err != nil:
			oc.logger.Error().Err(err).Uint64("outbound.nonce", nonce).
				Msg("ScheduleCCTXTON: VoteOutboundIfConfirmed failed")
			continue
		case !continueKeySign:
			oc.logger.Info().Uint64("outbound.nonce", nonce).
				Msg("ScheduleCCTXTON: outbound already processed")
			continue
		case !shouldProcessOutbounds:
			// well, let's wait for another block to (probably) trigger the processing
			continue
		}

		// try to sign and broadcast cctx to TON
		task := func(ctx context.Context) error {
			signer.TryProcessOutbound(
				ctx,
				cctx,
				oc.outboundProc,
				outboundID,
				observer,
				oc.zetacoreClient,
				zetaHeight,
			)

			return nil
		}

		// fire async task
		taskLogger := oc.logger.Logger.With().
			Int64(logs.FieldChain, chainID).
			Str("outbound.id", outboundID).
			Uint64("outbound.nonce", cctx.GetCurrentOutboundParam().TssNonce).
			Logger()

		bg.Work(ctx, task, bg.WithName("TryProcessOutbound"), bg.WithLogger(taskLogger))
	}
}

// runObserverSignerSync runs a blocking ticker that observes chain changes from zetacore
// and optionally (de)provisions respective observers and signers.
func (oc *Orchestrator) runObserverSignerSync(ctx context.Context) error {
	// every other block
	const cadence = 2 * constant.ZetaBlockTime

	task := func(ctx context.Context, _ *ticker.Ticker) error {
		if err := oc.syncObserverSigner(ctx); err != nil {
			oc.logger.Error().Err(err).Msg("syncObserverSigner failed")
		}

		return nil
	}

	return ticker.Run(
		ctx,
		cadence,
		task,
		ticker.WithLogger(oc.logger.Logger, "SyncObserverSigner"),
		ticker.WithStopChan(oc.stop),
	)
}

// syncs and provisions observers & signers.
// Note that zctx.AppContext Update is a responsibility of another component
// See zetacore.Client{}.UpdateAppContextWorker
func (oc *Orchestrator) syncObserverSigner(ctx context.Context) error {
	oc.mu.Lock()
	defer oc.mu.Unlock()

	client := oc.zetacoreClient

	added, removed, err := syncObserverMap(ctx, client, oc.tss, oc.dbDirectory, oc.baseLogger, oc.ts, &oc.observerMap)
	if err != nil {
		return errors.Wrap(err, "syncObserverMap failed")
	}

	if added+removed > 0 {
		oc.logger.Info().
			Int("observer.added", added).
			Int("observer.removed", removed).
			Msg("synced observers")
	}

	added, removed, err = syncSignerMap(ctx, oc.tss, oc.baseLogger, &oc.signerMap)
	if err != nil {
		return errors.Wrap(err, "syncSignerMap failed")
	}

	if added+removed > 0 {
		oc.logger.Info().
			Int("signer.added", added).
			Int("signer.removed", removed).
			Msg("synced signers")
	}

	return nil
}

func (oc *Orchestrator) runSyncObserverOperationalFlags(ctx context.Context) error {
	// every other block
	const cadence = 2 * constant.ZetaBlockTime

	task := func(ctx context.Context, _ *ticker.Ticker) error {
		if err := oc.syncObserverOperationalFlags(ctx); err != nil {
			oc.logger.Error().Err(err).Msg("syncObserverOperationalFlags failed")
		}

		return nil
	}

	return ticker.Run(
		ctx,
		cadence,
		task,
		ticker.WithLogger(oc.logger.Logger, "SyncObserverOperationalFlags"),
		ticker.WithStopChan(oc.stop),
	)
}

func (oc *Orchestrator) syncObserverOperationalFlags(ctx context.Context) error {
	client := oc.zetacoreClient
	flags, err := client.GetOperationalFlags(ctx)
	if err != nil {
		return fmt.Errorf("get operational flags: %w", err)
	}

	oc.mu.Lock()
	defer oc.mu.Unlock()
	newSignerBlockTimeOffsetPtr := flags.SignerBlockTimeOffset
	if newSignerBlockTimeOffsetPtr == nil {
		return nil
	}
	newSignerBlockTimeOffset := *newSignerBlockTimeOffsetPtr
	if oc.signerBlockTimeOffset != newSignerBlockTimeOffset {
		oc.logger.Info().
			Dur("offset", newSignerBlockTimeOffset).
			Msg("block time offset updated")
		oc.signerBlockTimeOffset = newSignerBlockTimeOffset
	}

	return nil
}<|MERGE_RESOLUTION|>--- conflicted
+++ resolved
@@ -395,101 +395,6 @@
 				if len(cctxList) == 0 {
 					continue
 				}
-<<<<<<< HEAD
-				if bn > lastBlockNum { // we have a new block
-					bn = lastBlockNum + 1
-					if bn%10 == 0 {
-						oc.logger.Debug().Msgf("runScheduler: zetacore heart beat: %d", bn)
-					}
-
-					balance, err := oc.zetacoreClient.GetZetaHotKeyBalance(ctx)
-					if err != nil {
-						oc.logger.Error().Err(err).Msgf("couldn't get operator balance")
-					} else {
-						diff := oc.lastOperatorBalance.Sub(balance)
-						if diff.GT(sdkmath.NewInt(0)) && diff.LT(sdkmath.NewInt(math.MaxInt64)) {
-							oc.ts.AddFeeEntry(bn, diff.Int64())
-							oc.lastOperatorBalance = balance
-						}
-					}
-
-					// set current hot key burn rate
-					metrics.HotKeyBurnRate.Set(float64(oc.ts.HotKeyBurnRate.GetBurnRate().Int64()))
-
-					// get chain ids without zeta chain
-					chainIDs := lo.FilterMap(app.ListChains(), func(c zctx.Chain, _ int) (int64, bool) {
-						return c.ID(), !c.IsZeta()
-					})
-
-					// query pending cctxs across all external chains within rate limit
-					cctxMap, err := oc.GetPendingCctxsWithinRateLimit(ctx, chainIDs)
-					if err != nil {
-						oc.logger.Error().Err(err).Msgf("runScheduler: GetPendingCctxsWithinRatelimit failed")
-					}
-
-					// schedule keysign for pending cctxs on each chain
-					for _, chain := range app.ListChains() {
-						// skip zeta chain
-						if chain.IsZeta() {
-							continue
-						}
-
-						chainID := chain.ID()
-
-						// update chain parameters for signer and chain observer
-						signer, err := oc.resolveSigner(app, chainID)
-						if err != nil {
-							oc.logger.Error().Err(err).
-								Int64(logs.FieldChain, chainID).
-								Msg("runScheduler: unable to resolve signer")
-							continue
-						}
-
-						ob, err := oc.resolveObserver(app, chainID)
-						if err != nil {
-							oc.logger.Error().Err(err).
-								Int64(logs.FieldChain, chainID).
-								Msg("runScheduler: unable to resolve observer")
-							continue
-						}
-
-						// get cctxs from map and set pending transactions prometheus gauge
-						cctxList := cctxMap[chainID]
-
-						metrics.PendingTxsPerChain.
-							WithLabelValues(chain.Name()).
-							Set(float64(len(cctxList)))
-
-						if len(cctxList) == 0 {
-							continue
-						}
-
-						if !app.IsOutboundObservationEnabled() {
-							continue
-						}
-
-						// #nosec G115 range is verified
-						zetaHeight := uint64(bn)
-
-						switch {
-						case chain.IsEVM():
-							oc.ScheduleCCTXEVM(ctx, zetaHeight, chainID, cctxList, ob, signer)
-						case chain.IsBitcoin():
-							oc.ScheduleCCTXBTC(ctx, zetaHeight, chainID, cctxList, ob, signer)
-						case chain.IsSolana():
-							oc.ScheduleCCTXSolana(ctx, zetaHeight, chainID, cctxList, ob, signer)
-						case chain.IsTON():
-							oc.ScheduleCCTXTON(ctx, zetaHeight, chainID, cctxList, ob, signer)
-						default:
-							oc.logger.Error().Msgf("runScheduler: no scheduler found chain %d", chainID)
-							continue
-						}
-					}
-
-					// update last processed block number
-					lastBlockNum = bn
-					oc.ts.SetCoreBlockNumber(lastBlockNum)
-=======
 
 				if !app.IsOutboundObservationEnabled() {
 					continue
@@ -500,17 +405,16 @@
 
 				switch {
 				case chain.IsEVM():
-					oc.ScheduleCctxEVM(ctx, zetaHeight, chainID, cctxList, ob, signer)
+					oc.ScheduleCCTXEVM(ctx, zetaHeight, chainID, cctxList, ob, signer)
 				case chain.IsBitcoin():
-					oc.ScheduleCctxBTC(ctx, zetaHeight, chainID, cctxList, ob, signer)
+					oc.ScheduleCCTXBTC(ctx, zetaHeight, chainID, cctxList, ob, signer)
 				case chain.IsSolana():
-					oc.ScheduleCctxSolana(ctx, zetaHeight, chainID, cctxList, ob, signer)
+					oc.ScheduleCCTXSolana(ctx, zetaHeight, chainID, cctxList, ob, signer)
 				case chain.IsTON():
 					oc.ScheduleCCTXTON(ctx, zetaHeight, chainID, cctxList, ob, signer)
 				default:
 					oc.logger.Error().Msgf("runScheduler: no scheduler found chain %d", chainID)
 					continue
->>>>>>> f0c42674
 				}
 			}
 
@@ -531,7 +435,7 @@
 ) {
 	res, err := oc.zetacoreClient.GetAllOutboundTrackerByChain(ctx, chainID, interfaces.Ascending)
 	if err != nil {
-		oc.logger.Warn().Err(err).Msgf("ScheduleCctxEVM: GetAllOutboundTrackerByChain failed for chain %d", chainID)
+		oc.logger.Warn().Err(err).Msgf("ScheduleCCTXEVM: GetAllOutboundTrackerByChain failed for chain %d", chainID)
 		return
 	}
 	trackerMap := make(map[uint64]bool)
@@ -553,11 +457,11 @@
 
 		if params.ReceiverChainId != chainID {
 			oc.logger.Error().
-				Msgf("ScheduleCctxEVM: outbound %s chainid mismatch: want %d, got %d", outboundID, chainID, params.ReceiverChainId)
+				Msgf("ScheduleCCTXEVM: outbound %s chainid mismatch: want %d, got %d", outboundID, chainID, params.ReceiverChainId)
 			continue
 		}
 		if params.TssNonce > cctxList[0].GetCurrentOutboundParam().TssNonce+outboundScheduleLookback {
-			oc.logger.Error().Msgf("ScheduleCctxEVM: nonce too high: signing %d, earliest pending %d, chain %d",
+			oc.logger.Error().Msgf("ScheduleCCTXEVM: nonce too high: signing %d, earliest pending %d, chain %d",
 				params.TssNonce, cctxList[0].GetCurrentOutboundParam().TssNonce, chainID)
 			break
 		}
@@ -567,12 +471,12 @@
 		if err != nil {
 			oc.logger.Error().
 				Err(err).
-				Msgf("ScheduleCctxEVM: VoteOutboundIfConfirmed failed for chain %d nonce %d", chainID, nonce)
+				Msgf("ScheduleCCTXEVM: VoteOutboundIfConfirmed failed for chain %d nonce %d", chainID, nonce)
 			continue
 		}
 		if !continueKeysign {
 			oc.logger.Info().
-				Msgf("ScheduleCctxEVM: outbound %s already processed; do not schedule keysign", outboundID)
+				Msgf("ScheduleCCTXEVM: outbound %s already processed; do not schedule keysign", outboundID)
 			continue
 		}
 
@@ -600,7 +504,7 @@
 			!oc.outboundProc.IsOutboundActive(outboundID) {
 			oc.outboundProc.StartTryProcess(outboundID)
 			oc.logger.Debug().
-				Msgf("ScheduleCctxEVM: sign outbound %s with value %d", outboundID, cctx.GetCurrentOutboundParam().Amount)
+				Msgf("ScheduleCCTXEVM: sign outbound %s with value %d", outboundID, cctx.GetCurrentOutboundParam().Amount)
 			go signer.TryProcessOutbound(
 				ctx,
 				cctx,
@@ -633,7 +537,7 @@
 ) {
 	btcObserver, ok := observer.(*btcobserver.Observer)
 	if !ok { // should never happen
-		oc.logger.Error().Msgf("ScheduleCctxBTC: chain observer is not a bitcoin observer")
+		oc.logger.Error().Msgf("ScheduleCCTXBTC: chain observer is not a bitcoin observer")
 		return
 	}
 	// #nosec G115 positive
@@ -648,7 +552,7 @@
 
 		if params.ReceiverChainId != chainID {
 			oc.logger.Error().
-				Msgf("ScheduleCctxBTC: outbound %s chainid mismatch: want %d, got %d", outboundID, chainID, params.ReceiverChainId)
+				Msgf("ScheduleCCTXBTC: outbound %s chainid mismatch: want %d, got %d", outboundID, chainID, params.ReceiverChainId)
 			continue
 		}
 		// try confirming the outbound
@@ -656,12 +560,12 @@
 		if err != nil {
 			oc.logger.Error().
 				Err(err).
-				Msgf("ScheduleCctxBTC: VoteOutboundIfConfirmed failed for chain %d nonce %d", chainID, nonce)
+				Msgf("ScheduleCCTXBTC: VoteOutboundIfConfirmed failed for chain %d nonce %d", chainID, nonce)
 			continue
 		}
 		if !continueKeysign {
 			oc.logger.Info().
-				Msgf("ScheduleCctxBTC: outbound %s already processed; do not schedule keysign", outboundID)
+				Msgf("ScheduleCCTXBTC: outbound %s already processed; do not schedule keysign", outboundID)
 			continue
 		}
 
@@ -674,13 +578,13 @@
 			idx,
 		) >= lookahead { // 2 bitcoin confirmations span is 20 minutes on average. We look ahead up to 100 pending cctx to target TPM of 5.
 			oc.logger.Warn().
-				Msgf("ScheduleCctxBTC: lookahead reached, signing %d, earliest pending %d", nonce, cctxList[0].GetCurrentOutboundParam().TssNonce)
+				Msgf("ScheduleCCTXBTC: lookahead reached, signing %d, earliest pending %d", nonce, cctxList[0].GetCurrentOutboundParam().TssNonce)
 			break
 		}
 		// schedule a TSS keysign
 		if nonce%interval == zetaHeight%interval && !oc.outboundProc.IsOutboundActive(outboundID) {
 			oc.outboundProc.StartTryProcess(outboundID)
-			oc.logger.Debug().Msgf("ScheduleCctxBTC: sign outbound %s with value %d", outboundID, params.Amount)
+			oc.logger.Debug().Msgf("ScheduleCCTXBTC: sign outbound %s with value %d", outboundID, params.Amount)
 			go signer.TryProcessOutbound(
 				ctx,
 				cctx,
@@ -705,7 +609,7 @@
 ) {
 	solObserver, ok := observer.(*solanaobserver.Observer)
 	if !ok { // should never happen
-		oc.logger.Error().Msgf("ScheduleCctxSolana: chain observer is not a solana observer")
+		oc.logger.Error().Msgf("ScheduleCCTXSolana: chain observer is not a solana observer")
 		return
 	}
 
@@ -723,11 +627,11 @@
 
 		if params.ReceiverChainId != chainID {
 			oc.logger.Error().
-				Msgf("ScheduleCctxSolana: outbound %s chainid mismatch: want %d, got %d", outboundID, chainID, params.ReceiverChainId)
+				Msgf("ScheduleCCTXSolana: outbound %s chainid mismatch: want %d, got %d", outboundID, chainID, params.ReceiverChainId)
 			continue
 		}
 		if params.TssNonce > cctxList[0].GetCurrentOutboundParam().TssNonce+outboundScheduleLookback {
-			oc.logger.Warn().Msgf("ScheduleCctxSolana: nonce too high: signing %d, earliest pending %d",
+			oc.logger.Warn().Msgf("ScheduleCCTXSolana: nonce too high: signing %d, earliest pending %d",
 				params.TssNonce, cctxList[0].GetCurrentOutboundParam().TssNonce)
 			break
 		}
@@ -737,19 +641,19 @@
 		if err != nil {
 			oc.logger.Error().
 				Err(err).
-				Msgf("ScheduleCctxSolana: VoteOutboundIfConfirmed failed for chain %d nonce %d", chainID, nonce)
+				Msgf("ScheduleCCTXSolana: VoteOutboundIfConfirmed failed for chain %d nonce %d", chainID, nonce)
 			continue
 		}
 		if !continueKeysign {
 			oc.logger.Info().
-				Msgf("ScheduleCctxSolana: outbound %s already processed; do not schedule keysign", outboundID)
+				Msgf("ScheduleCCTXSolana: outbound %s already processed; do not schedule keysign", outboundID)
 			continue
 		}
 
 		// schedule a TSS keysign
 		if nonce%interval == zetaHeight%interval && !oc.outboundProc.IsOutboundActive(outboundID) {
 			oc.outboundProc.StartTryProcess(outboundID)
-			oc.logger.Debug().Msgf("ScheduleCctxSolana: sign outbound %s with value %d", outboundID, params.Amount)
+			oc.logger.Debug().Msgf("ScheduleCCTXSolana: sign outbound %s with value %d", outboundID, params.Amount)
 			go signer.TryProcessOutbound(
 				ctx,
 				cctx,
