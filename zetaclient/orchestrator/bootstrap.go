package orchestrator

import (
	"context"
	"fmt"

	ethcommon "github.com/ethereum/go-ethereum/common"
	"github.com/ethereum/go-ethereum/ethclient"
	ethrpc "github.com/ethereum/go-ethereum/rpc"
	solrpc "github.com/gagliardetto/solana-go/rpc"
	ethrpc2 "github.com/onrik/ethrpc"
	"github.com/pkg/errors"
	"github.com/tonkeeper/tongo/ton"

	"github.com/zeta-chain/node/pkg/chains"
	toncontracts "github.com/zeta-chain/node/pkg/contracts/ton"
	"github.com/zeta-chain/node/zetaclient/chains/base"
	evmobserver "github.com/zeta-chain/node/zetaclient/chains/evm/observer"
	evmsigner "github.com/zeta-chain/node/zetaclient/chains/evm/signer"
	"github.com/zeta-chain/node/zetaclient/chains/interfaces"
	solbserver "github.com/zeta-chain/node/zetaclient/chains/solana/observer"
	solanasigner "github.com/zeta-chain/node/zetaclient/chains/solana/signer"
	"github.com/zeta-chain/node/zetaclient/chains/ton/liteapi"
	tonobserver "github.com/zeta-chain/node/zetaclient/chains/ton/observer"
	tonsigner "github.com/zeta-chain/node/zetaclient/chains/ton/signer"
	"github.com/zeta-chain/node/zetaclient/config"
	zctx "github.com/zeta-chain/node/zetaclient/context"
	"github.com/zeta-chain/node/zetaclient/db"
	"github.com/zeta-chain/node/zetaclient/keys"
	"github.com/zeta-chain/node/zetaclient/logs"
	"github.com/zeta-chain/node/zetaclient/metrics"
)

// CreateSignerMap creates a map of interfaces.ChainSigner (by chainID) for all chains in the config.
// Note that signer construction failure for a chain does not prevent the creation of signers for other chains.
func CreateSignerMap(
	ctx context.Context,
	tss interfaces.TSSSigner,
	logger base.Logger,
) (map[int64]interfaces.ChainSigner, error) {
	signers := make(map[int64]interfaces.ChainSigner)
	_, _, err := syncSignerMap(ctx, tss, logger, &signers)
	if err != nil {
		return nil, err
	}

	return signers, nil
}

// syncSignerMap synchronizes the given signers map with the signers for all chains in the config.
// This semantic is used to allow dynamic updates to the signers map.
// Note that data race handling is the responsibility of the caller.
func syncSignerMap(
	ctx context.Context,
	tss interfaces.TSSSigner,
	logger base.Logger,
	signers *map[int64]interfaces.ChainSigner,
) (int, int, error) {
	if signers == nil {
		return 0, 0, errors.New("signers map is nil")
	}

	app, err := zctx.FromContext(ctx)
	if err != nil {
		return 0, 0, errors.Wrapf(err, "failed to get app context")
	}

	var (
		added, removed int

		presentChainIDs = make([]int64, 0)

		onAfterAdd = func(chainID int64, _ interfaces.ChainSigner) {
			logger.Std.Info().Int64(logs.FieldChain, chainID).Msg("Added signer")
			added++
		}

		addSigner = func(chainID int64, signer interfaces.ChainSigner) {
			mapSet[int64, interfaces.ChainSigner](signers, chainID, signer, onAfterAdd)
		}

		onBeforeRemove = func(chainID int64, _ interfaces.ChainSigner) {
			logger.Std.Info().Int64(logs.FieldChain, chainID).Msg("Removing signer")
			removed++
		}
	)

	for _, chain := range app.ListChains() {
		// skip ZetaChain
		if chain.IsZeta() {
			continue
		}

		chainID := chain.ID()

		presentChainIDs = append(presentChainIDs, chainID)

		// noop for existing signers
		if mapHas(signers, chainID) {
			continue
		}

		var (
			params   = chain.Params()
			rawChain = chain.RawChain()
		)

		switch {
		case chain.IsEVM():
			var (
				zetaConnectorAddress = ethcommon.HexToAddress(chain.Params().ConnectorContractAddress)
				erc20CustodyAddress  = ethcommon.HexToAddress(chain.Params().Erc20CustodyContractAddress)
				gatewayAddress       = ethcommon.HexToAddress(chain.Params().GatewayAddress)
			)

			cfg, found := app.Config().GetEVMConfig(chainID)
			if !found || cfg.Empty() {
				logger.Std.Warn().Msgf("Unable to find EVM config for chain %d", chainID)
				continue
			}

			signer, err := evmsigner.NewSigner(
				ctx,
				*rawChain,
				tss,
				logger,
				cfg.Endpoint,
				zetaConnectorAddress,
				erc20CustodyAddress,
				gatewayAddress,
			)
			if err != nil {
				logger.Std.Error().Err(err).Msgf("Unable to construct signer for EVM chain %d", chainID)
				continue
			}

			addSigner(chainID, signer)
		case chain.IsBitcoin():
<<<<<<< HEAD
			cfg, found := app.Config().GetBTCConfig(chainID)
			if !found {
				logger.Std.Warn().Msgf("Unable to find BTC config for chain %d signer", chainID)
				continue
			}

			rpcClient, err := rpc.NewRPCClient(cfg)
			if err != nil {
				logger.Std.Error().Err(err).Msgf("unable to create rpc client for BTC chain %d", chainID)
				continue
			}

			signer := btcsigner.NewSigner(*rawChain, rpcClient, tss, logger)

			addSigner(chainID, signer)
=======
			// managed by orchestrator V2
			continue

>>>>>>> 85593909
		case chain.IsSolana():
			cfg, found := app.Config().GetSolanaConfig()
			if !found {
				logger.Std.Warn().Msgf("Unable to find SOL config for chain %d", chainID)
				continue
			}

			// create Solana client
			rpcClient := solrpc.New(cfg.Endpoint)
			if rpcClient == nil {
				// should never happen
				logger.Std.Error().Msgf("Unable to create SOL client from endpoint %s", cfg.Endpoint)
				continue
			}

			// try loading Solana relayer key if present
			password := chain.RelayerKeyPassword()
			relayerKey, err := keys.LoadRelayerKey(app.Config().GetRelayerKeyPath(), rawChain.Network, password)
			if err != nil {
				logger.Std.Error().Err(err).Msg("Unable to load Solana relayer key")
				continue
			}

			// create Solana signer
			signer, err := solanasigner.NewSigner(*rawChain, *params, rpcClient, tss, relayerKey, logger)
			if err != nil {
				logger.Std.Error().Err(err).Msgf("Unable to construct signer for SOL chain %d", chainID)
				continue
			}

			addSigner(chainID, signer)
		case chain.IsTON():
			cfg, found := app.Config().GetTONConfig()
			if !found {
				logger.Std.Warn().Msgf("Unable to find TON config for chain %d", chainID)
				continue
			}

			tonClient, gateway, err := makeTONClient(ctx, cfg, chain.Params().GatewayAddress)
			if err != nil {
				logger.Std.Error().Err(err).Msgf("Unable to create TON client for chain %d", chainID)
				continue
			}

			tonSigner := tonsigner.New(
				base.NewSigner(*rawChain, tss, logger),
				tonClient,
				gateway,
			)

			addSigner(chainID, tonSigner)
		default:
			logger.Std.Warn().
				Int64("signer.chain_id", chain.ID()).
				Str("signer.chain_name", chain.RawChain().Name).
				Msgf("Unable to create a signer")
		}
	}

	// Remove all disabled signers
	mapDeleteMissingKeys(signers, presentChainIDs, onBeforeRemove)

	return added, removed, nil
}

// CreateChainObserverMap creates a map of interfaces.ChainObserver (by chainID) for all chains in the config.
// - Note (!) that it calls observer.Start() on creation
// - Note that data race handling is the responsibility of the caller.
func CreateChainObserverMap(
	ctx context.Context,
	client interfaces.ZetacoreClient,
	tss interfaces.TSSSigner,
	dbpath string,
	logger base.Logger,
	ts *metrics.TelemetryServer,
) (map[int64]interfaces.ChainObserver, error) {
	observerMap := make(map[int64]interfaces.ChainObserver)

	_, _, err := syncObserverMap(ctx, client, tss, dbpath, logger, ts, &observerMap)
	if err != nil {
		return nil, err
	}

	return observerMap, nil
}

// syncObserverMap synchronizes the given observer map with the observers for all chains in the config.
// This semantic is used to allow dynamic updates to the map.
// Note (!) that it calls observer.Start() on creation and observer.Stop() on deletion.
func syncObserverMap(
	ctx context.Context,
	client interfaces.ZetacoreClient,
	tss interfaces.TSSSigner,
	dbpath string,
	logger base.Logger,
	ts *metrics.TelemetryServer,
	observerMap *map[int64]interfaces.ChainObserver,
) (int, int, error) {
	app, err := zctx.FromContext(ctx)
	if err != nil {
		return 0, 0, errors.Wrapf(err, "failed to get app context")
	}

	var (
		added, removed int

		presentChainIDs = make([]int64, 0)

		onAfterAdd = func(chainID int64, ob interfaces.ChainObserver) {
			logger.Std.Info().Int64(logs.FieldChain, chainID).Msg("Added observer")
			ob.Start(ctx)
			added++
		}

		addObserver = func(chainID int64, ob interfaces.ChainObserver) {
			mapSet[int64, interfaces.ChainObserver](observerMap, chainID, ob, onAfterAdd)
		}

		onBeforeRemove = func(chainID int64, ob interfaces.ChainObserver) {
			logger.Std.Info().Int64(logs.FieldChain, chainID).Msg("Removing observer")
			ob.Stop()
			removed++
		}
	)

	for _, chain := range app.ListChains() {
		// skip ZetaChain
		if chain.IsZeta() {
			continue
		}

		chainID := chain.ID()
		presentChainIDs = append(presentChainIDs, chainID)

		// noop
		if mapHas(observerMap, chainID) {
			continue
		}

		var (
			params    = chain.Params()
			rawChain  = chain.RawChain()
			chainName = rawChain.Name
		)

		switch {
		case chain.IsEVM():
			cfg, found := app.Config().GetEVMConfig(chainID)
			if !found || cfg.Empty() {
				logger.Std.Warn().Msgf("Unable to find EVM config for chain %d", chainID)
				continue
			}

			httpClient, err := metrics.GetInstrumentedHTTPClient(cfg.Endpoint)
			if err != nil {
				logger.Std.Error().Err(err).Str("rpc.endpoint", cfg.Endpoint).Msgf("Unable to create HTTP client")
				continue
			}
			rpcClient, err := ethrpc.DialHTTPWithClient(cfg.Endpoint, httpClient)
			if err != nil {
				logger.Std.Error().Err(err).Str("rpc.endpoint", cfg.Endpoint).Msgf("Unable to dial EVM RPC")
				continue
			}
			evmClient := ethclient.NewClient(rpcClient)

			database, err := db.NewFromSqlite(dbpath, chainName, true)
			if err != nil {
				logger.Std.Error().Err(err).Msgf("Unable to open a database for EVM chain %q", chainName)
				continue
			}

			evmJSONRPCClient := ethrpc2.NewEthRPC(cfg.Endpoint, ethrpc2.WithHttpClient(httpClient))

			// create EVM chain observer
			observer, err := evmobserver.NewObserver(
				ctx,
				*rawChain,
				evmClient,
				evmJSONRPCClient,
				*params,
				client,
				tss,
				database,
				logger,
				ts,
			)
			if err != nil {
				logger.Std.Error().Err(err).Msgf("NewObserver error for EVM chain %d", chainID)
				continue
			}

			addObserver(chainID, observer)
		case chain.IsBitcoin():
			// managed by orchestrator V2
			continue

		case chain.IsSolana():
			cfg, found := app.Config().GetSolanaConfig()
			if !found {
				logger.Std.Warn().Msgf("Unable to find chain params for SOL chain %d", chainID)
				continue
			}

			rpcClient := solrpc.New(cfg.Endpoint)
			if rpcClient == nil {
				// should never happen
				logger.Std.Error().Msg("solana create Solana client error")
				continue
			}

			database, err := db.NewFromSqlite(dbpath, chainName, true)
			if err != nil {
				logger.Std.Error().Err(err).Msgf("unable to open database for SOL chain %d", chainID)
				continue
			}

			solObserver, err := solbserver.NewObserver(
				*rawChain,
				rpcClient,
				*params,
				client,
				tss,
				database,
				logger,
				ts,
			)
			if err != nil {
				logger.Std.Error().Err(err).Msgf("NewObserver error for SOL chain %d", chainID)
				continue
			}

			addObserver(chainID, solObserver)
		case chain.IsTON():
			cfg, found := app.Config().GetTONConfig()
			if !found {
				logger.Std.Warn().Msgf("Unable to find chain params for TON chain %d", chainID)
				continue
			}

			database, err := db.NewFromSqlite(dbpath, chainName, true)
			if err != nil {
				logger.Std.Error().Err(err).Msgf("unable to open database for TON chain %d", chainID)
				continue
			}

			baseObserver, err := base.NewObserver(
				*rawChain,
				*params,
				client,
				tss,
				base.DefaultBlockCacheSize,
				ts,
				database,
				logger,
			)

			if err != nil {
				logger.Std.Error().Err(err).Msgf("Unable to create base observer for TON chain %d", chainID)
				continue
			}

			tonClient, gateway, err := makeTONClient(ctx, cfg, chain.Params().GatewayAddress)
			if err != nil {
				logger.Std.Error().Err(err).Msgf("Unable to create TON client for chain %d", chainID)
				continue
			}

			tonObserver, err := tonobserver.New(baseObserver, tonClient, gateway)
			if err != nil {
				logger.Std.Error().Err(err).Msgf("Unable to create TON observer for chain %d", chainID)
				continue
			}

			addObserver(chainID, tonObserver)
		default:
			logger.Std.Warn().
				Int64("observer.chain_id", chain.ID()).
				Str("observer.chain_name", chain.RawChain().Name).
				Msgf("Unable to create an observer")
		}
	}

	// Remove all disabled observers
	mapDeleteMissingKeys(observerMap, presentChainIDs, onBeforeRemove)

	return added, removed, nil
}

func btcDatabaseFileName(chain chains.Chain) string {
	// legacyBTCDatabaseFilename is the Bitcoin database file name now used in mainnet and testnet3
	// so we keep using it here for backward compatibility
	const legacyBTCDatabaseFilename = "btc_chain_client"

	// For additional bitcoin networks, we use the chain name as the database file name
	switch chain.ChainId {
	case chains.BitcoinMainnet.ChainId, chains.BitcoinTestnet.ChainId:
		return legacyBTCDatabaseFilename
	default:
		return fmt.Sprintf("%s_%s", legacyBTCDatabaseFilename, chain.Name)
	}
}

func makeTONClient(
	ctx context.Context,
	cfg config.TONConfig,
	gatewayAddr string,
) (*liteapi.Client, *toncontracts.Gateway, error) {
	client, err := liteapi.NewFromSource(ctx, cfg.LiteClientConfigURL)
	if err != nil {
		return nil, nil, errors.Wrap(err, "Unable to create TON liteapi")
	}

	gatewayID, err := ton.ParseAccountID(gatewayAddr)
	if err != nil {
		return nil, nil, errors.Wrapf(err, "Unable to parse gateway address %q", gatewayAddr)
	}

	gw := toncontracts.NewGateway(gatewayID)

	return client, gw, nil
}<|MERGE_RESOLUTION|>--- conflicted
+++ resolved
@@ -136,27 +136,9 @@
 
 			addSigner(chainID, signer)
 		case chain.IsBitcoin():
-<<<<<<< HEAD
-			cfg, found := app.Config().GetBTCConfig(chainID)
-			if !found {
-				logger.Std.Warn().Msgf("Unable to find BTC config for chain %d signer", chainID)
-				continue
-			}
-
-			rpcClient, err := rpc.NewRPCClient(cfg)
-			if err != nil {
-				logger.Std.Error().Err(err).Msgf("unable to create rpc client for BTC chain %d", chainID)
-				continue
-			}
-
-			signer := btcsigner.NewSigner(*rawChain, rpcClient, tss, logger)
-
-			addSigner(chainID, signer)
-=======
 			// managed by orchestrator V2
 			continue
 
->>>>>>> 85593909
 		case chain.IsSolana():
 			cfg, found := app.Config().GetSolanaConfig()
 			if !found {
