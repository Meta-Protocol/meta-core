package observer

import (
	"context"
	"strconv"
	"testing"

	"cosmossdk.io/math"
	eth "github.com/ethereum/go-ethereum/common"
	"github.com/rs/zerolog"
	"github.com/stretchr/testify/mock"
	"github.com/stretchr/testify/require"
	"github.com/tonkeeper/tongo/tlb"
	"github.com/tonkeeper/tongo/ton"
	"github.com/zeta-chain/node/pkg/chains"
	"github.com/zeta-chain/node/pkg/coin"
	toncontracts "github.com/zeta-chain/node/pkg/contracts/ton"
	"github.com/zeta-chain/node/testutil/sample"
	cc "github.com/zeta-chain/node/x/crosschain/types"
	observertypes "github.com/zeta-chain/node/x/observer/types"
	"github.com/zeta-chain/node/zetaclient/chains/base"
	"github.com/zeta-chain/node/zetaclient/chains/ton/liteapi"
	"github.com/zeta-chain/node/zetaclient/db"
	"github.com/zeta-chain/node/zetaclient/keys"
	"github.com/zeta-chain/node/zetaclient/testutils/mocks"
)

type testSuite struct {
	ctx context.Context
	t   *testing.T

	chain       chains.Chain
	chainParams *observertypes.ChainParams

	gateway    *toncontracts.Gateway
	liteClient *mocks.LiteClient

	zetacore *mocks.ZetacoreClient
	tss      *mocks.TSS
	database *db.DB

	baseObserver *base.Observer

	votesBag   []*cc.MsgVoteInbound
	trackerBag []testTracker
}

type testTracker struct {
	nonce uint64
	hash  string
}

func newTestSuite(t *testing.T) *testSuite {
	var (
		ctx = context.Background()

		chain       = chains.TONTestnet
		chainParams = sample.ChainParams(chain.ChainId)

		gateway = toncontracts.NewGateway(ton.MustParseAccountID(
			"0:997d889c815aeac21c47f86ae0e38383efc3c3463067582f6263ad48c5a1485b",
		))

		liteClient = mocks.NewLiteClient(t)

<<<<<<< HEAD
		tss      = mocks.NewGeneratedTSS(t, chain)
		zetacore = mocks.NewZetacoreClient(t).WithKeys(&keys.Keys{
			OperatorAddress: sample.Bech32AccAddress(),
		})
=======
		tss      = mocks.NewTSS(t)
		zetacore = mocks.NewZetacoreClient(t).WithKeys(&keys.Keys{})
>>>>>>> cfcf7069

		testLogger = zerolog.New(zerolog.NewTestWriter(t))
		logger     = base.Logger{Std: testLogger, Compliance: testLogger}
	)

	database, err := db.NewFromSqliteInMemory(true)
	require.NoError(t, err)

	baseObserver, err := base.NewObserver(
		chain,
		*chainParams,
		zetacore,
		tss,
		1,
		1,
		60,
		nil,
		database,
		logger,
	)

	require.NoError(t, err)

	ts := &testSuite{
		ctx: ctx,
		t:   t,

		chain:       chain,
		chainParams: chainParams,

		liteClient: liteClient,
		gateway:    gateway,

		zetacore: zetacore,
		tss:      tss,
		database: database,

		baseObserver: baseObserver,
	}

	// Setup mocks
	ts.zetacore.On("Chain").Return(chain).Maybe()

	setupVotesBag(ts)
	setupTrackersBag(ts)

	return ts
}

func (ts *testSuite) SetupLastScannedTX(gw ton.AccountID) ton.Transaction {
	lastScannedTX := sample.TONDonation(ts.t, gw, toncontracts.Donation{
		Sender: sample.GenerateTONAccountID(),
		Amount: tonCoins(ts.t, "1"),
	})

	txHash := liteapi.TransactionHashToString(lastScannedTX.Lt, ton.Bits256(lastScannedTX.Hash()))

	ts.baseObserver.WithLastTxScanned(txHash)
	require.NoError(ts.t, ts.baseObserver.WriteLastTxScannedToDB(txHash))

	return lastScannedTX
}

func (ts *testSuite) OnGetFirstTransaction(acc ton.AccountID, tx *ton.Transaction, scanned int, err error) *mock.Call {
	return ts.liteClient.
		On("GetFirstTransaction", ts.ctx, acc).
		Return(tx, scanned, err)
}

func (ts *testSuite) MockGetTransaction(acc ton.AccountID, tx ton.Transaction) *mock.Call {
	return ts.liteClient.
		On("GetTransaction", mock.Anything, acc, tx.Lt, ton.Bits256(tx.Hash())).
		Return(tx, nil)
}

func (ts *testSuite) MockCCTXByNonce(cctx *cc.CrossChainTx) *mock.Call {
	nonce := cctx.GetCurrentOutboundParam().TssNonce

	return ts.zetacore.On("GetCctxByNonce", ts.ctx, ts.chain.ChainId, nonce).Return(cctx, nil)
}

func (ts *testSuite) OnGetTransactionsSince(
	acc ton.AccountID,
	lt uint64,
	hash ton.Bits256,
	txs []ton.Transaction,
	err error,
) *mock.Call {
	return ts.liteClient.
		On("GetTransactionsSince", mock.Anything, acc, lt, hash).
		Return(txs, err)
}

func (ts *testSuite) OnGetAllOutboundTrackerByChain(trackers []cc.OutboundTracker) *mock.Call {
	return ts.zetacore.
		On("GetAllOutboundTrackerByChain", mock.Anything, ts.chain.ChainId, mock.Anything).
		Return(trackers, nil)
}

func (ts *testSuite) MockGetBlockHeader(id ton.BlockIDExt) *mock.Call {
	// let's pretend that block's masterchain ref has the same seqno
	blockInfo := tlb.BlockInfo{
		BlockInfoPart: tlb.BlockInfoPart{MinRefMcSeqno: id.Seqno},
	}

	return ts.liteClient.
		On("GetBlockHeader", mock.Anything, id, uint32(0)).
		Return(blockInfo, nil)
}

func (ts *testSuite) OnGetInboundTrackersForChain(trackers []cc.InboundTracker) *mock.Call {
	return ts.zetacore.
		On("GetInboundTrackersForChain", mock.Anything, ts.chain.ChainId).
		Return(trackers, nil)
}

func (ts *testSuite) TxToInboundTracker(tx ton.Transaction) cc.InboundTracker {
	return cc.InboundTracker{
		ChainId:  ts.chain.ChainId,
		TxHash:   liteapi.TransactionToHashString(tx),
		CoinType: coin.CoinType_Gas,
	}
}

type signable interface {
	Hash() ([32]byte, error)
	SetSignature([65]byte)
	Signer() (eth.Address, error)
}

func (ts *testSuite) sign(msg signable) {
	hash, err := msg.Hash()
	require.NoError(ts.t, err)

	sig, err := ts.tss.Sign(ts.ctx, hash[:], 0, 0, 0)
	require.NoError(ts.t, err)

	msg.SetSignature(sig)

	// double check
	evmSigner, err := msg.Signer()
	require.NoError(ts.t, err)
	require.Equal(ts.t, ts.tss.PubKey().AddressEVM().String(), evmSigner.String())
}

// parses string to TON
func tonCoins(t *testing.T, raw string) math.Uint {
	t.Helper()

	const oneTON = 1_000_000_000

	f, err := strconv.ParseFloat(raw, 64)
	require.NoError(t, err)

	f *= oneTON

	return math.NewUint(uint64(f))
}

func setupVotesBag(ts *testSuite) {
	catcher := func(args mock.Arguments) {
		vote := args.Get(3)
		cctx, ok := vote.(*cc.MsgVoteInbound)
		require.True(ts.t, ok, "unexpected cctx type")

		ts.votesBag = append(ts.votesBag, cctx)
	}
	ts.zetacore.
		On("PostVoteInbound", ts.ctx, mock.Anything, mock.Anything, mock.Anything).
		Maybe().
		Run(catcher).
		Return("", "", nil) // zeta hash, ballot index, error
}

func setupTrackersBag(ts *testSuite) {
	catcher := func(args mock.Arguments) {
		require.Equal(ts.t, ts.chain.ChainId, args.Get(1).(int64))
		nonce := args.Get(2).(uint64)
		txHash := args.Get(3).(string)

		ts.t.Logf("Adding outbound tracker: nonce=%d, hash=%s", nonce, txHash)

		ts.trackerBag = append(ts.trackerBag, testTracker{nonce, txHash})
	}

	ts.zetacore.On(
		"PostOutboundTracker",
		mock.Anything,
		mock.Anything,
		mock.Anything,
		mock.Anything,
	).Maybe().Run(catcher).Return("", nil)
}<|MERGE_RESOLUTION|>--- conflicted
+++ resolved
@@ -63,15 +63,10 @@
 
 		liteClient = mocks.NewLiteClient(t)
 
-<<<<<<< HEAD
-		tss      = mocks.NewGeneratedTSS(t, chain)
+		tss      = mocks.NewTSS(t)
 		zetacore = mocks.NewZetacoreClient(t).WithKeys(&keys.Keys{
 			OperatorAddress: sample.Bech32AccAddress(),
 		})
-=======
-		tss      = mocks.NewTSS(t)
-		zetacore = mocks.NewZetacoreClient(t).WithKeys(&keys.Keys{})
->>>>>>> cfcf7069
 
 		testLogger = zerolog.New(zerolog.NewTestWriter(t))
 		logger     = base.Logger{Std: testLogger, Compliance: testLogger}
