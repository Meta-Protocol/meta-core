--- conflicted
+++ resolved
@@ -31,12 +31,7 @@
 	}
 
 	var (
-<<<<<<< HEAD
-		initialInterval = ticker.SecondsFromUint64(ob.ChainParams().InboundTicker)
-=======
-		chainID         = ob.Chain().ChainId
 		initialInterval = ticker.DurationFromUint64Seconds(ob.ChainParams().InboundTicker)
->>>>>>> d9ee4f39
 		sampledLogger   = ob.Logger().Inbound.Sample(&zerolog.BasicSampler{N: 10})
 	)
 
