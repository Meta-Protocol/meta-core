package signer

import (
	"context"
	"encoding/hex"
	"strconv"
	"testing"

	"cosmossdk.io/math"
	"github.com/rs/zerolog"
	"github.com/stretchr/testify/mock"
	"github.com/stretchr/testify/require"
	"github.com/tonkeeper/tongo/tlb"
	"github.com/tonkeeper/tongo/ton"
	"github.com/zeta-chain/node/pkg/chains"
	"github.com/zeta-chain/node/pkg/coin"
	toncontracts "github.com/zeta-chain/node/pkg/contracts/ton"
	"github.com/zeta-chain/node/testutil/sample"
	cc "github.com/zeta-chain/node/x/crosschain/types"
	observertypes "github.com/zeta-chain/node/x/observer/types"
	"github.com/zeta-chain/node/zetaclient/chains/base"
	"github.com/zeta-chain/node/zetaclient/chains/ton/liteapi"
	"github.com/zeta-chain/node/zetaclient/keys"
	"github.com/zeta-chain/node/zetaclient/testutils/mocks"
)

func TestSigner(t *testing.T) {
	// ARRANGE
	ts := newTestSuite(t)

	// Given TON signer
	signer := New(ts.baseSigner, ts.liteClient, ts.gw)

	// Given a sample TON receiver
	receiver := ton.MustParseAccountID("0QAyaVdkvWSuax8luWhDXY_0X9Am1ASWlJz4OI7M-jqcM5wK")

	const (
		zetaHeight = 123
		outboundID = "abc123"
		nonce      = 2
	)

	amount := tonCoins(t, "5")

	// Given CCTX
	cctx := sample.CrossChainTx(t, "123")
	cctx.InboundParams.CoinType = coin.CoinType_Gas
	cctx.OutboundParams = []*cc.OutboundParams{{
		Receiver:        receiver.ToRaw(),
		ReceiverChainId: ts.chain.ChainId,
		CoinType:        coin.CoinType_Gas,
		Amount:          amount,
		TssNonce:        nonce,
	}}

	// Given expected withdrawal
	withdrawal := toncontracts.Withdrawal{
		Recipient: receiver,
		Amount:    amount,
		Seqno:     nonce,
	}

	ts.Sign(&withdrawal)

	// Given expected liteapi calls
	lt, hash := uint64(400), decodeHash(t, "df8a01053f50a74503dffe6802f357bf0e665bd1f3d082faccfebdea93cddfeb")
	ts.OnGetAccountState(ts.gw.AccountID(), tlb.ShardAccount{LastTransLt: lt, LastTransHash: hash})

	ts.OnSendMessage(0, nil)

	withdrawalTX := sample.TONWithdrawal(t, ts.gw.AccountID(), withdrawal)
	ts.OnGetTransactionsSince(ts.gw.AccountID(), lt, ton.Bits256(hash), []ton.Transaction{withdrawalTX}, nil)

	// ACT
<<<<<<< HEAD
	signer.TryProcessOutbound(ts.ctx, cctx, ts.proc, outboundID, ts.zetacore, zetaHeight)
=======
	signer.TryProcessOutbound(ts.ctx, cctx, nil, ts.zetacore, zetaHeight)
>>>>>>> 5b8dd05e

	// ASSERT
	// Make sure signer send the tx the chain AND published the outbound tracker
	require.Len(t, ts.trackerBag, 1)

	tracker := ts.trackerBag[0]

	require.Equal(t, uint64(nonce), tracker.nonce)
	require.Equal(t, liteapi.TransactionToHashString(withdrawalTX), tracker.hash)
}

func TestExitCodeRegex(t *testing.T) {
	for _, tt := range []string{
		`unable to send external message: error code: 0 message: 
		cannot apply external message to current state : 
		External message was not accepted\nCannot run message on account: inbound external message rejected by 
		transaction CC8803E21EDA7E6487D191380725A82CD75316E1C131496E1A5636751CE60347:
		\nexitcode=109, steps=108, gas_used=0\nVM Log (truncated):\n...INT 0\nexecute THROWIFNOT 
		105\nexecute MYADDR\nexecute XCHG s1,s4\nexecute SDEQ\nexecute THROWIF 112\nexecute OVER\nexecute 
		EQINT 0\nexecute THROWIF 106\nexecute GETGLOB
		3\nexecute NEQ\nexecute THROWIF 109\ndefault exception handler, terminating vm with exit code 109\n`,

		`unable to send external message: error code: 0 message: cannot apply external message to current state : 
		External message was not accepted\nCannot run message on account: 
		inbound external message rejected by transaction 
		6CCBB83C7D9BFBFDB40541F35AD069714856F18B4850C1273A117DF6BFADE1C6:\nexitcode=109, steps=108, 
		gas_used=0\nVM Log (truncated):\n...INT 0....`,
	} {
		require.True(t, exitCodeErrorRegex.MatchString(tt))

		exitCode, ok := extractExitCode(tt)
		require.True(t, ok)
		require.Equal(t, uint32(109), exitCode)
	}
}

type testSuite struct {
	ctx context.Context
	t   *testing.T

	chain       chains.Chain
	chainParams *observertypes.ChainParams

	liteClient *mocks.SignerLiteClient

	zetacore *mocks.ZetacoreClient
	tss      *mocks.TSS

	gw         *toncontracts.Gateway
	baseSigner *base.Signer

	trackerBag []testTracker
}

type testTracker struct {
	nonce uint64
	hash  string
}

func newTestSuite(t *testing.T) *testSuite {
	var (
		ctx = context.Background()

		chain       = chains.TONTestnet
		chainParams = sample.ChainParams(chain.ChainId)

		liteClient = mocks.NewSignerLiteClient(t)

		tss      = mocks.NewTSS(t)
		zetacore = mocks.NewZetacoreClient(t).WithKeys(&keys.Keys{})

		testLogger = zerolog.New(zerolog.NewTestWriter(t))
		logger     = base.Logger{Std: testLogger, Compliance: testLogger}

		gwAccountID = ton.MustParseAccountID("0:997d889c815aeac21c47f86ae0e38383efc3c3463067582f6263ad48c5a1485b")
	)

	ts := &testSuite{
		ctx: ctx,
		t:   t,

		chain:       chain,
		chainParams: chainParams,

		liteClient: liteClient,

		zetacore: zetacore,
		tss:      tss,

		gw:         toncontracts.NewGateway(gwAccountID),
		baseSigner: base.NewSigner(chain, tss, logger),
	}

	// Setup mocks
	ts.zetacore.On("Chain").Return(chain).Maybe()

	setupTrackersBag(ts)

	return ts
}

func (ts *testSuite) OnGetAccountState(acc ton.AccountID, state tlb.ShardAccount) *mock.Call {
	return ts.liteClient.On("GetAccountState", mock.Anything, acc).Return(state, nil)
}

func (ts *testSuite) OnSendMessage(id uint32, err error) *mock.Call {
	return ts.liteClient.On("SendMessage", mock.Anything, mock.Anything).Return(id, err)
}

func (ts *testSuite) OnGetTransactionsSince(
	acc ton.AccountID,
	lt uint64,
	hash ton.Bits256,
	txs []ton.Transaction,
	err error,
) *mock.Call {
	return ts.liteClient.
		On("GetTransactionsSince", mock.Anything, acc, lt, hash).
		Return(txs, err)
}

func (ts *testSuite) Sign(msg Signable) {
	hash, err := msg.Hash()
	require.NoError(ts.t, err)

	sig, err := ts.tss.Sign(ts.ctx, hash[:], 0, 0, 0)
	require.NoError(ts.t, err)

	msg.SetSignature(sig)
}

// parses string to TON
func tonCoins(t *testing.T, raw string) math.Uint {
	t.Helper()

	const oneTON = 1_000_000_000

	f, err := strconv.ParseFloat(raw, 64)
	require.NoError(t, err)

	f *= oneTON

	return math.NewUint(uint64(f))
}

func decodeHash(t *testing.T, raw string) tlb.Bits256 {
	t.Helper()

	h, err := hex.DecodeString(raw)
	require.NoError(t, err)

	var hash tlb.Bits256

	copy(hash[:], h)

	return hash
}

func setupTrackersBag(ts *testSuite) {
	catcher := func(args mock.Arguments) {
		require.Equal(ts.t, ts.chain.ChainId, args.Get(1).(int64))
		nonce := args.Get(2).(uint64)
		txHash := args.Get(3).(string)

		ts.t.Logf("Adding outbound tracker: nonce=%d, hash=%s", nonce, txHash)

		ts.trackerBag = append(ts.trackerBag, testTracker{nonce, txHash})
	}

	ts.zetacore.On(
		"PostOutboundTracker",
		mock.Anything,
		mock.Anything,
		mock.Anything,
		mock.Anything,
	).Maybe().Run(catcher).Return("", nil)
}<|MERGE_RESOLUTION|>--- conflicted
+++ resolved
@@ -72,11 +72,7 @@
 	ts.OnGetTransactionsSince(ts.gw.AccountID(), lt, ton.Bits256(hash), []ton.Transaction{withdrawalTX}, nil)
 
 	// ACT
-<<<<<<< HEAD
-	signer.TryProcessOutbound(ts.ctx, cctx, ts.proc, outboundID, ts.zetacore, zetaHeight)
-=======
-	signer.TryProcessOutbound(ts.ctx, cctx, nil, ts.zetacore, zetaHeight)
->>>>>>> 5b8dd05e
+	signer.TryProcessOutbound(ts.ctx, cctx, ts.zetacore, zetaHeight)
 
 	// ASSERT
 	// Make sure signer send the tx the chain AND published the outbound tracker
