--- conflicted
+++ resolved
@@ -277,34 +277,21 @@
 }
 
 func decodeInscriptionPayload(t *scriptTokenizer) ([]byte, error) {
-<<<<<<< HEAD
-	if (!t.Next() || t.Opcode() != txscript.OP_FALSE) {
-		return nil, fmt.Errorf("OP_FALSE not found")
-	}
-
-	if (!t.Next() || t.Opcode() != txscript.OP_IF) {
-=======
 	if !t.Next() || t.Opcode() != txscript.OP_FALSE {
 		return nil, fmt.Errorf("OP_FALSE not found")
 	}
 
 	if !t.Next() || t.Opcode() != txscript.OP_IF {
->>>>>>> 27a3ca2c
 		return nil, fmt.Errorf("OP_IF not found")
 	}
 
 	memo := make([]byte, 0)
 	var next byte
-<<<<<<< HEAD
-	for t.Next() && t.Opcode() != txscript.OP_ENDIF {
-		next = t.Opcode()
-=======
 	for t.Next() {
 		next = t.Opcode()
 		if next == txscript.OP_ENDIF {
 			return memo, nil
 		}
->>>>>>> 27a3ca2c
 		if next < txscript.OP_DATA_1 || next > txscript.OP_PUSHDATA4 {
 			return nil, fmt.Errorf("expecting data push, found %d", next)
 		}
