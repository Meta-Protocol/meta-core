--- conflicted
+++ resolved
@@ -19,12 +19,9 @@
 	// FeeRateRegnet is the hardcoded fee rate for regnet
 	FeeRateRegnet = 1
 
-<<<<<<< HEAD
 	// FeeRateRegnetRBF is the hardcoded fee rate for regnet RBF
 	FeeRateRegnetRBF = 5
 
-=======
->>>>>>> 3ab710ec
 	// maxBTCSupply is the maximum supply of Bitcoin
 	maxBTCSupply = 21000000.0
 )
@@ -122,32 +119,14 @@
 	}
 }
 
-<<<<<<< HEAD
-// GetEstimatedFeeRate gets estimated smart fee rate (BTC/Kb) targeting given block confirmation
-func (c *Client) GetEstimatedFeeRate(ctx context.Context, confTarget int64, regnet bool) (int64, error) {
-	// RPC 'EstimateSmartFee' is not available in regnet
-	if regnet {
-=======
 // GetEstimatedFeeRate gets estimated smart fee rate (sat/vB) targeting given block confirmation
 func (c *Client) GetEstimatedFeeRate(ctx context.Context, confTarget int64) (satsPerByte int64, err error) {
 	// RPC 'EstimateSmartFee' is not available in regnet
 	if c.isRegnet {
->>>>>>> 3ab710ec
 		return FeeRateRegnet, nil
 	}
 
 	feeResult, err := c.EstimateSmartFee(ctx, confTarget, &types.EstimateModeEconomical)
-<<<<<<< HEAD
-	if err != nil {
-		return 0, errors.Wrap(err, "unable to estimate smart fee")
-	}
-	if feeResult.Errors != nil {
-		return 0, fmt.Errorf("fee result contains errors: %s", feeResult.Errors)
-	}
-	if feeResult.FeeRate == nil {
-		return 0, errors.New("nil fee rate")
-	}
-=======
 	switch {
 	case err != nil:
 		return 0, errors.Wrap(err, "unable to estimate smart fee")
@@ -157,7 +136,6 @@
 		return 0, errors.New("nil fee rate")
 	}
 
->>>>>>> 3ab710ec
 	feeRate := *feeResult.FeeRate
 	if feeRate <= 0 || feeRate >= maxBTCSupply {
 		return 0, fmt.Errorf("invalid fee rate: %f", feeRate)
