// Package signer implements the ChainSigner interface for BTC
package signer

import (
	"bytes"
	"context"
	"encoding/hex"
	"time"

	"github.com/btcsuite/btcd/btcjson"
	"github.com/btcsuite/btcd/btcutil"
	"github.com/btcsuite/btcd/chaincfg/chainhash"
	"github.com/btcsuite/btcd/wire"
	"github.com/cenkalti/backoff/v4"
	"github.com/pkg/errors"

<<<<<<< HEAD
=======
	"github.com/zeta-chain/node/pkg/retry"
>>>>>>> 3ab710ec
	"github.com/zeta-chain/node/x/crosschain/types"
	"github.com/zeta-chain/node/zetaclient/chains/base"
	"github.com/zeta-chain/node/zetaclient/chains/bitcoin/observer"
	"github.com/zeta-chain/node/zetaclient/chains/interfaces"
	"github.com/zeta-chain/node/zetaclient/logs"
)

const (
<<<<<<< HEAD
	// broadcastBackoff is the initial backoff duration for retrying broadcast
	broadcastBackoff = 1000 * time.Millisecond
=======
	// broadcastBackoff is the backoff duration for retrying broadcast
	broadcastBackoff = time.Second * 6
>>>>>>> 3ab710ec

	// broadcastRetries is the maximum number of retries for broadcasting a transaction
	broadcastRetries = 10
)

type RPC interface {
	GetNetworkInfo(ctx context.Context) (*btcjson.GetNetworkInfoResult, error)
	GetRawTransaction(ctx context.Context, hash *chainhash.Hash) (*btcutil.Tx, error)
<<<<<<< HEAD
	GetEstimatedFeeRate(ctx context.Context, confTarget int64, regnet bool) (int64, error)
=======
	GetEstimatedFeeRate(ctx context.Context, confTarget int64) (int64, error)
>>>>>>> 3ab710ec
	SendRawTransaction(ctx context.Context, tx *wire.MsgTx, allowHighFees bool) (*chainhash.Hash, error)
	GetTotalMempoolParentsSizeNFees(
		ctx context.Context,
		childHash string,
		timeout time.Duration,
	) (int64, float64, int64, int64, error)
}

// Signer deals with signing & broadcasting BTC transactions.
type Signer struct {
	*base.Signer
	rpc RPC
}

// New creates a new Bitcoin signer
func New(baseSigner *base.Signer, rpc RPC) *Signer {
	return &Signer{Signer: baseSigner, rpc: rpc}
}

// Broadcast sends the signed transaction to the network
func (signer *Signer) Broadcast(ctx context.Context, signedTx *wire.MsgTx) error {
	var outBuff bytes.Buffer
	if err := signedTx.Serialize(&outBuff); err != nil {
		return errors.Wrap(err, "unable to serialize tx")
	}

	signer.Logger().Std.Info().
		Str(logs.FieldTx, signedTx.TxHash().String()).
		Str("signer.tx_payload", hex.EncodeToString(outBuff.Bytes())).
		Msg("Broadcasting transaction")

	_, err := signer.rpc.SendRawTransaction(ctx, signedTx, true)
	if err != nil {
		return errors.Wrap(err, "unable to broadcast raw tx")
	}

	return nil
}

// TSSToPkScript returns the TSS pkScript
func (signer *Signer) TSSToPkScript() ([]byte, error) {
	tssAddrP2WPKH, err := signer.TSS().PubKey().AddressBTC(signer.Chain().ChainId)
	if err != nil {
		return nil, err
	}
	return txscript.PayToAddrScript(tssAddrP2WPKH)
}

// TryProcessOutbound signs and broadcasts a BTC transaction from a new outbound
func (signer *Signer) TryProcessOutbound(
	ctx context.Context,
	cctx *types.CrossChainTx,
	observer *observer.Observer,
	zetacoreClient interfaces.ZetacoreClient,
	height uint64,
) {
	outboundID := base.OutboundIDFromCCTX(cctx)
	signer.MarkOutbound(outboundID, true)

	// end outbound process on panic
	defer func() {
		signer.MarkOutbound(outboundID, false)
		if err := recover(); err != nil {
			signer.Logger().Std.Error().Msgf("BTC TryProcessOutbound: %s, caught panic error: %v", cctx.Index, err)
		}
	}()

	// prepare logger
	chain := signer.Chain()
	params := cctx.GetCurrentOutboundParam()
	lf := map[string]any{
		logs.FieldMethod: "TryProcessOutbound",
		logs.FieldCctx:   cctx.Index,
		logs.FieldNonce:  params.TssNonce,
	}
	signerAddress, err := zetacoreClient.GetKeys().GetAddress()
<<<<<<< HEAD
	if err == nil {
		lf["signer"] = signerAddress.String()
	}
=======
	if err != nil {
		return
	}
	lf["signer"] = signerAddress.String()
>>>>>>> 3ab710ec
	logger := signer.Logger().Std.With().Fields(lf).Logger()

	// query network info to get minRelayFee (typically 1000 satoshis)
	networkInfo, err := signer.rpc.GetNetworkInfo(ctx)
	if err != nil {
<<<<<<< HEAD
		logger.Error().Err(err).Msgf("failed get bitcoin network info")
=======
		logger.Error().Err(err).Msg("failed get bitcoin network info")
>>>>>>> 3ab710ec
		return
	}
	minRelayFee := networkInfo.RelayFee
	if minRelayFee <= 0 {
		logger.Error().Msgf("invalid minimum relay fee: %f", minRelayFee)
		return
	}

<<<<<<< HEAD
	var (
		rbfTx    = false
		signedTx *wire.MsgTx
		stuckTx  = observer.GetLastStuckOutbound()
	)

	// sign outbound
	if stuckTx != nil && params.TssNonce == stuckTx.Nonce {
		// sign RBF tx
		rbfTx = true
		signedTx, err = signer.SignRBFTx(ctx, height, params.TssNonce, stuckTx.Tx, params.GasPriorityFee, minRelayFee)
		if err != nil {
			logger.Error().Err(err).Msg("SignRBFTx failed")
			return
		}
		logger.Info().Str(logs.FieldTx, signedTx.TxID()).Msg("SignRBFTx succeed")
	} else {
		// setup outbound data
		txData, err := NewOutboundData(cctx, chain.ChainId, height, minRelayFee, logger, signer.Logger().Compliance)
		if err != nil {
			logger.Error().Err(err).Msg("failed to setup Bitcoin outbound data")
			return
		}

		// sign withdraw tx
		signedTx, err = signer.SignWithdrawTx(ctx, txData, observer)
		if err != nil {
			logger.Error().Err(err).Msg("SignWithdrawTx failed")
			return
		}
		logger.Info().Str(logs.FieldTx, signedTx.TxID()).Msg("SignWithdrawTx succeed")
	}

	// broadcast signed outbound
	signer.BroadcastOutbound(ctx, signedTx, params.TssNonce, rbfTx, cctx, observer, zetacoreClient)
}

// BroadcastOutbound sends the signed transaction to the Bitcoin network
func (signer *Signer) BroadcastOutbound(
	ctx context.Context,
	tx *wire.MsgTx,
	nonce uint64,
	rbfTx bool,
	cctx *types.CrossChainTx,
	ob *observer.Observer,
	zetacoreClient interfaces.ZetacoreClient,
) {
	txHash := tx.TxID()

	// prepare logger fields
	lf := map[string]any{
		logs.FieldMethod: "broadcastOutbound",
		logs.FieldNonce:  nonce,
		logs.FieldTx:     txHash,
		logs.FieldCctx:   cctx.Index,
	}
	logger := signer.Logger().Std

	// double check to ensure the tx being replaced is still the last outbound
	if rbfTx && ob.GetPendingNonce() > nonce+1 {
		logger.Warn().Fields(lf).Msgf("RBF tx nonce is outdated, skipping broadcasting")
		return
	}

	// try broacasting tx with increasing backoff (1s, 2s, 4s, 8s, 16s) in case of RPC error
	backOff := broadcastBackoff
	for i := 0; i < broadcastRetries; i++ {
		time.Sleep(backOff)

		// broadcast tx
		err := signer.Broadcast(ctx, tx)
		if err != nil {
			logger.Warn().Err(err).Fields(lf).Msgf("broadcasting Bitcoin outbound, retry %d", i)
			backOff *= 2
			continue
		}
		logger.Info().Fields(lf).Msg("broadcasted Bitcoin outbound successfully")

		// save tx local db
		ob.SaveBroadcastedTx(txHash, nonce)

		// add tx to outbound tracker so that all observers know about it
		zetaHash, err := zetacoreClient.PostOutboundTracker(ctx, ob.Chain().ChainId, nonce, txHash)
		if err != nil {
			logger.Err(err).Fields(lf).Msg("unable to add Bitcoin outbound tracker")
		} else {
			lf[logs.FieldZetaTx] = zetaHash
			logger.Info().Fields(lf).Msg("add Bitcoin outbound tracker successfully")
		}

		// try including this outbound as early as possible
		_, included := ob.TryIncludeOutbound(ctx, cctx, txHash)
		if included {
			logger.Info().Fields(lf).Msg("included newly broadcasted Bitcoin outbound")
		}

		// successful broadcast; no need to retry
		break
=======
	// setup outbound data
	txData, err := NewOutboundData(cctx, height, minRelayFee, logger, signer.Logger().Compliance)
	if err != nil {
		logger.Error().Err(err).Msg("failed to setup Bitcoin outbound data")
		return
	}

	// sign withdraw tx
	signedTx, err := signer.SignWithdrawTx(ctx, txData, observer)
	if err != nil {
		logger.Error().Err(err).Msg("SignWithdrawTx failed")
		return
	}
	logger.Info().Str(logs.FieldTx, signedTx.TxID()).Msg("SignWithdrawTx succeed")

	// broadcast signed outbound
	signer.BroadcastOutbound(ctx, signedTx, params.TssNonce, cctx, observer, zetacoreClient)
}

// BroadcastOutbound sends the signed transaction to the Bitcoin network
func (signer *Signer) BroadcastOutbound(
	ctx context.Context,
	tx *wire.MsgTx,
	nonce uint64,
	cctx *types.CrossChainTx,
	ob *observer.Observer,
	zetacoreClient interfaces.ZetacoreClient,
) {
	txHash := tx.TxID()

	// prepare logger fields
	logger := signer.Logger().Std.With().
		Str(logs.FieldMethod, "BroadcastOutbound").
		Uint64(logs.FieldNonce, nonce).
		Str(logs.FieldTx, txHash).
		Str(logs.FieldCctx, cctx.Index).
		Logger()

	// try broacasting tx with backoff in case of RPC error
	broadcast := func() error {
		return retry.Retry(signer.Broadcast(ctx, tx))
	}

	bo := backoff.NewConstantBackOff(broadcastBackoff)
	boWithMaxRetries := backoff.WithMaxRetries(bo, broadcastRetries)
	if err := retry.DoWithBackoff(broadcast, boWithMaxRetries); err != nil {
		logger.Error().Err(err).Msgf("unable to broadcast Bitcoin outbound")
	}
	logger.Info().Msg("broadcasted Bitcoin outbound successfully")

	// save tx local db and ignore db error.
	// db error is not critical and should not block outbound tracker.
	if err := ob.SaveBroadcastedTx(txHash, nonce); err != nil {
		logger.Error().Err(err).Msg("unable to save broadcasted Bitcoin outbound")
	}

	// add tx to outbound tracker so that all observers know about it
	zetaHash, err := zetacoreClient.PostOutboundTracker(ctx, ob.Chain().ChainId, nonce, txHash)
	if err != nil {
		logger.Err(err).Msg("unable to add Bitcoin outbound tracker")
	} else {
		logger.Info().Str(logs.FieldZetaTx, zetaHash).Msg("add Bitcoin outbound tracker successfully")
	}

	// try including this outbound as early as possible, no need to wait for outbound tracker
	_, included := ob.TryIncludeOutbound(ctx, cctx, txHash)
	if included {
		logger.Info().Msg("included newly broadcasted Bitcoin outbound")
>>>>>>> 3ab710ec
	}
}<|MERGE_RESOLUTION|>--- conflicted
+++ resolved
@@ -14,10 +14,7 @@
 	"github.com/cenkalti/backoff/v4"
 	"github.com/pkg/errors"
 
-<<<<<<< HEAD
-=======
 	"github.com/zeta-chain/node/pkg/retry"
->>>>>>> 3ab710ec
 	"github.com/zeta-chain/node/x/crosschain/types"
 	"github.com/zeta-chain/node/zetaclient/chains/base"
 	"github.com/zeta-chain/node/zetaclient/chains/bitcoin/observer"
@@ -26,13 +23,8 @@
 )
 
 const (
-<<<<<<< HEAD
-	// broadcastBackoff is the initial backoff duration for retrying broadcast
-	broadcastBackoff = 1000 * time.Millisecond
-=======
 	// broadcastBackoff is the backoff duration for retrying broadcast
 	broadcastBackoff = time.Second * 6
->>>>>>> 3ab710ec
 
 	// broadcastRetries is the maximum number of retries for broadcasting a transaction
 	broadcastRetries = 10
@@ -41,11 +33,7 @@
 type RPC interface {
 	GetNetworkInfo(ctx context.Context) (*btcjson.GetNetworkInfoResult, error)
 	GetRawTransaction(ctx context.Context, hash *chainhash.Hash) (*btcutil.Tx, error)
-<<<<<<< HEAD
-	GetEstimatedFeeRate(ctx context.Context, confTarget int64, regnet bool) (int64, error)
-=======
 	GetEstimatedFeeRate(ctx context.Context, confTarget int64) (int64, error)
->>>>>>> 3ab710ec
 	SendRawTransaction(ctx context.Context, tx *wire.MsgTx, allowHighFees bool) (*chainhash.Hash, error)
 	GetTotalMempoolParentsSizeNFees(
 		ctx context.Context,
@@ -83,15 +71,6 @@
 	}
 
 	return nil
-}
-
-// TSSToPkScript returns the TSS pkScript
-func (signer *Signer) TSSToPkScript() ([]byte, error) {
-	tssAddrP2WPKH, err := signer.TSS().PubKey().AddressBTC(signer.Chain().ChainId)
-	if err != nil {
-		return nil, err
-	}
-	return txscript.PayToAddrScript(tssAddrP2WPKH)
 }
 
 // TryProcessOutbound signs and broadcasts a BTC transaction from a new outbound
@@ -114,7 +93,6 @@
 	}()
 
 	// prepare logger
-	chain := signer.Chain()
 	params := cctx.GetCurrentOutboundParam()
 	lf := map[string]any{
 		logs.FieldMethod: "TryProcessOutbound",
@@ -122,26 +100,16 @@
 		logs.FieldNonce:  params.TssNonce,
 	}
 	signerAddress, err := zetacoreClient.GetKeys().GetAddress()
-<<<<<<< HEAD
-	if err == nil {
-		lf["signer"] = signerAddress.String()
-	}
-=======
 	if err != nil {
 		return
 	}
 	lf["signer"] = signerAddress.String()
->>>>>>> 3ab710ec
 	logger := signer.Logger().Std.With().Fields(lf).Logger()
 
 	// query network info to get minRelayFee (typically 1000 satoshis)
 	networkInfo, err := signer.rpc.GetNetworkInfo(ctx)
 	if err != nil {
-<<<<<<< HEAD
-		logger.Error().Err(err).Msgf("failed get bitcoin network info")
-=======
 		logger.Error().Err(err).Msg("failed get bitcoin network info")
->>>>>>> 3ab710ec
 		return
 	}
 	minRelayFee := networkInfo.RelayFee
@@ -150,7 +118,6 @@
 		return
 	}
 
-<<<<<<< HEAD
 	var (
 		rbfTx    = false
 		signedTx *wire.MsgTx
@@ -169,7 +136,7 @@
 		logger.Info().Str(logs.FieldTx, signedTx.TxID()).Msg("SignRBFTx succeed")
 	} else {
 		// setup outbound data
-		txData, err := NewOutboundData(cctx, chain.ChainId, height, minRelayFee, logger, signer.Logger().Compliance)
+		txData, err := NewOutboundData(cctx, height, minRelayFee, logger, signer.Logger().Compliance)
 		if err != nil {
 			logger.Error().Err(err).Msg("failed to setup Bitcoin outbound data")
 			return
@@ -201,86 +168,6 @@
 	txHash := tx.TxID()
 
 	// prepare logger fields
-	lf := map[string]any{
-		logs.FieldMethod: "broadcastOutbound",
-		logs.FieldNonce:  nonce,
-		logs.FieldTx:     txHash,
-		logs.FieldCctx:   cctx.Index,
-	}
-	logger := signer.Logger().Std
-
-	// double check to ensure the tx being replaced is still the last outbound
-	if rbfTx && ob.GetPendingNonce() > nonce+1 {
-		logger.Warn().Fields(lf).Msgf("RBF tx nonce is outdated, skipping broadcasting")
-		return
-	}
-
-	// try broacasting tx with increasing backoff (1s, 2s, 4s, 8s, 16s) in case of RPC error
-	backOff := broadcastBackoff
-	for i := 0; i < broadcastRetries; i++ {
-		time.Sleep(backOff)
-
-		// broadcast tx
-		err := signer.Broadcast(ctx, tx)
-		if err != nil {
-			logger.Warn().Err(err).Fields(lf).Msgf("broadcasting Bitcoin outbound, retry %d", i)
-			backOff *= 2
-			continue
-		}
-		logger.Info().Fields(lf).Msg("broadcasted Bitcoin outbound successfully")
-
-		// save tx local db
-		ob.SaveBroadcastedTx(txHash, nonce)
-
-		// add tx to outbound tracker so that all observers know about it
-		zetaHash, err := zetacoreClient.PostOutboundTracker(ctx, ob.Chain().ChainId, nonce, txHash)
-		if err != nil {
-			logger.Err(err).Fields(lf).Msg("unable to add Bitcoin outbound tracker")
-		} else {
-			lf[logs.FieldZetaTx] = zetaHash
-			logger.Info().Fields(lf).Msg("add Bitcoin outbound tracker successfully")
-		}
-
-		// try including this outbound as early as possible
-		_, included := ob.TryIncludeOutbound(ctx, cctx, txHash)
-		if included {
-			logger.Info().Fields(lf).Msg("included newly broadcasted Bitcoin outbound")
-		}
-
-		// successful broadcast; no need to retry
-		break
-=======
-	// setup outbound data
-	txData, err := NewOutboundData(cctx, height, minRelayFee, logger, signer.Logger().Compliance)
-	if err != nil {
-		logger.Error().Err(err).Msg("failed to setup Bitcoin outbound data")
-		return
-	}
-
-	// sign withdraw tx
-	signedTx, err := signer.SignWithdrawTx(ctx, txData, observer)
-	if err != nil {
-		logger.Error().Err(err).Msg("SignWithdrawTx failed")
-		return
-	}
-	logger.Info().Str(logs.FieldTx, signedTx.TxID()).Msg("SignWithdrawTx succeed")
-
-	// broadcast signed outbound
-	signer.BroadcastOutbound(ctx, signedTx, params.TssNonce, cctx, observer, zetacoreClient)
-}
-
-// BroadcastOutbound sends the signed transaction to the Bitcoin network
-func (signer *Signer) BroadcastOutbound(
-	ctx context.Context,
-	tx *wire.MsgTx,
-	nonce uint64,
-	cctx *types.CrossChainTx,
-	ob *observer.Observer,
-	zetacoreClient interfaces.ZetacoreClient,
-) {
-	txHash := tx.TxID()
-
-	// prepare logger fields
 	logger := signer.Logger().Std.With().
 		Str(logs.FieldMethod, "BroadcastOutbound").
 		Uint64(logs.FieldNonce, nonce).
@@ -288,6 +175,12 @@
 		Str(logs.FieldCctx, cctx.Index).
 		Logger()
 
+	// double check to ensure the tx being replaced is still the last outbound
+	if rbfTx && ob.GetPendingNonce() > nonce+1 {
+		logger.Warn().Msgf("RBF tx nonce is outdated, skipping broadcasting")
+		return
+	}
+
 	// try broacasting tx with backoff in case of RPC error
 	broadcast := func() error {
 		return retry.Retry(signer.Broadcast(ctx, tx))
@@ -318,6 +211,5 @@
 	_, included := ob.TryIncludeOutbound(ctx, cctx, txHash)
 	if included {
 		logger.Info().Msg("included newly broadcasted Bitcoin outbound")
->>>>>>> 3ab710ec
 	}
 }