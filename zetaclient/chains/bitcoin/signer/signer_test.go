package signer_test

import (
	"context"
	"encoding/hex"
	"testing"

	"github.com/btcsuite/btcd/btcec/v2"
	"github.com/btcsuite/btcd/btcec/v2/ecdsa"
	"github.com/btcsuite/btcd/btcjson"
	"github.com/btcsuite/btcd/btcutil"
	"github.com/btcsuite/btcd/chaincfg"
	"github.com/btcsuite/btcd/chaincfg/chainhash"
	"github.com/btcsuite/btcd/txscript"
	"github.com/btcsuite/btcd/wire"
	"github.com/ethereum/go-ethereum/crypto"
	"github.com/rs/zerolog"
	"github.com/stretchr/testify/mock"
	"github.com/stretchr/testify/require"

	"github.com/zeta-chain/node/pkg/chains"
	crosschaintypes "github.com/zeta-chain/node/x/crosschain/types"
	observertypes "github.com/zeta-chain/node/x/observer/types"
	"github.com/zeta-chain/node/zetaclient/chains/base"
	"github.com/zeta-chain/node/zetaclient/chains/bitcoin/observer"
	"github.com/zeta-chain/node/zetaclient/chains/bitcoin/signer"
	"github.com/zeta-chain/node/zetaclient/config"
	zctx "github.com/zeta-chain/node/zetaclient/context"
	"github.com/zeta-chain/node/zetaclient/db"
	"github.com/zeta-chain/node/zetaclient/keys"
	"github.com/zeta-chain/node/zetaclient/metrics"
	"github.com/zeta-chain/node/zetaclient/outboundprocessor"
	"github.com/zeta-chain/node/zetaclient/testutils"
	"github.com/zeta-chain/node/zetaclient/testutils/mocks"
)

// the relative path to the testdata directory
var TestDataDir = "../../../"

type testSuite struct {
	*signer.Signer
	tss            *mocks.TSS
	client         *mocks.BitcoinClient
	zetacoreClient *mocks.ZetacoreClient
}

func newTestSuite(t *testing.T, chain chains.Chain) *testSuite {
	// mock BTC RPC client
	rpcClient := mocks.NewBitcoinClient(t)
	rpcClient.On("GetBlockCount", mock.Anything).Maybe().Return(int64(101), nil)

	// mock TSS
	var tss *mocks.TSS
	if chains.IsBitcoinMainnet(chain.ChainId) {
		tss = mocks.NewTSS(t).FakePubKey(testutils.TSSPubKeyMainnet)
	} else {
		tss = mocks.NewTSS(t).FakePubKey(testutils.TSSPubkeyAthens3)
	}

	// mock Zetacore client
	zetacoreClient := mocks.NewZetacoreClient(t).
		WithKeys(&keys.Keys{}).
		WithZetaChain()

	// create logger
	testLogger := zerolog.New(zerolog.NewTestWriter(t))
	logger := base.Logger{Std: testLogger, Compliance: testLogger}

	// create signer
	signer := signer.New(
		chain,
		tss,
		rpcClient,
		logger,
	)

	return &testSuite{
		Signer:         signer,
		tss:            tss,
		client:         rpcClient,
		zetacoreClient: zetacoreClient,
	}
}

func Test_NewSigner(t *testing.T) {
	// test private key with EVM address
	// EVM: 0x236C7f53a90493Bb423411fe4117Cb4c2De71DfB
	// BTC testnet: muGe9prUBjQwEnX19zG26fVRHNi8z7kSPo
	skHex := "7b8507ba117e069f4a3f456f505276084f8c92aee86ac78ae37b4d1801d35fa8"
	privateKey, err := crypto.HexToECDSA(skHex)
<<<<<<< HEAD
	require.NoError(t, err)
	tss := mocks.NewTSSFromPrivateKey(t, privateKey)
	signer := signer.New(chains.BitcoinMainnet, tss, mocks.NewBitcoinClient(t), base.DefaultLogger())
	require.NotNil(t, signer)
}

func Test_BroadcastOutbound(t *testing.T) {
	// test cases
	tests := []struct {
		name        string
		chain       chains.Chain
		nonce       uint64
		failTracker bool
	}{
		{
			name:  "should successfully broadcast and include outbound",
			chain: chains.BitcoinMainnet,
			nonce: uint64(148),
		},
		{
			name:  "should successfully broadcast and include RBF outbound",
			chain: chains.BitcoinMainnet,
			nonce: uint64(148),
		},
		{
			name:        "should successfully broadcast and include outbound, but fail to post outbound tracker",
			chain:       chains.BitcoinMainnet,
			nonce:       uint64(148),
			failTracker: true,
		},
	}

	for _, tt := range tests {
		t.Run(tt.name, func(t *testing.T) {
			// setup signer and observer
			s := newTestSuite(t, tt.chain)
			observer := s.getNewObserver(t)

			// load tx and result
			chainID := tt.chain.ChainId
			rawResult, cctx := testutils.LoadBTCTxRawResultNCctx(t, TestDataDir, chainID, tt.nonce)
			txResult := testutils.LoadBTCTransaction(t, TestDataDir, chainID, rawResult.Txid)
			msgTx := testutils.LoadBTCMsgTx(t, TestDataDir, chainID, rawResult.Txid)
			hash := hashFromTXID(t, rawResult.Txid)

			// mock RPC response
			s.client.On("SendRawTransaction", mock.Anything, mock.Anything, mock.Anything).Maybe().Return(nil, nil)
			s.client.On("GetTransactionByStr", mock.Anything, mock.Anything).Maybe().Return(hash, txResult, nil)
			s.client.On("GetRawTransactionResult", mock.Anything, mock.Anything, mock.Anything).
				Maybe().
				Return(*rawResult, nil)

			// mock Zetacore client response
			if tt.failTracker {
				s.zetacoreClient.WithPostOutboundTracker("")
			} else {
				s.zetacoreClient.WithPostOutboundTracker("0x123")
			}

			// mock the previous tx as included
			// this is necessary to allow the 'checkTSSVin' function to pass
			observer.SetIncludedTx(tt.nonce-1, &btcjson.GetTransactionResult{
				TxID: rawResult.Vin[0].Txid,
			})

			ctx := makeCtx(t)
			s.BroadcastOutbound(
				ctx,
				msgTx,
				tt.nonce,
				cctx,
				observer,
				s.zetacoreClient,
			)

			// check if outbound is included
			gotResult := observer.GetIncludedTx(tt.nonce)
			require.Equal(t, txResult, gotResult)
		})
	}
=======
	pkBytes := crypto.FromECDSAPub(&privateKey.PublicKey)
	c.Logf("pubkey: %d", len(pkBytes))
	// Uncomment the following code to generate new random private key pairs
	//privateKey, err := crypto.GenerateKey()
	//privkeyBytes := crypto.FromECDSA(privateKey)
	//c.Logf("privatekey %s", hex.EncodeToString(privkeyBytes))
	c.Assert(err, IsNil)

	tss := mocks.NewTSSFromPrivateKey(c, privateKey)

	baseSigner := base.NewSigner(chains.Chain{}, tss, base.DefaultLogger())

	s.btcSigner = New(baseSigner, mocks.NewBitcoinClient(cWrapper{c}))
>>>>>>> 840b6e7c
}

func Test_P2PH(t *testing.T) {
	// Ordinarily the private key would come from whatever storage mechanism
	// is being used, but for this example just hard code it.
	privKeyBytes, err := hex.DecodeString("22a47fa09a223f2aa079edf85a7c2" +
		"d4f8720ee63e502ee2869afab7de234b80c")
	require.NoError(t, err)

	privKey, pubKey := btcec.PrivKeyFromBytes(privKeyBytes)
	pubKeyHash := btcutil.Hash160(pubKey.SerializeCompressed())
	addr, err := btcutil.NewAddressPubKeyHash(pubKeyHash, &chaincfg.RegressionNetParams)
	require.NoError(t, err)

	// For this example, create a fake transaction that represents what
	// would ordinarily be the real transaction that is being spent.  It
	// contains a single output that pays to address in the amount of 1 BTC.
	originTx := wire.NewMsgTx(wire.TxVersion)
	prevOut := wire.NewOutPoint(&chainhash.Hash{}, ^uint32(0))
	txIn := wire.NewTxIn(prevOut, []byte{txscript.OP_0, txscript.OP_0}, nil)
	originTx.AddTxIn(txIn)
	pkScript, err := txscript.PayToAddrScript(addr)
	require.NoError(t, err)

	txOut := wire.NewTxOut(100000000, pkScript)
	originTx.AddTxOut(txOut)
	originTxHash := originTx.TxHash()

	// Create the transaction to redeem the fake transaction.
	redeemTx := wire.NewMsgTx(wire.TxVersion)

	// Add the input(s) the redeeming transaction will spend.  There is no
	// signature script at this point since it hasn't been created or signed
	// yet, hence nil is provided for it.
	prevOut = wire.NewOutPoint(&originTxHash, 0)
	txIn = wire.NewTxIn(prevOut, nil, nil)
	redeemTx.AddTxIn(txIn)

	// Ordinarily this would contain that actual destination of the funds,
	// but for this example don't bother.
	txOut = wire.NewTxOut(0, nil)
	redeemTx.AddTxOut(txOut)

	// Sign the redeeming transaction.
	lookupKey := func(a btcutil.Address) (*btcec.PrivateKey, bool, error) {
		return privKey, true, nil
	}
	// Notice that the script database parameter is nil here since it isn't
	// used.  It must be specified when pay-to-script-hash transactions are
	// being signed.
	sigScript, err := txscript.SignTxOutput(&chaincfg.MainNetParams,
		redeemTx, 0, originTx.TxOut[0].PkScript, txscript.SigHashAll,
		txscript.KeyClosure(lookupKey), nil, nil)
	require.NoError(t, err)

	redeemTx.TxIn[0].SignatureScript = sigScript

	// Prove that the transaction has been validly signed by executing the
	// script pair.
	flags := txscript.ScriptBip16 | txscript.ScriptVerifyDERSignatures |
		txscript.ScriptStrictMultiSig |
		txscript.ScriptDiscourageUpgradableNops
	vm, err := txscript.NewEngine(originTx.TxOut[0].PkScript, redeemTx, 0,
		flags, nil, nil, -1, txscript.NewMultiPrevOutFetcher(nil))
	require.NoError(t, err)

	err = vm.Execute()
	require.NoError(t, err)
}

func Test_P2WPH(t *testing.T) {
	// Ordinarily the private key would come from whatever storage mechanism
	// is being used, but for this example just hard code it.
	privKeyBytes, err := hex.DecodeString("22a47fa09a223f2aa079edf85a7c2" +
		"d4f8720ee63e502ee2869afab7de234b80c")
	require.NoError(t, err)

	privKey, pubKey := btcec.PrivKeyFromBytes(privKeyBytes)
	pubKeyHash := btcutil.Hash160(pubKey.SerializeCompressed())
	//addr, err := btcutil.NewAddressPubKeyHash(pubKeyHash, &chaincfg.RegressionNetParams)
	addr, err := btcutil.NewAddressWitnessPubKeyHash(pubKeyHash, &chaincfg.RegressionNetParams)
	require.NoError(t, err)

	// For this example, create a fake transaction that represents what
	// would ordinarily be the real transaction that is being spent.  It
	// contains a single output that pays to address in the amount of 1 BTC.
	originTx := wire.NewMsgTx(wire.TxVersion)
	prevOut := wire.NewOutPoint(&chainhash.Hash{}, ^uint32(0))
	txIn := wire.NewTxIn(prevOut, []byte{txscript.OP_0, txscript.OP_0}, nil)
	originTx.AddTxIn(txIn)
	pkScript, err := txscript.PayToAddrScript(addr)
	require.NoError(t, err)
	txOut := wire.NewTxOut(100000000, pkScript)
	originTx.AddTxOut(txOut)
	originTxHash := originTx.TxHash()

	// Create the transaction to redeem the fake transaction.
	redeemTx := wire.NewMsgTx(wire.TxVersion)

	// Add the input(s) the redeeming transaction will spend.  There is no
	// signature script at this point since it hasn't been created or signed
	// yet, hence nil is provided for it.
	prevOut = wire.NewOutPoint(&originTxHash, 0)
	txIn = wire.NewTxIn(prevOut, nil, nil)
	redeemTx.AddTxIn(txIn)

	// Ordinarily this would contain that actual destination of the funds,
	// but for this example don't bother.
	txOut = wire.NewTxOut(0, nil)
	redeemTx.AddTxOut(txOut)
	txSigHashes := txscript.NewTxSigHashes(redeemTx, txscript.NewCannedPrevOutputFetcher([]byte{}, 0))
	pkScript, err = txscript.PayToAddrScript(addr)
	require.NoError(t, err)

	{
		txWitness, err := txscript.WitnessSignature(
			redeemTx,
			txSigHashes,
			0,
			100000000,
			pkScript,
			txscript.SigHashAll,
			privKey,
			true,
		)
		require.NoError(t, err)
		redeemTx.TxIn[0].Witness = txWitness
		// Prove that the transaction has been validly signed by executing the
		// script pair.
		flags := txscript.ScriptBip16 | txscript.ScriptVerifyDERSignatures |
			txscript.ScriptStrictMultiSig |
			txscript.ScriptDiscourageUpgradableNops
		vm, err := txscript.NewEngine(originTx.TxOut[0].PkScript, redeemTx, 0,
			flags, nil, nil, -1, txscript.NewCannedPrevOutputFetcher([]byte{}, 0))
		require.NoError(t, err)

		err = vm.Execute()
		require.NoError(t, err)
	}

	{
		witnessHash, err := txscript.CalcWitnessSigHash(
			pkScript,
			txSigHashes,
			txscript.SigHashAll,
			redeemTx,
			0,
			100000000,
		)
		require.NoError(t, err)
		sig := ecdsa.Sign(privKey, witnessHash)
		txWitness := wire.TxWitness{append(sig.Serialize(), byte(txscript.SigHashAll)), pubKeyHash}
		redeemTx.TxIn[0].Witness = txWitness

		flags := txscript.ScriptBip16 | txscript.ScriptVerifyDERSignatures |
			txscript.ScriptStrictMultiSig |
			txscript.ScriptDiscourageUpgradableNops
		vm, err := txscript.NewEngine(originTx.TxOut[0].PkScript, redeemTx, 0,
			flags, nil, nil, -1, txscript.NewMultiPrevOutFetcher(nil))
		require.NoError(t, err)

		err = vm.Execute()
		require.NoError(t, err)
	}
}

<<<<<<< HEAD
func makeCtx(t *testing.T) context.Context {
	app := zctx.New(config.New(false), nil, zerolog.Nop())

	chain := chains.BitcoinMainnet
	btcParams := mocks.MockChainParams(chain.ChainId, 2)

	err := app.Update(
		[]chains.Chain{chain, chains.ZetaChainMainnet},
		nil,
		map[int64]*observertypes.ChainParams{
			chain.ChainId: &btcParams,
		},
		observertypes.CrosschainFlags{},
=======
func TestAddWithdrawTxOutputs(t *testing.T) {
	// Create test signer and receiver address
	baseSigner := base.NewSigner(
		chains.BitcoinMainnet,
		mocks.NewTSS(t).FakePubKey(testutils.TSSPubKeyMainnet),
		base.DefaultLogger(),
>>>>>>> 840b6e7c
	)
	require.NoError(t, err, "unable to update app context")

<<<<<<< HEAD
	return zctx.WithAppContext(context.Background(), app)
}
=======
	signer := New(baseSigner, mocks.NewBitcoinClient(t))

	// tss address and script
	tssAddr, err := signer.TSS().PubKey().AddressBTC(chains.BitcoinMainnet.ChainId)
	require.NoError(t, err)
	tssScript, err := txscript.PayToAddrScript(tssAddr)
	require.NoError(t, err)
	fmt.Printf("tss address: %s", tssAddr.EncodeAddress())
>>>>>>> 840b6e7c

// getCCTX returns a CCTX for testing
func getCCTX(t *testing.T) *crosschaintypes.CrossChainTx {
	return testutils.LoadCctxByNonce(t, 8332, 148)
}

// getNewOutboundProcessor creates a new outbound processor for testing
func getNewOutboundProcessor() *outboundprocessor.Processor {
	logger := zerolog.Logger{}
	return outboundprocessor.NewProcessor(logger)
}

// getNewObserver creates a new BTC chain observer for testing
func (s *testSuite) getNewObserver(t *testing.T) *observer.Observer {
	// prepare mock arguments to create observer
	params := mocks.MockChainParams(s.Chain().ChainId, 2)
	ts := &metrics.TelemetryServer{}

	// create in-memory db
	database, err := db.NewFromSqliteInMemory(true)
	require.NoError(t, err)

	// create logger
	testLogger := zerolog.New(zerolog.NewTestWriter(t))
	logger := base.Logger{Std: testLogger, Compliance: testLogger}

	ob, err := observer.NewObserver(
		s.Chain(),
		s.client,
		params,
		s.zetacoreClient,
		s.tss,
		database,
		logger,
		ts,
	)
	require.NoError(t, err)
	return ob
}

func hashFromTXID(t *testing.T, txid string) *chainhash.Hash {
	h, err := chainhash.NewHashFromStr(txid)
	require.NoError(t, err)
	return h
}<|MERGE_RESOLUTION|>--- conflicted
+++ resolved
@@ -67,12 +67,8 @@
 	logger := base.Logger{Std: testLogger, Compliance: testLogger}
 
 	// create signer
-	signer := signer.New(
-		chain,
-		tss,
-		rpcClient,
-		logger,
-	)
+	baseSigner := base.NewSigner(chain, tss, logger)
+	signer := signer.New(baseSigner, rpcClient)
 
 	return &testSuite{
 		Signer:         signer,
@@ -88,10 +84,11 @@
 	// BTC testnet: muGe9prUBjQwEnX19zG26fVRHNi8z7kSPo
 	skHex := "7b8507ba117e069f4a3f456f505276084f8c92aee86ac78ae37b4d1801d35fa8"
 	privateKey, err := crypto.HexToECDSA(skHex)
-<<<<<<< HEAD
 	require.NoError(t, err)
 	tss := mocks.NewTSSFromPrivateKey(t, privateKey)
-	signer := signer.New(chains.BitcoinMainnet, tss, mocks.NewBitcoinClient(t), base.DefaultLogger())
+
+	baseSigner := base.NewSigner(chains.BitcoinMainnet, tss, base.DefaultLogger())
+	signer := signer.New(baseSigner, mocks.NewBitcoinClient(t))
 	require.NotNil(t, signer)
 }
 
@@ -169,21 +166,6 @@
 			require.Equal(t, txResult, gotResult)
 		})
 	}
-=======
-	pkBytes := crypto.FromECDSAPub(&privateKey.PublicKey)
-	c.Logf("pubkey: %d", len(pkBytes))
-	// Uncomment the following code to generate new random private key pairs
-	//privateKey, err := crypto.GenerateKey()
-	//privkeyBytes := crypto.FromECDSA(privateKey)
-	//c.Logf("privatekey %s", hex.EncodeToString(privkeyBytes))
-	c.Assert(err, IsNil)
-
-	tss := mocks.NewTSSFromPrivateKey(c, privateKey)
-
-	baseSigner := base.NewSigner(chains.Chain{}, tss, base.DefaultLogger())
-
-	s.btcSigner = New(baseSigner, mocks.NewBitcoinClient(cWrapper{c}))
->>>>>>> 840b6e7c
 }
 
 func Test_P2PH(t *testing.T) {
@@ -350,7 +332,6 @@
 	}
 }
 
-<<<<<<< HEAD
 func makeCtx(t *testing.T) context.Context {
 	app := zctx.New(config.New(false), nil, zerolog.Nop())
 
@@ -364,30 +345,11 @@
 			chain.ChainId: &btcParams,
 		},
 		observertypes.CrosschainFlags{},
-=======
-func TestAddWithdrawTxOutputs(t *testing.T) {
-	// Create test signer and receiver address
-	baseSigner := base.NewSigner(
-		chains.BitcoinMainnet,
-		mocks.NewTSS(t).FakePubKey(testutils.TSSPubKeyMainnet),
-		base.DefaultLogger(),
->>>>>>> 840b6e7c
 	)
 	require.NoError(t, err, "unable to update app context")
 
-<<<<<<< HEAD
 	return zctx.WithAppContext(context.Background(), app)
 }
-=======
-	signer := New(baseSigner, mocks.NewBitcoinClient(t))
-
-	// tss address and script
-	tssAddr, err := signer.TSS().PubKey().AddressBTC(chains.BitcoinMainnet.ChainId)
-	require.NoError(t, err)
-	tssScript, err := txscript.PayToAddrScript(tssAddr)
-	require.NoError(t, err)
-	fmt.Printf("tss address: %s", tssAddr.EncodeAddress())
->>>>>>> 840b6e7c
 
 // getCCTX returns a CCTX for testing
 func getCCTX(t *testing.T) *crosschaintypes.CrossChainTx {
@@ -414,16 +376,11 @@
 	testLogger := zerolog.New(zerolog.NewTestWriter(t))
 	logger := base.Logger{Std: testLogger, Compliance: testLogger}
 
-	ob, err := observer.NewObserver(
-		s.Chain(),
-		s.client,
-		params,
-		s.zetacoreClient,
-		s.tss,
-		database,
-		logger,
-		ts,
-	)
+	// create observer
+	baseObserver, err := base.NewObserver(s.Chain(), params, s.zetacoreClient, s.tss, 100, ts, database, logger)
+	require.NoError(t, err)
+
+	ob, err := observer.New(s.Chain(), baseObserver, s.client)
 	require.NoError(t, err)
 	return ob
 }
