package signer_test

import (
	"context"
	"encoding/hex"
	"testing"

	"github.com/btcsuite/btcd/btcec/v2"
	"github.com/btcsuite/btcd/btcec/v2/ecdsa"
	"github.com/btcsuite/btcd/btcjson"
	"github.com/btcsuite/btcd/btcutil"
	"github.com/btcsuite/btcd/chaincfg"
	"github.com/btcsuite/btcd/chaincfg/chainhash"
	"github.com/btcsuite/btcd/txscript"
	"github.com/btcsuite/btcd/wire"
	"github.com/ethereum/go-ethereum/crypto"
	"github.com/rs/zerolog"
	"github.com/stretchr/testify/mock"
	"github.com/stretchr/testify/require"

	"github.com/zeta-chain/node/pkg/chains"
	crosschaintypes "github.com/zeta-chain/node/x/crosschain/types"
	observertypes "github.com/zeta-chain/node/x/observer/types"
	"github.com/zeta-chain/node/zetaclient/chains/base"
<<<<<<< HEAD
	"github.com/zeta-chain/node/zetaclient/chains/bitcoin/observer"
	"github.com/zeta-chain/node/zetaclient/chains/bitcoin/signer"
	"github.com/zeta-chain/node/zetaclient/config"
	zctx "github.com/zeta-chain/node/zetaclient/context"
	"github.com/zeta-chain/node/zetaclient/db"
	"github.com/zeta-chain/node/zetaclient/keys"
	"github.com/zeta-chain/node/zetaclient/metrics"
	"github.com/zeta-chain/node/zetaclient/outboundprocessor"
	"github.com/zeta-chain/node/zetaclient/testutils"
=======
>>>>>>> ff1c1579
	"github.com/zeta-chain/node/zetaclient/testutils/mocks"
)

// the relative path to the testdata directory
var TestDataDir = "../../../"

type testSuite struct {
	*signer.Signer
	tss            *mocks.TSS
	client         *mocks.BTCRPCClient
	zetacoreClient *mocks.ZetacoreClient
}

func newTestSuite(t *testing.T, chain chains.Chain) *testSuite {
	// mock BTC RPC client
	rpcClient := mocks.NewBTCRPCClient(t)
	rpcClient.On("GetBlockCount", mock.Anything).Maybe().Return(int64(101), nil)

	// mock TSS
	var tss *mocks.TSS
	if chains.IsBitcoinMainnet(chain.ChainId) {
		tss = mocks.NewTSS(t).FakePubKey(testutils.TSSPubKeyMainnet)
	} else {
		tss = mocks.NewTSS(t).FakePubKey(testutils.TSSPubkeyAthens3)
	}

<<<<<<< HEAD
	// mock Zetacore client
	zetacoreClient := mocks.NewZetacoreClient(t).
		WithKeys(&keys.Keys{}).
		WithZetaChain()

	// create logger
	testLogger := zerolog.New(zerolog.NewTestWriter(t))
	logger := base.Logger{Std: testLogger, Compliance: testLogger}

	// create signer
	signer := signer.NewSigner(
		chain,
		rpcClient,
		tss,
		logger,
	)

	return &testSuite{
		Signer:         signer,
		tss:            tss,
		client:         rpcClient,
		zetacoreClient: zetacoreClient,
	}
}

func Test_NewSigner(t *testing.T) {
=======
type cWrapper struct{ *C }

func (cWrapper) Cleanup(func()) { /* noop */ }

func (s *BTCSignerSuite) SetUpTest(c *C) {
>>>>>>> ff1c1579
	// test private key with EVM address
	// EVM: 0x236C7f53a90493Bb423411fe4117Cb4c2De71DfB
	// BTC testnet3: muGe9prUBjQwEnX19zG26fVRHNi8z7kSPo
	skHex := "7b8507ba117e069f4a3f456f505276084f8c92aee86ac78ae37b4d1801d35fa8"
	privateKey, err := crypto.HexToECDSA(skHex)
<<<<<<< HEAD
	require.NoError(t, err)
	tss := mocks.NewTSSFromPrivateKey(t, privateKey)
	signer := signer.NewSigner(chains.BitcoinMainnet, mocks.NewBTCRPCClient(t), tss, base.DefaultLogger())
	require.NotNil(t, signer)
}

func Test_BroadcastOutbound(t *testing.T) {
	// test cases
	tests := []struct {
		name        string
		chain       chains.Chain
		nonce       uint64
		rbfTx       bool
		skipRBFTx   bool
		failTracker bool
	}{
		{
			name:  "should successfully broadcast and include outbound",
			chain: chains.BitcoinMainnet,
			nonce: uint64(148),
		},
		{
			name:  "should successfully broadcast and include RBF outbound",
			chain: chains.BitcoinMainnet,
			nonce: uint64(148),
			rbfTx: true,
		},
		{
			name:        "should successfully broadcast and include outbound, but fail to post outbound tracker",
			chain:       chains.BitcoinMainnet,
			nonce:       uint64(148),
			failTracker: true,
		},
		{
			name:      "should skip broadcasting RBF tx",
			chain:     chains.BitcoinMainnet,
			nonce:     uint64(148),
			rbfTx:     true,
			skipRBFTx: true,
		},
	}

	for _, tt := range tests {
		t.Run(tt.name, func(t *testing.T) {
			// setup signer and observer
			s := newTestSuite(t, tt.chain)
			observer := s.getNewObserver(t)

			// load tx and result
			chainID := tt.chain.ChainId
			rawResult, cctx := testutils.LoadBTCTxRawResultNCctx(t, TestDataDir, chainID, tt.nonce)
			txResult := testutils.LoadBTCTransaction(t, TestDataDir, chainID, rawResult.Txid)
			msgTx := testutils.LoadBTCMsgTx(t, TestDataDir, chainID, rawResult.Txid)

			// mock RPC response
			s.client.On("SendRawTransaction", mock.Anything, mock.Anything).Maybe().Return(nil, nil)
			s.client.On("GetTransaction", mock.Anything).Maybe().Return(txResult, nil)
			s.client.On("GetRawTransactionVerbose", mock.Anything).Maybe().Return(rawResult, nil)

			// mock Zetacore client response
			if tt.failTracker {
				s.zetacoreClient.WithPostOutboundTracker("")
			} else {
				s.zetacoreClient.WithPostOutboundTracker("0x123")
			}

			// mock the previous tx as included
			// this is necessary to allow the 'checkTSSVin' function to pass
			observer.SetIncludedTx(tt.nonce-1, &btcjson.GetTransactionResult{
				TxID: rawResult.Vin[0].Txid,
			})

			// set a higher pending nonce so the RBF tx is not the last tx
			if tt.rbfTx && tt.skipRBFTx {
				observer.SetPendingNonce(tt.nonce + 2)
			}

			ctx := makeCtx(t)
			s.BroadcastOutbound(
				ctx,
				msgTx,
				tt.nonce,
				tt.rbfTx,
				cctx,
				observer,
				s.zetacoreClient,
			)

			// check if outbound is included
			gotResult := observer.GetIncludedTx(tt.nonce)
			if tt.skipRBFTx {
				require.Nil(t, gotResult)
			} else {
				require.Equal(t, txResult, gotResult)
			}
		})
	}
=======
	pkBytes := crypto.FromECDSAPub(&privateKey.PublicKey)
	c.Logf("pubkey: %d", len(pkBytes))
	// Uncomment the following code to generate new random private key pairs
	//privateKey, err := crypto.GenerateKey()
	//privkeyBytes := crypto.FromECDSA(privateKey)
	//c.Logf("privatekey %s", hex.EncodeToString(privkeyBytes))
	c.Assert(err, IsNil)

	tss := mocks.NewTSSFromPrivateKey(c, privateKey)

	s.btcSigner = New(
		chains.Chain{},
		tss,
		mocks.NewBitcoinClient(cWrapper{c}),
		base.DefaultLogger(),
	)
>>>>>>> ff1c1579
}

func Test_P2PH(t *testing.T) {
	// Ordinarily the private key would come from whatever storage mechanism
	// is being used, but for this example just hard code it.
	privKeyBytes, err := hex.DecodeString("22a47fa09a223f2aa079edf85a7c2" +
		"d4f8720ee63e502ee2869afab7de234b80c")
	require.NoError(t, err)

	privKey, pubKey := btcec.PrivKeyFromBytes(privKeyBytes)
	pubKeyHash := btcutil.Hash160(pubKey.SerializeCompressed())
	addr, err := btcutil.NewAddressPubKeyHash(pubKeyHash, &chaincfg.RegressionNetParams)
	require.NoError(t, err)

	// For this example, create a fake transaction that represents what
	// would ordinarily be the real transaction that is being spent.  It
	// contains a single output that pays to address in the amount of 1 BTC.
	originTx := wire.NewMsgTx(wire.TxVersion)
	prevOut := wire.NewOutPoint(&chainhash.Hash{}, ^uint32(0))
	txIn := wire.NewTxIn(prevOut, []byte{txscript.OP_0, txscript.OP_0}, nil)
	originTx.AddTxIn(txIn)
	pkScript, err := txscript.PayToAddrScript(addr)
	require.NoError(t, err)

	txOut := wire.NewTxOut(100000000, pkScript)
	originTx.AddTxOut(txOut)
	originTxHash := originTx.TxHash()

	// Create the transaction to redeem the fake transaction.
	redeemTx := wire.NewMsgTx(wire.TxVersion)

	// Add the input(s) the redeeming transaction will spend.  There is no
	// signature script at this point since it hasn't been created or signed
	// yet, hence nil is provided for it.
	prevOut = wire.NewOutPoint(&originTxHash, 0)
	txIn = wire.NewTxIn(prevOut, nil, nil)
	redeemTx.AddTxIn(txIn)

	// Ordinarily this would contain that actual destination of the funds,
	// but for this example don't bother.
	txOut = wire.NewTxOut(0, nil)
	redeemTx.AddTxOut(txOut)

	// Sign the redeeming transaction.
	lookupKey := func(a btcutil.Address) (*btcec.PrivateKey, bool, error) {
		return privKey, true, nil
	}
	// Notice that the script database parameter is nil here since it isn't
	// used.  It must be specified when pay-to-script-hash transactions are
	// being signed.
	sigScript, err := txscript.SignTxOutput(&chaincfg.MainNetParams,
		redeemTx, 0, originTx.TxOut[0].PkScript, txscript.SigHashAll,
		txscript.KeyClosure(lookupKey), nil, nil)
	require.NoError(t, err)

	redeemTx.TxIn[0].SignatureScript = sigScript

	// Prove that the transaction has been validly signed by executing the
	// script pair.
	flags := txscript.ScriptBip16 | txscript.ScriptVerifyDERSignatures |
		txscript.ScriptStrictMultiSig |
		txscript.ScriptDiscourageUpgradableNops
	vm, err := txscript.NewEngine(originTx.TxOut[0].PkScript, redeemTx, 0,
		flags, nil, nil, -1, txscript.NewMultiPrevOutFetcher(nil))
	require.NoError(t, err)

	err = vm.Execute()
	require.NoError(t, err)
}

func Test_P2WPH(t *testing.T) {
	// Ordinarily the private key would come from whatever storage mechanism
	// is being used, but for this example just hard code it.
	privKeyBytes, err := hex.DecodeString("22a47fa09a223f2aa079edf85a7c2" +
		"d4f8720ee63e502ee2869afab7de234b80c")
	require.NoError(t, err)

	privKey, pubKey := btcec.PrivKeyFromBytes(privKeyBytes)
	pubKeyHash := btcutil.Hash160(pubKey.SerializeCompressed())
	//addr, err := btcutil.NewAddressPubKeyHash(pubKeyHash, &chaincfg.RegressionNetParams)
	addr, err := btcutil.NewAddressWitnessPubKeyHash(pubKeyHash, &chaincfg.RegressionNetParams)
	require.NoError(t, err)

	// For this example, create a fake transaction that represents what
	// would ordinarily be the real transaction that is being spent.  It
	// contains a single output that pays to address in the amount of 1 BTC.
	originTx := wire.NewMsgTx(wire.TxVersion)
	prevOut := wire.NewOutPoint(&chainhash.Hash{}, ^uint32(0))
	txIn := wire.NewTxIn(prevOut, []byte{txscript.OP_0, txscript.OP_0}, nil)
	originTx.AddTxIn(txIn)
	pkScript, err := txscript.PayToAddrScript(addr)
	require.NoError(t, err)
	txOut := wire.NewTxOut(100000000, pkScript)
	originTx.AddTxOut(txOut)
	originTxHash := originTx.TxHash()

	// Create the transaction to redeem the fake transaction.
	redeemTx := wire.NewMsgTx(wire.TxVersion)

	// Add the input(s) the redeeming transaction will spend.  There is no
	// signature script at this point since it hasn't been created or signed
	// yet, hence nil is provided for it.
	prevOut = wire.NewOutPoint(&originTxHash, 0)
	txIn = wire.NewTxIn(prevOut, nil, nil)
	redeemTx.AddTxIn(txIn)

	// Ordinarily this would contain that actual destination of the funds,
	// but for this example don't bother.
	txOut = wire.NewTxOut(0, nil)
	redeemTx.AddTxOut(txOut)
	txSigHashes := txscript.NewTxSigHashes(redeemTx, txscript.NewCannedPrevOutputFetcher([]byte{}, 0))
	pkScript, err = txscript.PayToAddrScript(addr)
	require.NoError(t, err)

	{
		txWitness, err := txscript.WitnessSignature(
			redeemTx,
			txSigHashes,
			0,
			100000000,
			pkScript,
			txscript.SigHashAll,
			privKey,
			true,
		)
		require.NoError(t, err)
		redeemTx.TxIn[0].Witness = txWitness
		// Prove that the transaction has been validly signed by executing the
		// script pair.
		flags := txscript.ScriptBip16 | txscript.ScriptVerifyDERSignatures |
			txscript.ScriptStrictMultiSig |
			txscript.ScriptDiscourageUpgradableNops
		vm, err := txscript.NewEngine(originTx.TxOut[0].PkScript, redeemTx, 0,
			flags, nil, nil, -1, txscript.NewCannedPrevOutputFetcher([]byte{}, 0))
		require.NoError(t, err)

		err = vm.Execute()
		require.NoError(t, err)
	}

	{
		witnessHash, err := txscript.CalcWitnessSigHash(
			pkScript,
			txSigHashes,
			txscript.SigHashAll,
			redeemTx,
			0,
			100000000,
		)
		require.NoError(t, err)
		sig := ecdsa.Sign(privKey, witnessHash)
		txWitness := wire.TxWitness{append(sig.Serialize(), byte(txscript.SigHashAll)), pubKeyHash}
		redeemTx.TxIn[0].Witness = txWitness

		flags := txscript.ScriptBip16 | txscript.ScriptVerifyDERSignatures |
			txscript.ScriptStrictMultiSig |
			txscript.ScriptDiscourageUpgradableNops
		vm, err := txscript.NewEngine(originTx.TxOut[0].PkScript, redeemTx, 0,
			flags, nil, nil, -1, txscript.NewMultiPrevOutFetcher(nil))
		require.NoError(t, err)

		err = vm.Execute()
		require.NoError(t, err)
	}
}

<<<<<<< HEAD
func makeCtx(t *testing.T) context.Context {
	app := zctx.New(config.New(false), nil, zerolog.Nop())
=======
func TestAddWithdrawTxOutputs(t *testing.T) {
	// Create test signer and receiver address
	signer := New(
		chains.BitcoinMainnet,
		mocks.NewTSS(t).FakePubKey(testutils.TSSPubKeyMainnet),
		mocks.NewBitcoinClient(t),
		base.DefaultLogger(),
	)
>>>>>>> ff1c1579

	chain := chains.BitcoinMainnet
	btcParams := mocks.MockChainParams(chain.ChainId, 2)

	err := app.Update(
		[]chains.Chain{chain, chains.ZetaChainMainnet},
		nil,
		map[int64]*observertypes.ChainParams{
			chain.ChainId: &btcParams,
		},
		observertypes.CrosschainFlags{},
	)
	require.NoError(t, err, "unable to update app context")

<<<<<<< HEAD
	return zctx.WithAppContext(context.Background(), app)
}

// getCCTX returns a CCTX for testing
func getCCTX(t *testing.T) *crosschaintypes.CrossChainTx {
	return testutils.LoadCctxByNonce(t, 8332, 148)
}

// getNewOutboundProcessor creates a new outbound processor for testing
func getNewOutboundProcessor() *outboundprocessor.Processor {
	logger := zerolog.Logger{}
	return outboundprocessor.NewProcessor(logger)
}

// getNewObserver creates a new BTC chain observer for testing
func (s *testSuite) getNewObserver(t *testing.T) *observer.Observer {
	// prepare mock arguments to create observer
	params := mocks.MockChainParams(s.Chain().ChainId, 2)
	ts := &metrics.TelemetryServer{}

	// create in-memory db
	database, err := db.NewFromSqliteInMemory(true)
	require.NoError(t, err)

	// create logger
	testLogger := zerolog.New(zerolog.NewTestWriter(t))
	logger := base.Logger{Std: testLogger, Compliance: testLogger}

	ob, err := observer.NewObserver(
		s.Chain(),
		s.client,
		params,
		s.zetacoreClient,
		s.tss,
		database,
		logger,
		ts,
	)
	require.NoError(t, err)

	return ob
=======
	for _, tt := range tests {
		t.Run(tt.name, func(t *testing.T) {
			err := signer.AddWithdrawTxOutputs(tt.tx, tt.to, tt.total, tt.amount, tt.nonce, tt.fees, tt.cancelTx)
			if tt.fail {
				require.Error(t, err)
				if tt.message != "" {
					require.ErrorContains(t, err, tt.message)
				}
				return
			} else {
				require.NoError(t, err)
				require.True(t, reflect.DeepEqual(tt.txout, tt.tx.TxOut))
			}
		})
	}
>>>>>>> ff1c1579
}<|MERGE_RESOLUTION|>--- conflicted
+++ resolved
@@ -22,7 +22,6 @@
 	crosschaintypes "github.com/zeta-chain/node/x/crosschain/types"
 	observertypes "github.com/zeta-chain/node/x/observer/types"
 	"github.com/zeta-chain/node/zetaclient/chains/base"
-<<<<<<< HEAD
 	"github.com/zeta-chain/node/zetaclient/chains/bitcoin/observer"
 	"github.com/zeta-chain/node/zetaclient/chains/bitcoin/signer"
 	"github.com/zeta-chain/node/zetaclient/config"
@@ -32,8 +31,6 @@
 	"github.com/zeta-chain/node/zetaclient/metrics"
 	"github.com/zeta-chain/node/zetaclient/outboundprocessor"
 	"github.com/zeta-chain/node/zetaclient/testutils"
-=======
->>>>>>> ff1c1579
 	"github.com/zeta-chain/node/zetaclient/testutils/mocks"
 )
 
@@ -43,13 +40,13 @@
 type testSuite struct {
 	*signer.Signer
 	tss            *mocks.TSS
-	client         *mocks.BTCRPCClient
+	client         *mocks.BitcoinClient
 	zetacoreClient *mocks.ZetacoreClient
 }
 
 func newTestSuite(t *testing.T, chain chains.Chain) *testSuite {
 	// mock BTC RPC client
-	rpcClient := mocks.NewBTCRPCClient(t)
+	rpcClient := mocks.NewBitcoinClient(t)
 	rpcClient.On("GetBlockCount", mock.Anything).Maybe().Return(int64(101), nil)
 
 	// mock TSS
@@ -60,7 +57,6 @@
 		tss = mocks.NewTSS(t).FakePubKey(testutils.TSSPubkeyAthens3)
 	}
 
-<<<<<<< HEAD
 	// mock Zetacore client
 	zetacoreClient := mocks.NewZetacoreClient(t).
 		WithKeys(&keys.Keys{}).
@@ -71,10 +67,10 @@
 	logger := base.Logger{Std: testLogger, Compliance: testLogger}
 
 	// create signer
-	signer := signer.NewSigner(
+	signer := signer.New(
 		chain,
+		tss,
 		rpcClient,
-		tss,
 		logger,
 	)
 
@@ -87,22 +83,14 @@
 }
 
 func Test_NewSigner(t *testing.T) {
-=======
-type cWrapper struct{ *C }
-
-func (cWrapper) Cleanup(func()) { /* noop */ }
-
-func (s *BTCSignerSuite) SetUpTest(c *C) {
->>>>>>> ff1c1579
 	// test private key with EVM address
 	// EVM: 0x236C7f53a90493Bb423411fe4117Cb4c2De71DfB
-	// BTC testnet3: muGe9prUBjQwEnX19zG26fVRHNi8z7kSPo
+	// BTC testnet: muGe9prUBjQwEnX19zG26fVRHNi8z7kSPo
 	skHex := "7b8507ba117e069f4a3f456f505276084f8c92aee86ac78ae37b4d1801d35fa8"
 	privateKey, err := crypto.HexToECDSA(skHex)
-<<<<<<< HEAD
 	require.NoError(t, err)
 	tss := mocks.NewTSSFromPrivateKey(t, privateKey)
-	signer := signer.NewSigner(chains.BitcoinMainnet, mocks.NewBTCRPCClient(t), tss, base.DefaultLogger())
+	signer := signer.New(chains.BitcoinMainnet, tss, mocks.NewBitcoinClient(t), base.DefaultLogger())
 	require.NotNil(t, signer)
 }
 
@@ -197,24 +185,6 @@
 			}
 		})
 	}
-=======
-	pkBytes := crypto.FromECDSAPub(&privateKey.PublicKey)
-	c.Logf("pubkey: %d", len(pkBytes))
-	// Uncomment the following code to generate new random private key pairs
-	//privateKey, err := crypto.GenerateKey()
-	//privkeyBytes := crypto.FromECDSA(privateKey)
-	//c.Logf("privatekey %s", hex.EncodeToString(privkeyBytes))
-	c.Assert(err, IsNil)
-
-	tss := mocks.NewTSSFromPrivateKey(c, privateKey)
-
-	s.btcSigner = New(
-		chains.Chain{},
-		tss,
-		mocks.NewBitcoinClient(cWrapper{c}),
-		base.DefaultLogger(),
-	)
->>>>>>> ff1c1579
 }
 
 func Test_P2PH(t *testing.T) {
@@ -381,19 +351,8 @@
 	}
 }
 
-<<<<<<< HEAD
 func makeCtx(t *testing.T) context.Context {
 	app := zctx.New(config.New(false), nil, zerolog.Nop())
-=======
-func TestAddWithdrawTxOutputs(t *testing.T) {
-	// Create test signer and receiver address
-	signer := New(
-		chains.BitcoinMainnet,
-		mocks.NewTSS(t).FakePubKey(testutils.TSSPubKeyMainnet),
-		mocks.NewBitcoinClient(t),
-		base.DefaultLogger(),
-	)
->>>>>>> ff1c1579
 
 	chain := chains.BitcoinMainnet
 	btcParams := mocks.MockChainParams(chain.ChainId, 2)
@@ -408,7 +367,6 @@
 	)
 	require.NoError(t, err, "unable to update app context")
 
-<<<<<<< HEAD
 	return zctx.WithAppContext(context.Background(), app)
 }
 
@@ -447,24 +405,5 @@
 		logger,
 		ts,
 	)
-	require.NoError(t, err)
-
 	return ob
-=======
-	for _, tt := range tests {
-		t.Run(tt.name, func(t *testing.T) {
-			err := signer.AddWithdrawTxOutputs(tt.tx, tt.to, tt.total, tt.amount, tt.nonce, tt.fees, tt.cancelTx)
-			if tt.fail {
-				require.Error(t, err)
-				if tt.message != "" {
-					require.ErrorContains(t, err, tt.message)
-				}
-				return
-			} else {
-				require.NoError(t, err)
-				require.True(t, reflect.DeepEqual(tt.txout, tt.tx.TxOut))
-			}
-		})
-	}
->>>>>>> ff1c1579
 }