// Package observer implements the Bitcoin chain observer
package observer

import (
	"bytes"
	"context"
	"encoding/hex"
	"fmt"
	"math"
	"math/big"
	"sort"
	"time"

	"github.com/btcsuite/btcd/btcjson"
	"github.com/btcsuite/btcd/chaincfg"
	"github.com/btcsuite/btcd/chaincfg/chainhash"
	"github.com/btcsuite/btcd/wire"
	"github.com/btcsuite/btcutil"
	"github.com/pkg/errors"
	"github.com/rs/zerolog"

	"github.com/zeta-chain/zetacore/pkg/bg"
	"github.com/zeta-chain/zetacore/pkg/chains"
	"github.com/zeta-chain/zetacore/pkg/proofs"
	observertypes "github.com/zeta-chain/zetacore/x/observer/types"
	"github.com/zeta-chain/zetacore/zetaclient/chains/base"
	"github.com/zeta-chain/zetacore/zetaclient/chains/bitcoin"
	"github.com/zeta-chain/zetacore/zetaclient/chains/bitcoin/rpc"
	"github.com/zeta-chain/zetacore/zetaclient/chains/interfaces"
	"github.com/zeta-chain/zetacore/zetaclient/metrics"
	clienttypes "github.com/zeta-chain/zetacore/zetaclient/types"
)

const (
	// btcBlocksPerDay represents Bitcoin blocks per days for LRU block cache size
	btcBlocksPerDay = 144

	// RegnetStartBlock is the hardcoded start block for regnet
	RegnetStartBlock = 100

	// BigValueSats contains the threshold to determine a big value in Bitcoin represents 2 BTC
	BigValueSats = 200000000

	// BigValueConfirmationCount represents the number of confirmation necessary for bigger values: 6 confirmations
	BigValueConfirmationCount = 6
)

var _ interfaces.ChainObserver = &Observer{}

// Logger contains list of loggers used by Bitcoin chain observer
type Logger struct {
	// base.Logger contains a list of base observer loggers
	base.ObserverLogger

	// UTXOs is the logger for UTXOs management
	UTXOs zerolog.Logger
}

// BTCInboundEvent represents an incoming transaction event
// TODO(revamp): Move to inbound
type BTCInboundEvent struct {
	// FromAddress is the first input address
	FromAddress string

	// ToAddress is the TSS address
	ToAddress string

	// Value is the amount of BTC
	Value float64

	MemoBytes   []byte
	BlockNumber uint64
	TxHash      string
}

// BTCBlockNHeader contains bitcoin block and the header
type BTCBlockNHeader struct {
	Header *wire.BlockHeader
	Block  *btcjson.GetBlockVerboseTxResult
}

// Observer is the Bitcoin chain observer
type Observer struct {
	// base.Observer implements the base chain observer
	base.Observer

	// netParams contains the Bitcoin network parameters
	netParams *chaincfg.Params

	// btcClient is the Bitcoin RPC client that interacts with the Bitcoin node
	btcClient interfaces.BTCRPCClient

	// pendingNonce is the outbound artificial pending nonce
	pendingNonce uint64

	// utxos contains the UTXOs owned by the TSS address
	utxos []btcjson.ListUnspentResult

	// includedTxHashes indexes included tx with tx hash
	includedTxHashes map[string]bool

	// includedTxResults indexes tx results with the outbound tx identifier
	includedTxResults map[string]*btcjson.GetTransactionResult

	// broadcastedTx indexes the outbound hash with the outbound tx identifier
	broadcastedTx map[string]string

	// logger contains the loggers used by the bitcoin observer
	logger Logger
}

// NewObserver returns a new Bitcoin chain observer
func NewObserver(
	chain chains.Chain,
	btcClient interfaces.BTCRPCClient,
	chainParams observertypes.ChainParams,
	zetacoreClient interfaces.ZetacoreClient,
	tss interfaces.TSSSigner,
	dbpath string,
	logger base.Logger,
	ts *metrics.TelemetryServer,
) (*Observer, error) {
	// create base observer
	baseObserver, err := base.NewObserver(
		chain,
		chainParams,
		zetacoreClient,
		tss,
		btcBlocksPerDay,
		base.DefaultHeaderCacheSize,
		ts,
		logger,
	)
	if err != nil {
		return nil, err
	}

	// get the bitcoin network params
	netParams, err := chains.BitcoinNetParamsFromChainID(chain.ChainId)
	if err != nil {
		return nil, fmt.Errorf("error getting net params for chain %d: %s", chain.ChainId, err)
	}

	// create bitcoin observer
	ob := &Observer{
		Observer:          *baseObserver,
		netParams:         netParams,
		btcClient:         btcClient,
		pendingNonce:      0,
		utxos:             []btcjson.ListUnspentResult{},
		includedTxHashes:  make(map[string]bool),
		includedTxResults: make(map[string]*btcjson.GetTransactionResult),
		broadcastedTx:     make(map[string]string),
		logger: Logger{
			ObserverLogger: *baseObserver.Logger(),
			UTXOs:          baseObserver.Logger().Chain.With().Str("module", "utxos").Logger(),
		},
	}

	// load btc chain observer DB
	err = ob.LoadDB(dbpath)
	if err != nil {
		return nil, err
	}

	return ob, nil
}

// BtcClient returns the btc client
func (ob *Observer) BtcClient() interfaces.BTCRPCClient {
	return ob.btcClient
}

// WithBtcClient attaches a new btc client to the observer
func (ob *Observer) WithBtcClient(client interfaces.BTCRPCClient) {
	ob.btcClient = client
}

// SetChainParams sets the chain params for the observer
// Note: chain params is accessed concurrently
func (ob *Observer) SetChainParams(params observertypes.ChainParams) {
	ob.Mu().Lock()
	defer ob.Mu().Unlock()
	ob.WithChainParams(params)
}

// GetChainParams returns the chain params for the observer
// Note: chain params is accessed concurrently
func (ob *Observer) GetChainParams() observertypes.ChainParams {
	ob.Mu().Lock()
	defer ob.Mu().Unlock()
	return ob.ChainParams()
}

// Start starts the Go routine processes to observe the Bitcoin chain
func (ob *Observer) Start(ctx context.Context) {
	ob.Logger().Chain.Info().Msgf("observer is starting for chain %d", ob.Chain().ChainId)

	// watch bitcoin chain for incoming txs and post votes to zetacore
	bg.Work(ctx, ob.WatchInbound, bg.WithName("WatchInbound"), bg.WithLogger(ob.Logger().Inbound))

	// watch bitcoin chain for outgoing txs status
	bg.Work(ctx, ob.WatchOutbound, bg.WithName("WatchOutbound"), bg.WithLogger(ob.Logger().Outbound))

	// watch bitcoin chain for UTXOs owned by the TSS address
	bg.Work(ctx, ob.WatchUTXOs, bg.WithName("WatchUTXOs"), bg.WithLogger(ob.Logger().Outbound))

	// watch bitcoin chain for gas rate and post to zetacore
	bg.Work(ctx, ob.WatchGasPrice, bg.WithName("WatchGasPrice"), bg.WithLogger(ob.Logger().GasPrice))

	// watch zetacore for bitcoin inbound trackers
	bg.Work(ctx, ob.WatchInboundTracker, bg.WithName("WatchInboundTracker"), bg.WithLogger(ob.Logger().Inbound))

	// watch the RPC status of the bitcoin chain
	bg.Work(ctx, ob.WatchRPCStatus, bg.WithName("WatchRPCStatus"), bg.WithLogger(ob.Logger().Chain))
}

// WatchRPCStatus watches the RPC status of the Bitcoin chain
// TODO(revamp): move ticker related functions to a specific file
// TODO(revamp): move inner logic in a separate function
func (ob *Observer) WatchRPCStatus(_ context.Context) error {
	ob.logger.Chain.Info().Msgf("RPCStatus is starting")
	ticker := time.NewTicker(60 * time.Second)

	for {
		select {
		case <-ticker.C:
			if !ob.GetChainParams().IsSupported {
				continue
			}

			bn, err := ob.btcClient.GetBlockCount()
			if err != nil {
				ob.logger.Chain.Error().Err(err).Msg("RPC status check: RPC down? ")
				continue
			}

			hash, err := ob.btcClient.GetBlockHash(bn)
			if err != nil {
				ob.logger.Chain.Error().Err(err).Msg("RPC status check: RPC down? ")
				continue
			}

			header, err := ob.btcClient.GetBlockHeader(hash)
			if err != nil {
				ob.logger.Chain.Error().Err(err).Msg("RPC status check: RPC down? ")
				continue
			}

			blockTime := header.Timestamp
			elapsedSeconds := time.Since(blockTime).Seconds()
			if elapsedSeconds > 1200 {
				ob.logger.Chain.Error().Err(err).Msg("RPC status check: RPC down? ")
				continue
			}

			tssAddr := ob.TSS().BTCAddressWitnessPubkeyHash()
			res, err := ob.btcClient.ListUnspentMinMaxAddresses(0, 1000000, []btcutil.Address{tssAddr})
			if err != nil {
				ob.logger.Chain.Error().
					Err(err).
					Msg("RPC status check: can't list utxos of TSS address; wallet or loaded? TSS address is not imported? ")
				continue
			}

			if len(res) == 0 {
				ob.logger.Chain.Error().
					Err(err).
					Msg("RPC status check: TSS address has no utxos; TSS address is not imported? ")
				continue
			}

			ob.logger.Chain.Info().
				Msgf("[OK] RPC status check: latest block number %d, timestamp %s (%.fs ago), tss addr %s, #utxos: %d", bn, blockTime, elapsedSeconds, tssAddr, len(res))

		case <-ob.StopChannel():
			return nil
		}
	}
}

// GetPendingNonce returns the artificial pending nonce
// Note: pending nonce is accessed concurrently
func (ob *Observer) GetPendingNonce() uint64 {
	ob.Mu().Lock()
	defer ob.Mu().Unlock()
	return ob.pendingNonce
}

// ConfirmationsThreshold returns number of required Bitcoin confirmations depending on sent BTC amount.
func (ob *Observer) ConfirmationsThreshold(amount *big.Int) int64 {
	if amount.Cmp(big.NewInt(BigValueSats)) >= 0 {
		return BigValueConfirmationCount
	}
	if BigValueConfirmationCount < ob.GetChainParams().ConfirmationCount {
		return BigValueConfirmationCount
	}

	// #nosec G701 always in range
	return int64(ob.GetChainParams().ConfirmationCount)
}

// WatchGasPrice watches Bitcoin chain for gas rate and post to zetacore
// TODO(revamp): move ticker related functions to a specific file
// TODO(revamp): move inner logic in a separate function
func (ob *Observer) WatchGasPrice(ctx context.Context) error {
	// report gas price right away as the ticker takes time to kick in
	err := ob.PostGasPrice(ctx)
	if err != nil {
		ob.logger.GasPrice.Error().Err(err).Msgf("PostGasPrice error for chain %d", ob.Chain().ChainId)
	}

	// start gas price ticker
	ticker, err := clienttypes.NewDynamicTicker("Bitcoin_WatchGasPrice", ob.GetChainParams().GasPriceTicker)
	if err != nil {
		ob.logger.GasPrice.Error().Err(err).Msg("error creating ticker")
		return err
	}
	ob.logger.GasPrice.Info().Msgf("WatchGasPrice started for chain %d with interval %d",
		ob.Chain().ChainId, ob.GetChainParams().GasPriceTicker)

	defer ticker.Stop()
	for {
		select {
		case <-ticker.C():
			if !ob.GetChainParams().IsSupported {
				continue
			}
			err := ob.PostGasPrice(ctx)
			if err != nil {
				ob.logger.GasPrice.Error().Err(err).Msgf("PostGasPrice error for chain %d", ob.Chain().ChainId)
			}
			ticker.UpdateInterval(ob.GetChainParams().GasPriceTicker, ob.logger.GasPrice)
		case <-ob.StopChannel():
			ob.logger.GasPrice.Info().Msgf("WatchGasPrice stopped for chain %d", ob.Chain().ChainId)
			return nil
		}
	}
}

// PostGasPrice posts gas price to zetacore
// TODO(revamp): move to gas price file
<<<<<<< HEAD
func (ob *Observer) PostGasPrice(ctx context.Context) error {
	// hardcode gas price here since this RPC is not available on regtest
	if chains.IsBitcoinRegnet(ob.Chain().ChainId) {
		blockNumber, err := ob.btcClient.GetBlockCount()
=======
func (ob *Observer) PostGasPrice() error {
	var err error
	feeRateEstimated := uint64(0)

	// special handle regnet and testnet gas rate
	// regnet:  RPC 'EstimateSmartFee' is not available
	// testnet: RPC 'EstimateSmartFee' returns unreasonable high gas rate
	if ob.Chain().NetworkType != chains.NetworkType_mainnet {
		feeRateEstimated, err = ob.specialHandleFeeRate()
>>>>>>> ce8afecd
		if err != nil {
			ob.logger.GasPrice.Err(err).Msg("error specialHandleFeeRate")
			return err
		}
<<<<<<< HEAD

		// #nosec G701 always in range
		_, err = ob.ZetacoreClient().PostVoteGasPrice(ctx, ob.Chain(), 1, "100", uint64(blockNumber))
=======
	} else {
		// EstimateSmartFee returns the fees per kilobyte (BTC/kb) targeting given block confirmation
		feeResult, err := ob.btcClient.EstimateSmartFee(1, &btcjson.EstimateModeEconomical)
>>>>>>> ce8afecd
		if err != nil {
			ob.logger.GasPrice.Err(err).Msg("error EstimateSmartFee")
			return err
		}
		if feeResult.Errors != nil || feeResult.FeeRate == nil {
			return fmt.Errorf("error getting gas price: %s", feeResult.Errors)
		}
		if *feeResult.FeeRate > math.MaxInt64 {
			return fmt.Errorf("gas price is too large: %f", *feeResult.FeeRate)
		}
		feeRateEstimated = bitcoin.FeeRateToSatPerByte(*feeResult.FeeRate).Uint64()
	}

	// query the current block number
	blockNumber, err := ob.btcClient.GetBlockCount()
	if err != nil {
		return err
	}

	// #nosec G701 always positive
<<<<<<< HEAD
	_, err = ob.ZetacoreClient().PostVoteGasPrice(ctx, ob.Chain(), feeRatePerByte.Uint64(), "100", uint64(blockNumber))
=======
	_, err = ob.ZetacoreClient().PostGasPrice(ob.Chain(), feeRateEstimated, "100", uint64(blockNumber))
>>>>>>> ce8afecd
	if err != nil {
		ob.logger.GasPrice.Err(err).Msg("err PostGasPrice")
		return err
	}

	return nil
}

// GetSenderAddressByVin get the sender address from the previous transaction
// TODO(revamp): move in upper package to separate file (e.g., rpc.go)
func GetSenderAddressByVin(rpcClient interfaces.BTCRPCClient, vin btcjson.Vin, net *chaincfg.Params) (string, error) {
	// query previous raw transaction by txid
	// GetTransaction requires reconfiguring the bitcoin node (txindex=1), so we use GetRawTransaction instead
	hash, err := chainhash.NewHashFromStr(vin.Txid)
	if err != nil {
		return "", err
	}

	tx, err := rpcClient.GetRawTransaction(hash)
	if err != nil {
		return "", errors.Wrapf(err, "error getting raw transaction %s", vin.Txid)
	}

	// #nosec G701 - always in range
	if len(tx.MsgTx().TxOut) <= int(vin.Vout) {
		return "", fmt.Errorf("vout index %d out of range for tx %s", vin.Vout, vin.Txid)
	}

	// decode sender address from previous pkScript
	pkScript := tx.MsgTx().TxOut[vin.Vout].PkScript
	scriptHex := hex.EncodeToString(pkScript)
	if bitcoin.IsPkScriptP2TR(pkScript) {
		return bitcoin.DecodeScriptP2TR(scriptHex, net)
	}
	if bitcoin.IsPkScriptP2WSH(pkScript) {
		return bitcoin.DecodeScriptP2WSH(scriptHex, net)
	}
	if bitcoin.IsPkScriptP2WPKH(pkScript) {
		return bitcoin.DecodeScriptP2WPKH(scriptHex, net)
	}
	if bitcoin.IsPkScriptP2SH(pkScript) {
		return bitcoin.DecodeScriptP2SH(scriptHex, net)
	}
	if bitcoin.IsPkScriptP2PKH(pkScript) {
		return bitcoin.DecodeScriptP2PKH(scriptHex, net)
	}

	// sender address not found, return nil and move on to the next tx
	return "", nil
}

// WatchUTXOs watches bitcoin chain for UTXOs owned by the TSS address
// TODO(revamp): move ticker related functions to a specific file
func (ob *Observer) WatchUTXOs(ctx context.Context) error {
	ticker, err := clienttypes.NewDynamicTicker("Bitcoin_WatchUTXOs", ob.GetChainParams().WatchUtxoTicker)
	if err != nil {
		ob.logger.UTXOs.Error().Err(err).Msg("error creating ticker")
		return err
	}

	defer ticker.Stop()
	for {
		select {
		case <-ticker.C():
			if !ob.GetChainParams().IsSupported {
				continue
			}
			err := ob.FetchUTXOs(ctx)
			if err != nil {
				ob.logger.UTXOs.Error().Err(err).Msg("error fetching btc utxos")
			}
			ticker.UpdateInterval(ob.GetChainParams().WatchUtxoTicker, ob.logger.UTXOs)
		case <-ob.StopChannel():
			ob.logger.UTXOs.Info().Msgf("WatchUTXOs stopped for chain %d", ob.Chain().ChainId)
			return nil
		}
	}
}

// FetchUTXOs fetches TSS-owned UTXOs from the Bitcoin node
// TODO(revamp): move to UTXO file
func (ob *Observer) FetchUTXOs(ctx context.Context) error {
	defer func() {
		if err := recover(); err != nil {
			ob.logger.UTXOs.Error().Msgf("BTC FetchUTXOs: caught panic error: %v", err)
		}
	}()

	// This is useful when a zetaclient's pending nonce lagged behind for whatever reason.
	ob.refreshPendingNonce(ctx)

	// get the current block height.
	bh, err := ob.btcClient.GetBlockCount()
	if err != nil {
		return fmt.Errorf("btc: error getting block height : %v", err)
	}
	maxConfirmations := int(bh)

	// List all unspent UTXOs (160ms)
	tssAddr := ob.TSS().BTCAddress()
	address, err := chains.DecodeBtcAddress(tssAddr, ob.Chain().ChainId)
	if err != nil {
		return fmt.Errorf("btc: error decoding wallet address (%s) : %s", tssAddr, err.Error())
	}
	utxos, err := ob.btcClient.ListUnspentMinMaxAddresses(0, maxConfirmations, []btcutil.Address{address})
	if err != nil {
		return err
	}

	// rigid sort to make utxo list deterministic
	sort.SliceStable(utxos, func(i, j int) bool {
		if utxos[i].Amount == utxos[j].Amount {
			if utxos[i].TxID == utxos[j].TxID {
				return utxos[i].Vout < utxos[j].Vout
			}
			return utxos[i].TxID < utxos[j].TxID
		}
		return utxos[i].Amount < utxos[j].Amount
	})

	// filter UTXOs good to spend for next TSS transaction
	utxosFiltered := make([]btcjson.ListUnspentResult, 0)
	for _, utxo := range utxos {
		// UTXOs big enough to cover the cost of spending themselves
		if utxo.Amount < bitcoin.DefaultDepositorFee {
			continue
		}
		// we don't want to spend other people's unconfirmed UTXOs as they may not be safe to spend
		if utxo.Confirmations == 0 {
			if !ob.isTssTransaction(utxo.TxID) {
				continue
			}
		}
		utxosFiltered = append(utxosFiltered, utxo)
	}

	ob.Mu().Lock()
	ob.TelemetryServer().SetNumberOfUTXOs(len(utxosFiltered))
	ob.utxos = utxosFiltered
	ob.Mu().Unlock()
	return nil
}

// SaveBroadcastedTx saves successfully broadcasted transaction
// TODO(revamp): move to db file
func (ob *Observer) SaveBroadcastedTx(txHash string, nonce uint64) {
	outboundID := ob.GetTxID(nonce)
	ob.Mu().Lock()
	ob.broadcastedTx[outboundID] = txHash
	ob.Mu().Unlock()

	broadcastEntry := clienttypes.ToOutboundHashSQLType(txHash, outboundID)
	if err := ob.DB().Save(&broadcastEntry).Error; err != nil {
		ob.logger.Outbound.Error().
			Err(err).
			Msgf("SaveBroadcastedTx: error saving broadcasted txHash %s for outbound %s", txHash, outboundID)
	}
	ob.logger.Outbound.Info().Msgf("SaveBroadcastedTx: saved broadcasted txHash %s for outbound %s", txHash, outboundID)
}

// GetBlockByNumberCached gets cached block (and header) by block number
func (ob *Observer) GetBlockByNumberCached(blockNumber int64) (*BTCBlockNHeader, error) {
	if result, ok := ob.BlockCache().Get(blockNumber); ok {
		if block, ok := result.(*BTCBlockNHeader); ok {
			return block, nil
		}
		return nil, errors.New("cached value is not of type *BTCBlockNHeader")
	}

	// Get the block hash
	hash, err := ob.btcClient.GetBlockHash(blockNumber)
	if err != nil {
		return nil, err
	}
	// Get the block header
	header, err := ob.btcClient.GetBlockHeader(hash)
	if err != nil {
		return nil, err
	}
	// Get the block with verbose transactions
	block, err := ob.btcClient.GetBlockVerboseTx(hash)
	if err != nil {
		return nil, err
	}
	blockNheader := &BTCBlockNHeader{
		Header: header,
		Block:  block,
	}
	ob.BlockCache().Add(blockNumber, blockNheader)
	ob.BlockCache().Add(hash, blockNheader)
	return blockNheader, nil
}

// LoadDB open sql database and load data into Bitcoin observer
func (ob *Observer) LoadDB(dbPath string) error {
	if dbPath == "" {
		return errors.New("empty db path")
	}

	// open database, the custom dbName is used here for backward compatibility
	err := ob.OpenDB(dbPath, "btc_chain_client")
	if err != nil {
		return errors.Wrapf(err, "error OpenDB for chain %d", ob.Chain().ChainId)
	}

	// run auto migration
	// transaction result table is used nowhere but we still run migration in case they are needed in future
	err = ob.DB().AutoMigrate(
		&clienttypes.TransactionResultSQLType{},
		&clienttypes.OutboundHashSQLType{},
	)
	if err != nil {
		return errors.Wrapf(err, "error AutoMigrate for chain %d", ob.Chain().ChainId)
	}

	// load last scanned block
	err = ob.LoadLastBlockScanned()
	if err != nil {
		return err
	}

	// load broadcasted transactions
	err = ob.LoadBroadcastedTxMap()
	return err
}

// LoadLastBlockScanned loads the last scanned block from the database
func (ob *Observer) LoadLastBlockScanned() error {
	err := ob.Observer.LoadLastBlockScanned(ob.Logger().Chain)
	if err != nil {
		return errors.Wrapf(err, "error LoadLastBlockScanned for chain %d", ob.Chain().ChainId)
	}

	// observer will scan from the last block when 'lastBlockScanned == 0', this happens when:
	// 1. environment variable is set explicitly to "latest"
	// 2. environment variable is empty and last scanned block is not found in DB
	if ob.LastBlockScanned() == 0 {
		blockNumber, err := ob.btcClient.GetBlockCount()
		if err != nil {
			return errors.Wrapf(err, "error GetBlockCount for chain %d", ob.Chain().ChainId)
		}
		// #nosec G701 always positive
		ob.WithLastBlockScanned(uint64(blockNumber))
	}

	// bitcoin regtest starts from hardcoded block 100
	if chains.IsBitcoinRegnet(ob.Chain().ChainId) {
		ob.WithLastBlockScanned(RegnetStartBlock)
	}
	ob.Logger().Chain.Info().Msgf("chain %d starts scanning from block %d", ob.Chain().ChainId, ob.LastBlockScanned())

	return nil
}

// LoadBroadcastedTxMap loads broadcasted transactions from the database
func (ob *Observer) LoadBroadcastedTxMap() error {
	var broadcastedTransactions []clienttypes.OutboundHashSQLType
	if err := ob.DB().Find(&broadcastedTransactions).Error; err != nil {
		ob.logger.Chain.Error().Err(err).Msgf("error iterating over db for chain %d", ob.Chain().ChainId)
		return err
	}
	for _, entry := range broadcastedTransactions {
		ob.broadcastedTx[entry.Key] = entry.Hash
	}
	return nil
}

// specialHandleFeeRate handles the fee rate for regnet and testnet
func (ob *Observer) specialHandleFeeRate() (uint64, error) {
	switch ob.Chain().NetworkType {
	case chains.NetworkType_privnet:
		// hardcode gas price for regnet
		return 1, nil
	case chains.NetworkType_testnet:
		feeRateEstimated, err := rpc.GetRecentFeeRate(ob.btcClient, ob.netParams)
		if err != nil {
			return 0, errors.Wrapf(err, "error GetRecentFeeRate")
		}
		return feeRateEstimated, nil
	default:
		return 0, fmt.Errorf(" unsupported bitcoin network type %d", ob.Chain().NetworkType)
	}
}

// isTssTransaction checks if a given transaction was sent by TSS itself.
// An unconfirmed transaction is safe to spend only if it was sent by TSS and verified by ourselves.
func (ob *Observer) isTssTransaction(txid string) bool {
	_, found := ob.includedTxHashes[txid]
	return found
}

// postBlockHeader posts block header to zetacore
// TODO(revamp): move to block header file
func (ob *Observer) postBlockHeader(ctx context.Context, tip int64) error {
	ob.logger.Inbound.Info().Msgf("postBlockHeader: tip %d", tip)
	bn := tip
	chainState, err := ob.ZetacoreClient().GetBlockHeaderChainState(ctx, ob.Chain().ChainId)
	if err == nil && chainState != nil && chainState.EarliestHeight > 0 {
		bn = chainState.LatestHeight + 1
	}
	if bn > tip {
		return fmt.Errorf("postBlockHeader: must post block confirmed block header: %d > %d", bn, tip)
	}
	res2, err := ob.GetBlockByNumberCached(bn)
	if err != nil {
		return fmt.Errorf("error getting bitcoin block %d: %s", bn, err)
	}

	var headerBuf bytes.Buffer
	err = res2.Header.Serialize(&headerBuf)
	if err != nil { // should never happen
		ob.logger.Inbound.Error().Err(err).Msgf("error serializing bitcoin block header: %d", bn)
		return err
	}
	blockHash := res2.Header.BlockHash()
	_, err = ob.ZetacoreClient().PostVoteBlockHeader(
		ctx,
		ob.Chain().ChainId,
		blockHash[:],
		res2.Block.Height,
		proofs.NewBitcoinHeader(headerBuf.Bytes()),
	)
	ob.logger.Inbound.Info().Msgf("posted block header %d: %s", bn, blockHash)
	if err != nil { // error shouldn't block the process
		ob.logger.Inbound.Error().Err(err).Msgf("error posting bitcoin block header: %d", bn)
	}
	return err
}<|MERGE_RESOLUTION|>--- conflicted
+++ resolved
@@ -340,38 +340,25 @@
 
 // PostGasPrice posts gas price to zetacore
 // TODO(revamp): move to gas price file
-<<<<<<< HEAD
 func (ob *Observer) PostGasPrice(ctx context.Context) error {
-	// hardcode gas price here since this RPC is not available on regtest
-	if chains.IsBitcoinRegnet(ob.Chain().ChainId) {
-		blockNumber, err := ob.btcClient.GetBlockCount()
-=======
-func (ob *Observer) PostGasPrice() error {
-	var err error
-	feeRateEstimated := uint64(0)
+	var (
+		err              error
+		feeRateEstimated uint64
+	)
 
 	// special handle regnet and testnet gas rate
 	// regnet:  RPC 'EstimateSmartFee' is not available
 	// testnet: RPC 'EstimateSmartFee' returns unreasonable high gas rate
 	if ob.Chain().NetworkType != chains.NetworkType_mainnet {
 		feeRateEstimated, err = ob.specialHandleFeeRate()
->>>>>>> ce8afecd
 		if err != nil {
-			ob.logger.GasPrice.Err(err).Msg("error specialHandleFeeRate")
-			return err
-		}
-<<<<<<< HEAD
-
-		// #nosec G701 always in range
-		_, err = ob.ZetacoreClient().PostVoteGasPrice(ctx, ob.Chain(), 1, "100", uint64(blockNumber))
-=======
+			return errors.Wrap(err, "unable to execute specialHandleFeeRate")
+		}
 	} else {
 		// EstimateSmartFee returns the fees per kilobyte (BTC/kb) targeting given block confirmation
 		feeResult, err := ob.btcClient.EstimateSmartFee(1, &btcjson.EstimateModeEconomical)
->>>>>>> ce8afecd
 		if err != nil {
-			ob.logger.GasPrice.Err(err).Msg("error EstimateSmartFee")
-			return err
+			return errors.Wrap(err, "unable to estimate smart fee")
 		}
 		if feeResult.Errors != nil || feeResult.FeeRate == nil {
 			return fmt.Errorf("error getting gas price: %s", feeResult.Errors)
@@ -389,11 +376,7 @@
 	}
 
 	// #nosec G701 always positive
-<<<<<<< HEAD
-	_, err = ob.ZetacoreClient().PostVoteGasPrice(ctx, ob.Chain(), feeRatePerByte.Uint64(), "100", uint64(blockNumber))
-=======
-	_, err = ob.ZetacoreClient().PostGasPrice(ob.Chain(), feeRateEstimated, "100", uint64(blockNumber))
->>>>>>> ce8afecd
+	_, err = ob.ZetacoreClient().PostVoteGasPrice(ctx, ob.Chain(), feeRateEstimated, "100", uint64(blockNumber))
 	if err != nil {
 		ob.logger.GasPrice.Err(err).Msg("err PostGasPrice")
 		return err
