--- conflicted
+++ resolved
@@ -17,10 +17,7 @@
 
 	"github.com/zeta-chain/node/pkg/chains"
 	"github.com/zeta-chain/node/zetaclient/chains/base"
-<<<<<<< HEAD
 	"github.com/zeta-chain/node/zetaclient/logs"
-=======
->>>>>>> 3ab710ec
 )
 
 type RPC interface {
@@ -40,11 +37,7 @@
 	) (btcjson.TxRawResult, error)
 	GetMempoolEntry(ctx context.Context, txHash string) (*btcjson.GetMempoolEntryResult, error)
 
-<<<<<<< HEAD
-	GetEstimatedFeeRate(ctx context.Context, confTarget int64, regnet bool) (int64, error)
-=======
 	GetEstimatedFeeRate(ctx context.Context, confTarget int64) (int64, error)
->>>>>>> 3ab710ec
 	GetTransactionFeeAndRate(ctx context.Context, tx *btcjson.TxRawResult) (int64, int64, error)
 
 	EstimateSmartFee(
@@ -177,12 +170,7 @@
 	return ob.pendingNonce
 }
 
-<<<<<<< HEAD
-// SetPendingNonce sets the artificial pending nonce
-func (ob *Observer) SetPendingNonce(nonce uint64) {
-=======
 func (ob *Observer) setPendingNonce(nonce uint64) {
->>>>>>> 3ab710ec
 	ob.Mu().Lock()
 	defer ob.Mu().Unlock()
 	ob.pendingNonce = nonce
@@ -234,7 +222,6 @@
 	return blockNheader, nil
 }
 
-<<<<<<< HEAD
 // GetLastStuckOutbound returns the last stuck outbound tx information
 func (ob *Observer) GetLastStuckOutbound() *LastStuckOutbound {
 	ob.Mu().Lock()
@@ -279,20 +266,6 @@
 	ob.Mu().Lock()
 	defer ob.Mu().Unlock()
 
-=======
-// IsTSSTransaction checks if a given transaction was sent by TSS itself.
-// An unconfirmed transaction is safe to spend only if it was sent by TSS and verified by ourselves.
-func (ob *Observer) IsTSSTransaction(txid string) bool {
-	_, found := ob.tssOutboundHashes[txid]
-	return found
-}
-
-// GetBroadcastedTx gets successfully broadcasted transaction by nonce
-func (ob *Observer) GetBroadcastedTx(nonce uint64) (string, bool) {
-	ob.Mu().Lock()
-	defer ob.Mu().Unlock()
-
->>>>>>> 3ab710ec
 	outboundID := ob.OutboundID(nonce)
 	txHash, found := ob.broadcastedTx[outboundID]
 	return txHash, found
