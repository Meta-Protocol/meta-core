package observer_test

import (
	"encoding/hex"
	"math/big"
	"testing"

	cosmosmath "cosmossdk.io/math"
	"github.com/btcsuite/btcd/chaincfg"
	"github.com/zeta-chain/node/testutil"
	crosschaintypes "github.com/zeta-chain/node/x/crosschain/types"

	"github.com/ethereum/go-ethereum/common"
	"github.com/stretchr/testify/require"
	"github.com/zeta-chain/node/pkg/chains"
	"github.com/zeta-chain/node/pkg/coin"
	"github.com/zeta-chain/node/pkg/constant"
	"github.com/zeta-chain/node/pkg/memo"
	"github.com/zeta-chain/node/testutil/sample"
	"github.com/zeta-chain/node/zetaclient/chains/bitcoin/observer"
	"github.com/zeta-chain/node/zetaclient/config"
	"github.com/zeta-chain/node/zetaclient/keys"
	"github.com/zeta-chain/node/zetaclient/testutils"
	clienttypes "github.com/zeta-chain/node/zetaclient/types"
)

// createTestBtcEvent creates a test BTC inbound event
func createTestBtcEvent(
	t *testing.T,
	net *chaincfg.Params,
	memo []byte,
	memoStd *memo.InboundMemo,
) observer.BTCInboundEvent {
	return observer.BTCInboundEvent{
<<<<<<< HEAD
		FromAddress: sample.BTCAddressP2WPKH(t, net).String(),
=======
		FromAddress: sample.BTCAddressP2WPKH(t, sample.Rand(), net).String(),
>>>>>>> 3ab710ec
		ToAddress:   sample.EthAddress().Hex(),
		MemoBytes:   memo,
		MemoStd:     memoStd,
		TxHash:      sample.Hash().Hex(),
		BlockNumber: 123456,
	}
}

func Test_Category(t *testing.T) {
	// setup compliance config
	cfg := config.Config{
		ComplianceConfig: sample.ComplianceConfig(),
	}
	config.LoadComplianceConfig(cfg)

	// test cases
	tests := []struct {
		name     string
		event    *observer.BTCInboundEvent
		expected clienttypes.InboundCategory
	}{
		{
			name: "should return InboundCategoryProcessable for a processable inbound event",
			event: &observer.BTCInboundEvent{
				FromAddress: "tb1quhassyrlj43qar0mn0k5sufyp6mazmh2q85lr6ex8ehqfhxpzsksllwrsu",
				ToAddress:   testutils.TSSAddressBTCAthens3,
			},
			expected: clienttypes.InboundCategoryProcessable,
		},
		{
			name: "should return InboundCategoryRestricted for a restricted sender address",
			event: &observer.BTCInboundEvent{
				FromAddress: sample.RestrictedBtcAddressTest,
				ToAddress:   testutils.TSSAddressBTCAthens3,
			},
			expected: clienttypes.InboundCategoryRestricted,
		},
		{
			name: "should return InboundCategoryRestricted for a restricted receiver address in standard memo",
			event: &observer.BTCInboundEvent{
				FromAddress: "tb1quhassyrlj43qar0mn0k5sufyp6mazmh2q85lr6ex8ehqfhxpzsksllwrsu",
				ToAddress:   testutils.TSSAddressBTCAthens3,
				MemoStd: &memo.InboundMemo{
					FieldsV0: memo.FieldsV0{
						Receiver: common.HexToAddress(sample.RestrictedEVMAddressTest),
					},
				},
			},
			expected: clienttypes.InboundCategoryRestricted,
		},
		{
			name: "should return InboundCategoryRestricted for a restricted revert address in standard memo",
			event: &observer.BTCInboundEvent{
				FromAddress: "tb1quhassyrlj43qar0mn0k5sufyp6mazmh2q85lr6ex8ehqfhxpzsksllwrsu",
				ToAddress:   testutils.TSSAddressBTCAthens3,
				MemoStd: &memo.InboundMemo{
					FieldsV0: memo.FieldsV0{
						RevertOptions: crosschaintypes.RevertOptions{
							RevertAddress: sample.RestrictedBtcAddressTest,
						},
					},
				},
			},
			expected: clienttypes.InboundCategoryRestricted,
		},
		{
			name: "should return InboundCategoryDonation for a donation inbound event",
			event: &observer.BTCInboundEvent{
				FromAddress: "tb1quhassyrlj43qar0mn0k5sufyp6mazmh2q85lr6ex8ehqfhxpzsksllwrsu",
				ToAddress:   testutils.TSSAddressBTCAthens3,
				MemoBytes:   []byte(constant.DonationMessage),
			},
			expected: clienttypes.InboundCategoryDonation,
		},
	}

	for _, tt := range tests {
		t.Run(tt.name, func(t *testing.T) {
			result := tt.event.Category()
			require.Equal(t, tt.expected, result)
		})
	}
}

func Test_DecodeEventMemoBytes(t *testing.T) {
	// test cases
	tests := []struct {
		name             string
		chainID          int64
		event            *observer.BTCInboundEvent
		expectedMemoStd  *memo.InboundMemo
		expectedReceiver common.Address
		donation         bool
		errMsg           string
	}{
		{
			name:    "should decode standard memo bytes successfully",
			chainID: chains.BitcoinTestnet.ChainId,
			event: &observer.BTCInboundEvent{
				// a deposit and call
				MemoBytes: testutil.HexToBytes(
					t,
					"5a0110032d07a9cbd57dcca3e2cf966c88bc874445b6e3b60d68656c6c6f207361746f736869",
				),
			},
			expectedMemoStd: &memo.InboundMemo{
				Header: memo.Header{
					Version:     0,
					EncodingFmt: memo.EncodingFmtCompactShort,
					OpCode:      memo.OpCodeDepositAndCall,
					DataFlags:   3, // reciever + payload
				},
				FieldsV0: memo.FieldsV0{
					Receiver: common.HexToAddress("0x2D07A9CBd57DCca3E2cF966C88Bc874445b6E3B6"),
					Payload:  []byte("hello satoshi"),
				},
			},
		},
		{
			name:    "should fall back to legacy memo successfully",
			chainID: chains.BitcoinTestnet.ChainId,
			event: &observer.BTCInboundEvent{
				// raw address + payload
				MemoBytes: testutil.HexToBytes(t, "2d07a9cbd57dcca3e2cf966c88bc874445b6e3b668656c6c6f207361746f736869"),
			},
			expectedReceiver: common.HexToAddress("0x2D07A9CBd57DCca3E2cF966C88Bc874445b6E3B6"),
		},
		{
			name:    "should disable standard memo for Bitcoin mainnet",
			chainID: chains.BitcoinMainnet.ChainId,
			event: &observer.BTCInboundEvent{
				// a deposit and call
				MemoBytes: testutil.HexToBytes(
					t,
					"5a0110032d07a9cbd57dcca3e2cf966c88bc874445b6e3b60d68656c6c6f207361746f736869",
				),
			},
			expectedReceiver: common.HexToAddress("0x5A0110032d07A9cbd57dcCa3e2Cf966c88bC8744"),
		},
		{
			name:    "should do nothing for donation message",
			chainID: chains.BitcoinTestnet.ChainId,
			event: &observer.BTCInboundEvent{
				MemoBytes: []byte(constant.DonationMessage),
			},
			donation: true,
		},
		{
			name:    "should return error if standard memo contains improper data",
			chainID: chains.BitcoinTestnet.ChainId,
			event: &observer.BTCInboundEvent{
				// a deposit and call, receiver is empty ZEVM address
				MemoBytes: testutil.HexToBytes(
					t,
					"5a01100300000000000000000000000000000000000000000d68656c6c6f207361746f736869",
				),
			},
			errMsg: "standard memo contains improper data",
		},
		{
			name:    "should return error if standard memo validation failed",
			chainID: chains.BitcoinTestnet.ChainId,
			event: &observer.BTCInboundEvent{
				// a no asset call opCode passed, not supported at the moment
				MemoBytes: testutil.HexToBytes(
					t,
					"5a0120032d07a9cbd57dcca3e2cf966c88bc874445b6e3b60d68656c6c6f207361746f736869",
				),
			},
			errMsg: "invalid standard memo for bitcoin",
		},
	}

	for _, tt := range tests {
		t.Run(tt.name, func(t *testing.T) {
			err := tt.event.DecodeMemoBytes(tt.chainID)
			if tt.errMsg != "" {
				require.Contains(t, err.Error(), tt.errMsg)
				return
			}
			require.NoError(t, err)

			// donation message will skip decoding, so ToAddress will be left empty
			if tt.donation {
				require.Empty(t, tt.event.ToAddress)
				return
			}

			// if it's a standard memo
			if tt.expectedMemoStd != nil {
				require.NotNil(t, tt.event.MemoStd)
				require.Equal(t, tt.expectedMemoStd.Receiver.Hex(), tt.event.ToAddress)
				require.Equal(t, tt.expectedMemoStd, tt.event.MemoStd)
			} else {
				// if it's a legacy memo, check receiver address only
				require.Equal(t, tt.expectedReceiver.Hex(), tt.event.ToAddress)
			}
		})
	}
}

func Test_ValidateStandardMemo(t *testing.T) {
	r := sample.Rand()

	// test cases
	tests := []struct {
		name   string
		memo   memo.InboundMemo
		errMsg string
	}{
		{
			name: "validation should pass for a valid standard memo",
			memo: memo.InboundMemo{
				Header: memo.Header{
					OpCode: memo.OpCodeDepositAndCall,
				},
				FieldsV0: memo.FieldsV0{
					RevertOptions: crosschaintypes.RevertOptions{
<<<<<<< HEAD
						RevertAddress: sample.BTCAddressP2WPKH(t, &chaincfg.TestNet3Params).String(),
=======
						RevertAddress: sample.BTCAddressP2WPKH(t, r, &chaincfg.TestNet3Params).String(),
>>>>>>> 3ab710ec
					},
				},
			},
		},
		{
			name: "NoAssetCall is disabled for Bitcoin",
			memo: memo.InboundMemo{
				Header: memo.Header{
					OpCode: memo.OpCodeCall,
				},
			},
			errMsg: "NoAssetCall is disabled for Bitcoin",
		},
		{
			name: "should return error on invalid revert address",
			memo: memo.InboundMemo{
				FieldsV0: memo.FieldsV0{
					RevertOptions: crosschaintypes.RevertOptions{
						// not a BTC address
						RevertAddress: "0x2D07A9CBd57DCca3E2cF966C88Bc874445b6E3B6",
					},
				},
			},
			errMsg: "invalid revert address in memo",
		},
		{
			name: "should return error if revert address is not a supported address type",
			memo: memo.InboundMemo{
				FieldsV0: memo.FieldsV0{
					RevertOptions: crosschaintypes.RevertOptions{
						// address not supported
						RevertAddress: "035e4ae279bd416b5da724972c9061ec6298dac020d1e3ca3f06eae715135cdbec",
					},
				},
			},
			errMsg: "unsupported revert address in memo",
		},
	}

	for _, tt := range tests {
		t.Run(tt.name, func(t *testing.T) {
			err := observer.ValidateStandardMemo(tt.memo, chains.BitcoinTestnet.ChainId)
			if tt.errMsg != "" {
				require.Contains(t, err.Error(), tt.errMsg)
				return
			}
			require.NoError(t, err)
		})
	}
}

func Test_IsEventProcessable(t *testing.T) {
	// can use any bitcoin chain for testing
	chain := chains.BitcoinMainnet

	// create test observer
	ob := newTestSuite(t, chain, "")

	// setup compliance config
	cfg := config.Config{
		ComplianceConfig: sample.ComplianceConfig(),
	}
	config.LoadComplianceConfig(cfg)

	// test cases
	tests := []struct {
		name   string
		event  observer.BTCInboundEvent
		result bool
	}{
		{
			name:   "should return true for processable event",
			event:  createTestBtcEvent(t, &chaincfg.MainNetParams, []byte("a memo"), nil),
			result: true,
		},
		{
			name:   "should return false on donation message",
			event:  createTestBtcEvent(t, &chaincfg.MainNetParams, []byte(constant.DonationMessage), nil),
			result: false,
		},
		{
			name: "should return false on compliance violation",
			event: createTestBtcEvent(t, &chaincfg.MainNetParams, []byte("a memo"), &memo.InboundMemo{
				FieldsV0: memo.FieldsV0{
					Receiver: common.HexToAddress(sample.RestrictedEVMAddressTest),
				},
			}),
			result: false,
		},
	}

	for _, tt := range tests {
		t.Run(tt.name, func(t *testing.T) {
			result := ob.IsEventProcessable(tt.event)
			require.Equal(t, tt.result, result)
		})
	}
}

func Test_NewInboundVoteFromLegacyMemo(t *testing.T) {
	// can use any bitcoin chain for testing
	chain := chains.BitcoinMainnet

	// create test observer
	ob := newTestSuite(t, chain, "")
	ob.zetacore.WithKeys(&keys.Keys{}).WithZetaChain()

	t.Run("should create new inbound vote msg V2", func(t *testing.T) {
		// create test event
		event := createTestBtcEvent(t, &chaincfg.MainNetParams, []byte("dummy memo"), nil)

		// test amount
		amountSats := big.NewInt(1000)

		// expected vote
		expectedVote := crosschaintypes.MsgVoteInbound{
			Sender:             event.FromAddress,
			SenderChainId:      chain.ChainId,
			TxOrigin:           event.FromAddress,
			Receiver:           event.ToAddress,
			ReceiverChain:      ob.ZetacoreClient().Chain().ChainId,
			Amount:             cosmosmath.NewUint(amountSats.Uint64()),
			Message:            hex.EncodeToString(event.MemoBytes),
			InboundHash:        event.TxHash,
			InboundBlockHeight: event.BlockNumber,
			CallOptions: &crosschaintypes.CallOptions{
				GasLimit: 0,
			},
			CoinType:                coin.CoinType_Gas,
			ProtocolContractVersion: crosschaintypes.ProtocolContractVersion_V2,
			RevertOptions:           crosschaintypes.NewEmptyRevertOptions(), // always empty with legacy memo
			IsCrossChainCall:        true,
		}

		// create new inbound vote V1
		vote := ob.NewInboundVoteFromLegacyMemo(&event, amountSats)
		require.Equal(t, expectedVote, *vote)
	})
}

func Test_NewInboundVoteFromStdMemo(t *testing.T) {
	// can use any bitcoin chain for testing
	chain := chains.BitcoinMainnet

	// create test observer
	ob := newTestSuite(t, chain, "")
	ob.zetacore.WithKeys(&keys.Keys{}).WithZetaChain()

	t.Run("should create new inbound vote msg with standard memo", func(t *testing.T) {
		// create revert options
		r := sample.Rand()
		revertOptions := crosschaintypes.NewEmptyRevertOptions()
<<<<<<< HEAD
		revertOptions.RevertAddress = sample.BTCAddressP2WPKH(t, &chaincfg.MainNetParams).String()
=======
		revertOptions.RevertAddress = sample.BTCAddressP2WPKH(t, r, &chaincfg.MainNetParams).String()
>>>>>>> 3ab710ec

		// create test event
		receiver := sample.EthAddress()
		event := createTestBtcEvent(t, &chaincfg.MainNetParams, []byte("dymmy"), &memo.InboundMemo{
			FieldsV0: memo.FieldsV0{
				Receiver:      receiver,
				Payload:       []byte("some payload"),
				RevertOptions: revertOptions,
			},
		})

		// test amount
		amountSats := big.NewInt(1000)

		// expected vote
		memoBytesExpected := event.MemoStd.Payload
		expectedVote := crosschaintypes.MsgVoteInbound{
			Sender:             event.FromAddress,
			SenderChainId:      chain.ChainId,
			TxOrigin:           event.FromAddress,
			Receiver:           event.MemoStd.Receiver.Hex(),
			ReceiverChain:      ob.ZetacoreClient().Chain().ChainId,
			Amount:             cosmosmath.NewUint(amountSats.Uint64()),
			Message:            hex.EncodeToString(memoBytesExpected), // a simulated legacy memo
			InboundHash:        event.TxHash,
			InboundBlockHeight: event.BlockNumber,
			CallOptions: &crosschaintypes.CallOptions{
				GasLimit: 0,
			},
			CoinType:                coin.CoinType_Gas,
			ProtocolContractVersion: crosschaintypes.ProtocolContractVersion_V2,
			RevertOptions: crosschaintypes.RevertOptions{
				RevertAddress: revertOptions.RevertAddress, // should be overridden by revert address
			},
		}

		// create new inbound vote V2 with standard memo
		vote := ob.NewInboundVoteFromStdMemo(&event, amountSats)
		require.Equal(t, expectedVote, *vote)
	})
}<|MERGE_RESOLUTION|>--- conflicted
+++ resolved
@@ -32,11 +32,7 @@
 	memoStd *memo.InboundMemo,
 ) observer.BTCInboundEvent {
 	return observer.BTCInboundEvent{
-<<<<<<< HEAD
-		FromAddress: sample.BTCAddressP2WPKH(t, net).String(),
-=======
 		FromAddress: sample.BTCAddressP2WPKH(t, sample.Rand(), net).String(),
->>>>>>> 3ab710ec
 		ToAddress:   sample.EthAddress().Hex(),
 		MemoBytes:   memo,
 		MemoStd:     memoStd,
@@ -255,11 +251,7 @@
 				},
 				FieldsV0: memo.FieldsV0{
 					RevertOptions: crosschaintypes.RevertOptions{
-<<<<<<< HEAD
-						RevertAddress: sample.BTCAddressP2WPKH(t, &chaincfg.TestNet3Params).String(),
-=======
 						RevertAddress: sample.BTCAddressP2WPKH(t, r, &chaincfg.TestNet3Params).String(),
->>>>>>> 3ab710ec
 					},
 				},
 			},
@@ -316,7 +308,7 @@
 	chain := chains.BitcoinMainnet
 
 	// create test observer
-	ob := newTestSuite(t, chain, "")
+	ob := newTestSuite(t, chain)
 
 	// setup compliance config
 	cfg := config.Config{
@@ -364,7 +356,7 @@
 	chain := chains.BitcoinMainnet
 
 	// create test observer
-	ob := newTestSuite(t, chain, "")
+	ob := newTestSuite(t, chain)
 	ob.zetacore.WithKeys(&keys.Keys{}).WithZetaChain()
 
 	t.Run("should create new inbound vote msg V2", func(t *testing.T) {
@@ -405,18 +397,14 @@
 	chain := chains.BitcoinMainnet
 
 	// create test observer
-	ob := newTestSuite(t, chain, "")
+	ob := newTestSuite(t, chain)
 	ob.zetacore.WithKeys(&keys.Keys{}).WithZetaChain()
 
 	t.Run("should create new inbound vote msg with standard memo", func(t *testing.T) {
 		// create revert options
 		r := sample.Rand()
 		revertOptions := crosschaintypes.NewEmptyRevertOptions()
-<<<<<<< HEAD
-		revertOptions.RevertAddress = sample.BTCAddressP2WPKH(t, &chaincfg.MainNetParams).String()
-=======
 		revertOptions.RevertAddress = sample.BTCAddressP2WPKH(t, r, &chaincfg.MainNetParams).String()
->>>>>>> 3ab710ec
 
 		// create test event
 		receiver := sample.EthAddress()
