package observer

import (
	"context"
	"encoding/hex"
	"fmt"
	"math/big"

	cosmosmath "cosmossdk.io/math"
	"github.com/btcsuite/btcd/btcjson"
	"github.com/btcsuite/btcd/chaincfg"
	"github.com/btcsuite/btcd/chaincfg/chainhash"
	ethcommon "github.com/ethereum/go-ethereum/common"
	"github.com/pkg/errors"
	"github.com/rs/zerolog"

	"github.com/zeta-chain/node/pkg/chains"
	"github.com/zeta-chain/node/pkg/coin"
	crosschaintypes "github.com/zeta-chain/node/x/crosschain/types"
	"github.com/zeta-chain/node/zetaclient/chains/bitcoin"
	"github.com/zeta-chain/node/zetaclient/chains/interfaces"
	"github.com/zeta-chain/node/zetaclient/compliance"
	"github.com/zeta-chain/node/zetaclient/config"
	zctx "github.com/zeta-chain/node/zetaclient/context"
	"github.com/zeta-chain/node/zetaclient/types"
	"github.com/zeta-chain/node/zetaclient/zetacore"
)

// BTCInboundEvent represents an incoming transaction event
type BTCInboundEvent struct {
	// FromAddress is the first input address
	FromAddress string

	// ToAddress is the TSS address
	ToAddress string

	// Value is the amount of BTC
	Value float64

	// DepositorFee is the deposit fee
	DepositorFee float64

	// MemoBytes is the memo of inbound
	MemoBytes []byte

	// BlockNumber is the block number of the inbound
	BlockNumber uint64

	// TxHash is the hash of the inbound
	TxHash string
}

// WatchInbound watches Bitcoin chain for inbounds on a ticker
// It starts a ticker and run ObserveInbound
// TODO(revamp): move all ticker related methods in the same file
func (ob *Observer) WatchInbound(ctx context.Context) error {
	app, err := zctx.FromContext(ctx)
	if err != nil {
		return err
	}

	ticker, err := types.NewDynamicTicker("Bitcoin_WatchInbound", ob.ChainParams().InboundTicker)
	if err != nil {
		ob.logger.Inbound.Error().Err(err).Msg("error creating ticker")
		return err
	}
	defer ticker.Stop()

	ob.logger.Inbound.Info().Msgf("WatchInbound started for chain %d", ob.Chain().ChainId)
	sampledLogger := ob.logger.Inbound.Sample(&zerolog.BasicSampler{N: 10})

	// ticker loop
	for {
		select {
		case <-ticker.C():
			if !app.IsInboundObservationEnabled() {
				sampledLogger.Info().
					Msgf("WatchInbound: inbound observation is disabled for chain %d", ob.Chain().ChainId)
				continue
			}
			err := ob.ObserveInbound(ctx)
			if err != nil {
				// skip showing log for block number 0 as it means Bitcoin node is not enabled
				// TODO: prevent this routine from running if Bitcoin node is not enabled
				// https://github.com/zeta-chain/node/issues/2790
				if !errors.Is(err, bitcoin.ErrBitcoinNotEnabled) {
					ob.logger.Inbound.Error().Err(err).Msg("WatchInbound error observing in tx")
				} else {
					ob.logger.Inbound.Debug().Err(err).Msg("WatchInbound: Bitcoin node is not enabled")
				}
			}
			ticker.UpdateInterval(ob.ChainParams().InboundTicker, ob.logger.Inbound)
		case <-ob.StopChannel():
			ob.logger.Inbound.Info().Msgf("WatchInbound stopped for chain %d", ob.Chain().ChainId)
			return nil
		}
	}
}

// ObserveInbound observes the Bitcoin chain for inbounds and post votes to zetacore
// TODO(revamp): simplify this function into smaller functions
func (ob *Observer) ObserveInbound(ctx context.Context) error {
	zetaCoreClient := ob.ZetacoreClient()

	// get and update latest block height
	currentBlock, err := ob.btcClient.GetBlockCount()
	if err != nil {
		return fmt.Errorf("observeInboundBTC: error getting block number: %s", err)
	}
	if currentBlock < 0 {
		return fmt.Errorf("observeInboundBTC: block number is negative: %d", currentBlock)
	}

	// 0 will be returned if the node is not synced
	if currentBlock == 0 {
		return errors.Wrap(bitcoin.ErrBitcoinNotEnabled, "observeInboundBTC: current block number 0 is too low")
	}

	// #nosec G115 checked positive
	lastBlock := uint64(currentBlock)
	if lastBlock < ob.LastBlock() {
		return fmt.Errorf(
			"observeInboundBTC: block number should not decrease: current %d last %d",
			currentBlock,
			ob.LastBlock(),
		)
	}
	ob.WithLastBlock(lastBlock)

<<<<<<< HEAD
	// skip if current height is too low
	if lastBlock < ob.ChainParams().ConfirmationCount {
		return fmt.Errorf("observeInboundBTC: skipping observer, current block number %d is too low", currentBlock)
	}

	// skip if no new block is confirmed
	lastScanned := ob.LastBlockScanned()
	if lastScanned >= lastBlock-ob.ChainParams().ConfirmationCount {
=======
	// check confirmation
	blockNumber := ob.LastBlockScanned() + 1
	if !ob.IsBlockConfirmed(blockNumber) {
>>>>>>> 49d641bb
		return nil
	}

	// query incoming gas asset to TSS address
	// #nosec G115 always in range
	res, err := ob.GetBlockByNumberCached(int64(blockNumber))
	if err != nil {
		ob.logger.Inbound.Error().Err(err).Msgf("observeInboundBTC: error getting bitcoin block %d", blockNumber)
		return err
	}
	ob.logger.Inbound.Info().Msgf("observeInboundBTC: block %d has %d txs, current block %d, last scanned %d",
		blockNumber, len(res.Block.Tx), currentBlock, blockNumber-1)

	// add block header to zetacore
	if len(res.Block.Tx) > 1 {
		// filter incoming txs to TSS address
		tssAddress := ob.TSSAddressString()

		// #nosec G115 always positive
		events, err := FilterAndParseIncomingTx(
			ob.btcClient,
			res.Block.Tx,
			uint64(res.Block.Height),
			tssAddress,
			ob.logger.Inbound,
			ob.netParams,
		)
		if err != nil {
			ob.logger.Inbound.Error().
				Err(err).
				Msgf("observeInboundBTC: error filtering incoming txs for block %d", blockNumber)
			return err // we have to re-scan this block next time
		}

		// post inbound vote message to zetacore
		for _, event := range events {
			msg := ob.GetInboundVoteMessageFromBtcEvent(event)
			if msg != nil {
				zetaHash, ballot, err := zetaCoreClient.PostVoteInbound(
					ctx,
					zetacore.PostVoteInboundGasLimit,
					zetacore.PostVoteInboundExecutionGasLimit,
					msg,
				)
				if err != nil {
					ob.logger.Inbound.Error().
						Err(err).
						Msgf("observeInboundBTC: error posting to zetacore for tx %s", event.TxHash)
					return err // we have to re-scan this block next time
				} else if zetaHash != "" {
					ob.logger.Inbound.Info().Msgf("observeInboundBTC: PostVoteInbound zeta tx hash: %s inbound %s ballot %s fee %v",
						zetaHash, event.TxHash, ballot, event.DepositorFee)
				}
			}
		}
	}

	// save last scanned block to both memory and db
	if err := ob.SaveLastBlockScanned(blockNumber); err != nil {
		ob.logger.Inbound.Error().
			Err(err).
			Msgf("observeInboundBTC: error writing last scanned block %d to db", blockNumber)
	}

	return nil
}

// WatchInboundTracker watches zetacore for bitcoin inbound trackers
// TODO(revamp): move all ticker related methods in the same file
func (ob *Observer) WatchInboundTracker(ctx context.Context) error {
	app, err := zctx.FromContext(ctx)
	if err != nil {
		return err
	}

	ticker, err := types.NewDynamicTicker("Bitcoin_WatchInboundTracker", ob.ChainParams().InboundTicker)
	if err != nil {
		ob.logger.Inbound.Err(err).Msg("error creating ticker")
		return err
	}

	defer ticker.Stop()
	for {
		select {
		case <-ticker.C():
			if !app.IsInboundObservationEnabled() {
				continue
			}
			err := ob.ProcessInboundTrackers(ctx)
			if err != nil {
				ob.logger.Inbound.Error().
					Err(err).
					Msgf("error observing inbound tracker for chain %d", ob.Chain().ChainId)
			}
			ticker.UpdateInterval(ob.ChainParams().InboundTicker, ob.logger.Inbound)
		case <-ob.StopChannel():
			ob.logger.Inbound.Info().Msgf("WatchInboundTracker stopped for chain %d", ob.Chain().ChainId)
			return nil
		}
	}
}

// ProcessInboundTrackers processes inbound trackers
// TODO(revamp): move inbound tracker logic in a specific file
func (ob *Observer) ProcessInboundTrackers(ctx context.Context) error {
	trackers, err := ob.ZetacoreClient().GetInboundTrackersForChain(ctx, ob.Chain().ChainId)
	if err != nil {
		return err
	}

	for _, tracker := range trackers {
		ob.logger.Inbound.Info().
			Str("tracker.hash", tracker.TxHash).
			Str("tracker.coin-type", tracker.CoinType.String()).
			Msgf("checking tracker")
		ballotIdentifier, err := ob.CheckReceiptForBtcTxHash(ctx, tracker.TxHash, true)
		if err != nil {
			return err
		}
		ob.logger.Inbound.Info().
			Str("inbound.chain", ob.Chain().Name).
			Str("inbound.ballot", ballotIdentifier).
			Str("inbound.coin-type", coin.CoinType_Gas.String()).
			Msgf("Vote submitted for inbound Tracker")
	}

	return nil
}

// CheckReceiptForBtcTxHash checks the receipt for a btc tx hash
func (ob *Observer) CheckReceiptForBtcTxHash(ctx context.Context, txHash string, vote bool) (string, error) {
	hash, err := chainhash.NewHashFromStr(txHash)
	if err != nil {
		return "", err
	}

	tx, err := ob.btcClient.GetRawTransactionVerbose(hash)
	if err != nil {
		return "", err
	}

	blockHash, err := chainhash.NewHashFromStr(tx.BlockHash)
	if err != nil {
		return "", err
	}

	blockVb, err := ob.btcClient.GetBlockVerboseTx(blockHash)
	if err != nil {
		return "", err
	}

	if len(blockVb.Tx) <= 1 {
		return "", fmt.Errorf("block %d has no transactions", blockVb.Height)
	}

	tss, err := ob.ZetacoreClient().GetBTCTSSAddress(ctx, ob.Chain().ChainId)
	if err != nil {
		return "", err
	}

	// check confirmation
	if !ob.IsBlockConfirmed(uint64(blockVb.Height)) {
		return "", fmt.Errorf("block %d is not confirmed yet", blockVb.Height)
	}

	// calculate depositor fee
	depositorFee, err := bitcoin.CalcDepositorFee(ob.btcClient, tx, ob.netParams)
	if err != nil {
		return "", errors.Wrapf(err, "error calculating depositor fee for inbound %s", tx.Txid)
	}

	// #nosec G115 always positive
	event, err := GetBtcEvent(
		ob.btcClient,
		*tx,
		tss,
		uint64(blockVb.Height),
		ob.logger.Inbound,
		ob.netParams,
		depositorFee,
	)
	if err != nil {
		return "", err
	}

	if event == nil {
		return "", errors.New("no btc deposit event found")
	}

	msg := ob.GetInboundVoteMessageFromBtcEvent(event)
	if msg == nil {
		return "", errors.New("no message built for btc sent to TSS")
	}

	if !vote {
		return msg.Digest(), nil
	}

	zetaHash, ballot, err := ob.ZetacoreClient().PostVoteInbound(
		ctx,
		zetacore.PostVoteInboundGasLimit,
		zetacore.PostVoteInboundExecutionGasLimit,
		msg,
	)
	if err != nil {
		ob.logger.Inbound.Error().Err(err).Msg("error posting to zetacore")
		return "", err
	} else if zetaHash != "" {
		ob.logger.Inbound.Info().Msgf("BTC deposit detected and reported: PostVoteInbound zeta tx hash: %s inbound %s ballot %s fee %v",
			zetaHash, txHash, ballot, event.DepositorFee)
	}

	return msg.Digest(), nil
}

// FilterAndParseIncomingTx given txs list returned by the "getblock 2" RPC command, return the txs that are relevant to us
// relevant tx must have the following vouts as the first two vouts:
// vout0: p2wpkh to the TSS address (targetAddress)
// vout1: OP_RETURN memo, base64 encoded
func FilterAndParseIncomingTx(
	rpcClient interfaces.BTCRPCClient,
	txs []btcjson.TxRawResult,
	blockNumber uint64,
	tssAddress string,
	logger zerolog.Logger,
	netParams *chaincfg.Params,
) ([]*BTCInboundEvent, error) {
	events := make([]*BTCInboundEvent, 0)
	for idx, tx := range txs {
		if idx == 0 {
			continue // the first tx is coinbase; we do not process coinbase tx
		}

		// calculate depositor fee
		depositorFee, err := bitcoin.CalcDepositorFee(rpcClient, &txs[idx], netParams)
		if err != nil {
			return nil, errors.Wrapf(err, "error calculating depositor fee for inbound %s", tx.Txid)
		}

		event, err := GetBtcEvent(rpcClient, tx, tssAddress, blockNumber, logger, netParams, depositorFee)
		if err != nil {
			// unable to parse the tx, the caller should retry
			return nil, errors.Wrapf(err, "error getting btc event for tx %s in block %d", tx.Txid, blockNumber)
		}

		if event != nil {
			events = append(events, event)
			logger.Info().Msgf("FilterAndParseIncomingTx: found btc event for tx %s in block %d", tx.Txid, blockNumber)
		}
	}
	return events, nil
}

// GetInboundVoteMessageFromBtcEvent converts a BTCInboundEvent to a MsgVoteInbound to enable voting on the inbound on zetacore
func (ob *Observer) GetInboundVoteMessageFromBtcEvent(inbound *BTCInboundEvent) *crosschaintypes.MsgVoteInbound {
	ob.logger.Inbound.Debug().Msgf("Processing inbound: %s", inbound.TxHash)
	amount := big.NewFloat(inbound.Value)
	amount = amount.Mul(amount, big.NewFloat(1e8))
	amountInt, _ := amount.Int(nil)
	message := hex.EncodeToString(inbound.MemoBytes)

	// compliance check
	// if the inbound contains restricted addresses, return nil
	if ob.DoesInboundContainsRestrictedAddress(inbound) {
		return nil
	}

	return zetacore.GetInboundVoteMessage(
		inbound.FromAddress,
		ob.Chain().ChainId,
		inbound.FromAddress,
		inbound.FromAddress,
		ob.ZetacoreClient().Chain().ChainId,
		cosmosmath.NewUintFromBigInt(amountInt),
		message,
		inbound.TxHash,
		inbound.BlockNumber,
		0,
		coin.CoinType_Gas,
		"",
		ob.ZetacoreClient().GetKeys().GetOperatorAddress().String(),
		0,
	)
}

// DoesInboundContainsRestrictedAddress returns true if the inbound contains restricted addresses
// TODO(revamp): move all compliance related functions in a specific file
func (ob *Observer) DoesInboundContainsRestrictedAddress(inTx *BTCInboundEvent) bool {
	receiver := ""
	parsedAddress, _, err := chains.ParseAddressAndData(hex.EncodeToString(inTx.MemoBytes))
	if err == nil && parsedAddress != (ethcommon.Address{}) {
		receiver = parsedAddress.Hex()
	}
	if config.ContainRestrictedAddress(inTx.FromAddress, receiver) {
		compliance.PrintComplianceLog(ob.logger.Inbound, ob.logger.Compliance,
			false, ob.Chain().ChainId, inTx.TxHash, inTx.FromAddress, receiver, "BTC")
		return true
	}
	return false
}

// GetBtcEvent either returns a valid BTCInboundEvent or nil
// Note: the caller should retry the tx on error (e.g., GetSenderAddressByVin failed)
// TODO(revamp): simplify this function
func GetBtcEvent(
	rpcClient interfaces.BTCRPCClient,
	tx btcjson.TxRawResult,
	tssAddress string,
	blockNumber uint64,
	logger zerolog.Logger,
	netParams *chaincfg.Params,
	depositorFee float64,
) (*BTCInboundEvent, error) {
	found := false
	var value float64
	var memo []byte
	if len(tx.Vout) >= 2 {
		// 1st vout must have tss address as receiver with p2wpkh scriptPubKey
		vout0 := tx.Vout[0]
		script := vout0.ScriptPubKey.Hex
		if len(script) == 44 && script[:4] == "0014" {
			// P2WPKH output: 0x00 + 20 bytes of pubkey hash
			receiver, err := bitcoin.DecodeScriptP2WPKH(vout0.ScriptPubKey.Hex, netParams)
			if err != nil { // should never happen
				return nil, err
			}

			// skip irrelevant tx to us
			if receiver != tssAddress {
				return nil, nil
			}

			// deposit amount has to be no less than the minimum depositor fee
			if vout0.Value < depositorFee {
				logger.Info().
					Msgf("GetBtcEvent: btc deposit amount %v in txid %s is less than depositor fee %v", vout0.Value, tx.Txid, depositorFee)
				return nil, nil
			}
			value = vout0.Value - depositorFee

			// 2nd vout must be a valid OP_RETURN memo
			vout1 := tx.Vout[1]
			memo, found, err = bitcoin.DecodeOpReturnMemo(vout1.ScriptPubKey.Hex, tx.Txid)
			if err != nil {
				logger.Error().Err(err).Msgf("GetBtcEvent: error decoding OP_RETURN memo: %s", vout1.ScriptPubKey.Hex)
				return nil, nil
			}
		}
	}
	// event found, get sender address
	if found {
		if len(tx.Vin) == 0 { // should never happen
			return nil, fmt.Errorf("GetBtcEvent: no input found for inbound: %s", tx.Txid)
		}

		// get sender address by input (vin)
		fromAddress, err := GetSenderAddressByVin(rpcClient, tx.Vin[0], netParams)
		if err != nil {
			return nil, errors.Wrapf(err, "error getting sender address for inbound: %s", tx.Txid)
		}

		// skip this tx and move on (e.g., due to unknown script type)
		// we don't know whom to refund if this tx gets reverted in zetacore
		if fromAddress == "" {
			return nil, nil
		}

		return &BTCInboundEvent{
			FromAddress:  fromAddress,
			ToAddress:    tssAddress,
			Value:        value,
			DepositorFee: depositorFee,
			MemoBytes:    memo,
			BlockNumber:  blockNumber,
			TxHash:       tx.Txid,
		}, nil
	}
	return nil, nil
}

// GetSenderAddressByVin get the sender address from the transaction input (vin)
func GetSenderAddressByVin(rpcClient interfaces.BTCRPCClient, vin btcjson.Vin, net *chaincfg.Params) (string, error) {
	// query previous raw transaction by txid
	hash, err := chainhash.NewHashFromStr(vin.Txid)
	if err != nil {
		return "", err
	}

	// this requires running bitcoin node with 'txindex=1'
	tx, err := rpcClient.GetRawTransaction(hash)
	if err != nil {
		return "", errors.Wrapf(err, "error getting raw transaction %s", vin.Txid)
	}

	// #nosec G115 - always in range
	if len(tx.MsgTx().TxOut) <= int(vin.Vout) {
		return "", fmt.Errorf("vout index %d out of range for tx %s", vin.Vout, vin.Txid)
	}

	// decode sender address from previous pkScript
	pkScript := tx.MsgTx().TxOut[vin.Vout].PkScript

	return bitcoin.DecodeSenderFromScript(pkScript, net)
}<|MERGE_RESOLUTION|>--- conflicted
+++ resolved
@@ -127,20 +127,9 @@
 	}
 	ob.WithLastBlock(lastBlock)
 
-<<<<<<< HEAD
-	// skip if current height is too low
-	if lastBlock < ob.ChainParams().ConfirmationCount {
-		return fmt.Errorf("observeInboundBTC: skipping observer, current block number %d is too low", currentBlock)
-	}
-
-	// skip if no new block is confirmed
-	lastScanned := ob.LastBlockScanned()
-	if lastScanned >= lastBlock-ob.ChainParams().ConfirmationCount {
-=======
 	// check confirmation
 	blockNumber := ob.LastBlockScanned() + 1
 	if !ob.IsBlockConfirmed(blockNumber) {
->>>>>>> 49d641bb
 		return nil
 	}
 
