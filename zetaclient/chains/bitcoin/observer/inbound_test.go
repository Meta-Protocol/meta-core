--- conflicted
+++ resolved
@@ -158,7 +158,7 @@
 	chain := chains.BitcoinMainnet
 
 	// create test observer
-	ob := newTestSuite(t, chain, "")
+	ob := newTestSuite(t, chain)
 	ob.zetacore.WithKeys(&keys.Keys{}).WithZetaChain()
 
 	// test cases
@@ -170,11 +170,7 @@
 		{
 			name: "should return vote for standard memo",
 			event: &observer.BTCInboundEvent{
-<<<<<<< HEAD
-				FromAddress: sample.BTCAddressP2WPKH(t, &chaincfg.MainNetParams).String(),
-=======
 				FromAddress: sample.BTCAddressP2WPKH(t, r, &chaincfg.MainNetParams).String(),
->>>>>>> 3ab710ec
 				// a deposit and call
 				MemoBytes: testutil.HexToBytes(
 					t,
