--- conflicted
+++ resolved
@@ -353,6 +353,7 @@
 
 		// get BTC event
 		event, err := observer.GetBtcEventWithoutWitness(
+			ctx,
 			rpcClient,
 			*tx,
 			tssAddress,
@@ -563,30 +564,6 @@
 		require.Nil(t, event)
 	})
 
-<<<<<<< HEAD
-=======
-	t.Run("should skip tx if amount is less than depositor fee", func(t *testing.T) {
-		// load tx and modify amount to less than depositor fee
-		tx := testutils.LoadBTCInboundRawResult(t, TestDataDir, chain.ChainId, txHash, false)
-		tx.Vout[0].Value = depositorFee - 1.0/1e8 // 1 satoshi less than depositor fee
-
-		// get BTC event
-		rpcClient := mocks.NewBitcoinClient(t)
-		event, err := observer.GetBtcEventWithoutWitness(
-			ctx,
-			rpcClient,
-			*tx,
-			tssAddress,
-			blockNumber,
-			log.Logger,
-			net,
-			feeCalculator,
-		)
-		require.NoError(t, err)
-		require.Nil(t, event)
-	})
-
->>>>>>> ff1c1579
 	t.Run("should skip tx if 2nd vout is not OP_RETURN", func(t *testing.T) {
 		// load tx and modify memo OP_RETURN to OP_1
 		tx := testutils.LoadBTCInboundRawResult(t, TestDataDir, chain.ChainId, txHash, false)
