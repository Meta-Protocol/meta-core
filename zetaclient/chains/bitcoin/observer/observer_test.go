--- conflicted
+++ resolved
@@ -204,69 +204,17 @@
 	})
 }
 
-<<<<<<< HEAD
 func Test_SetPendingNonce(t *testing.T) {
 	// create observer
 	ob := newTestSuite(t, chains.BitcoinMainnet, "")
-=======
-func Test_LoadLastBlockScanned(t *testing.T) {
-	// use Bitcoin mainnet chain for testing
-	chain := chains.BitcoinMainnet
-	ctx := context.Background()
-
-	t.Run("should load last block scanned", func(t *testing.T) {
-		// create observer and write 199 as last block scanned
-		ob := newTestSuite(t, chain)
-		ob.WriteLastBlockScannedToDB(199)
-
-		// load last block scanned
-		err := ob.LoadLastBlockScanned(ctx)
-		require.NoError(t, err)
-		require.EqualValues(t, 199, ob.LastBlockScanned())
-	})
-	t.Run("should fail on invalid env var", func(t *testing.T) {
-		// create observer
-		ob := newTestSuite(t, chain)
->>>>>>> ff1c1579
 
 	// ensure pending nonce is 0
 	require.Zero(t, ob.GetPendingNonce())
 
-<<<<<<< HEAD
 	// set and get pending nonce
 	nonce := uint64(100)
 	ob.SetPendingNonce(nonce)
 	require.Equal(t, nonce, ob.GetPendingNonce())
-=======
-		// load last block scanned
-		err := ob.LoadLastBlockScanned(ctx)
-		require.ErrorContains(t, err, "error LoadLastBlockScanned")
-	})
-	t.Run("should fail on RPC error", func(t *testing.T) {
-		// create observer on separate path, as we need to reset last block scanned
-		obOther := newTestSuite(t, chain)
-
-		// reset last block scanned to 0 so that it will be loaded from RPC
-		obOther.WithLastBlockScanned(0)
-
-		// attach a mock btc client that returns rpc error
-		obOther.client.ExpectedCalls = nil
-		obOther.client.On("GetBlockCount", mock.Anything).Return(int64(0), errors.New("rpc error"))
-
-		// load last block scanned
-		err := obOther.LoadLastBlockScanned(ctx)
-		require.ErrorContains(t, err, "rpc error")
-	})
-	t.Run("should use hardcode block 100 for regtest", func(t *testing.T) {
-		// use regtest chain
-		obRegnet := newTestSuite(t, chains.BitcoinRegtest)
-
-		// load last block scanned
-		err := obRegnet.LoadLastBlockScanned(ctx)
-		require.NoError(t, err)
-		require.EqualValues(t, observer.RegnetStartBlock, obRegnet.LastBlockScanned())
-	})
->>>>>>> ff1c1579
 }
 
 func TestConfirmationThreshold(t *testing.T) {
@@ -353,13 +301,9 @@
 	db       *db.DB
 }
 
-<<<<<<< HEAD
 func newTestSuite(t *testing.T, chain chains.Chain, dbPath string) *testSuite {
-=======
-func newTestSuite(t *testing.T, chain chains.Chain) *testSuite {
 	ctx := context.Background()
 
->>>>>>> ff1c1579
 	require.True(t, chain.IsBitcoinChain())
 
 	chainParams := mocks.MockChainParams(chain.ChainId, 10)
