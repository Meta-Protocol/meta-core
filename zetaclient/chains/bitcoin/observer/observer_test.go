--- conflicted
+++ resolved
@@ -337,27 +337,15 @@
 	testLogger := zerolog.New(zerolog.NewTestWriter(t))
 	logger := base.Logger{Std: testLogger, Compliance: testLogger}
 
-<<<<<<< HEAD
-	// create observer
-	ob, err := observer.NewObserver(
-=======
 	baseObserver, err := base.NewObserver(
->>>>>>> d162dda2
 		chain,
 		chainParams,
 		zetacore,
-<<<<<<< HEAD
 		tss,
+		100,
+		&metrics.TelemetryServer{},
 		database,
 		logger,
-		&metrics.TelemetryServer{},
-=======
-		nil,
-		100,
-		nil,
-		database,
-		base.Logger{Std: log, Compliance: log},
->>>>>>> d162dda2
 	)
 	require.NoError(t, err)
 
