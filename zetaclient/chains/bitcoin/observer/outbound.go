package observer

import (
	"context"
	"encoding/hex"
	"fmt"

	"cosmossdk.io/math"
	"github.com/btcsuite/btcd/btcjson"
	"github.com/btcsuite/btcd/chaincfg/chainhash"
	"github.com/pkg/errors"

	"github.com/zeta-chain/node/pkg/chains"
	"github.com/zeta-chain/node/pkg/coin"
	"github.com/zeta-chain/node/pkg/constant"
	crosschaintypes "github.com/zeta-chain/node/x/crosschain/types"
	"github.com/zeta-chain/node/zetaclient/chains/bitcoin/common"
	"github.com/zeta-chain/node/zetaclient/chains/interfaces"
	"github.com/zeta-chain/node/zetaclient/compliance"
	"github.com/zeta-chain/node/zetaclient/logs"
	"github.com/zeta-chain/node/zetaclient/zetacore"
)

const (
	// minTxConfirmations is the minimum confirmations for a Bitcoin tx to be considered valid by the observer
	// Note: please change this value to 1 to be able to run the Bitcoin E2E RBF test
	minTxConfirmations = 0
)

func (ob *Observer) ProcessOutboundTrackers(ctx context.Context) error {
	chainID := ob.Chain().ChainId
	trackers, err := ob.ZetacoreClient().GetAllOutboundTrackerByChain(ctx, chainID, interfaces.Ascending)
	if err != nil {
		return errors.Wrap(err, "unable to get all outbound trackers")
	}

	// logger fields
	lf := map[string]any{
		logs.FieldMethod: "ProcessOutboundTrackers",
	}

	for _, tracker := range trackers {
		// set logger fields
		lf[logs.FieldNonce] = tracker.Nonce

		// get the CCTX
		cctx, err := ob.ZetacoreClient().GetCctxByNonce(ctx, chainID, tracker.Nonce)
		if err != nil {
			ob.logger.Outbound.Err(err).Fields(lf).Msg("cannot find cctx")
			break
		}
		if len(tracker.HashList) > 1 {
			ob.logger.Outbound.Warn().Msgf("oops, got multiple (%d) outbound hashes", len(tracker.HashList))
		}

		// Iterate over all txHashes to find the truly included outbound.
		// At any time, there is guarantee that only one single txHash will be considered valid and included for each nonce.
		// The reasons are:
		//   1. CCTX with nonce 'N = 0' is the past and well-controlled.
		//   2. Given any CCTX with nonce 'N > 0', its outbound MUST spend the previous nonce-mark UTXO (nonce N-1) to be considered valid.
		//   3. Bitcoin prevents double spending of the same UTXO except for RBF.
		//   4. When RBF happens, the original tx will be removed from Bitcoin core, and only the new tx will be valid.
		for _, txHash := range tracker.HashList {
			_, included := ob.TryIncludeOutbound(ctx, cctx, txHash.TxHash)
			if included {
				break
			}
		}
	}

	return nil
}

// TryIncludeOutbound tries to include an outbound for the given cctx and txHash.
//
// Due to 10-min block time, zetaclient observes outbounds both in mempool and in blocks.
// An outbound is considered included if it satisfies one of the following two cases:
//  1. a valid tx pending in mempool with confirmation == 0
//  2. a valid tx included in a block with confirmation > 0
//
// Returns: (txResult, included)
//
// Note: A 'included' tx may still be considered stuck if it sits in the mempool for too long.
func (ob *Observer) TryIncludeOutbound(
	ctx context.Context,
	cctx *crosschaintypes.CrossChainTx,
	txHash string,
) (*btcjson.GetTransactionResult, bool) {
	nonce := cctx.GetCurrentOutboundParam().TssNonce

	// check tx inclusion and save tx result
	txResult, included := ob.checkTxInclusion(ctx, cctx, txHash)
	if included {
		ob.SetIncludedTx(nonce, txResult)
	}

	return txResult, included
}

// VoteOutboundIfConfirmed checks outbound status and returns (continueKeysign, error)
func (ob *Observer) VoteOutboundIfConfirmed(ctx context.Context, cctx *crosschaintypes.CrossChainTx) (bool, error) {
	const (
		// not used with Bitcoin
		outboundGasUsed  = 0
		outboundGasPrice = 0
		outboundGasLimit = 0

		gasLimit      = zetacore.PostVoteOutboundGasLimit
		gasRetryLimit = 0
	)

	params := *cctx.GetCurrentOutboundParam()
	nonce := cctx.GetCurrentOutboundParam().TssNonce

	// get broadcasted outbound and tx result
	outboundID := ob.OutboundID(nonce)
	ob.Logger().Outbound.Info().Msgf("VoteOutboundIfConfirmed %s", outboundID)

	ob.Mu().Lock()
	txnHash, broadcasted := ob.broadcastedTx[outboundID]
	res, included := ob.includedTxResults[outboundID]
	ob.Mu().Unlock()

	// Short-circuit in following two cases:
	//   1. Outbound neither broadcasted nor included. It requires a keysign.
	//   2. Outbound was broadcasted for nonce 0. It's an edge case (happened before) to avoid duplicate payments.
	if !included {
		if !broadcasted {
			return true, nil
		}
		// If the broadcasted outbound is nonce 0, just wait for inclusion and don't schedule more keysign
		// Schedule more than one keysign for nonce 0 can lead to duplicate payments.
		// One purpose of nonce mark UTXO is to avoid duplicate payment based on the fact that Bitcoin
		// prevents double spending of same UTXO. However, for nonce 0, we don't have a prior nonce (e.g., -1)
		// for the signer to check against when making the payment. Signer treats nonce 0 as a special case in downstream code.
		if nonce == 0 {
			ob.logger.Outbound.Info().Msgf("VoteOutboundIfConfirmed: outbound %s is nonce 0", outboundID)
			return false, nil
		}

		// Try including this outbound broadcasted by myself to supplement outbound trackers.
		// Note: each Bitcoin outbound usually gets included right after broadcasting.
		res, included = ob.TryIncludeOutbound(ctx, cctx, txnHash)
		if !included {
			return true, nil
		}
	}

	// It's safe to use cctx's amount to post confirmation because it has already been verified in checkTxInclusion().
	amountInSat := params.Amount.BigInt()
	if res.Confirmations < ob.ConfirmationsThreshold(amountInSat) {
		ob.logger.Outbound.Debug().
			Int64("currentConfirmations", res.Confirmations).
			Int64("requiredConfirmations", ob.ConfirmationsThreshold(amountInSat)).
			Msg("VoteOutboundIfConfirmed: outbound not confirmed yet")

		return false, nil
	}

	// Get outbound block height
	blockHeight, err := ob.rpc.GetBlockHeightByStr(ctx, res.BlockHash)
	if err != nil {
		return false, errors.Wrapf(
			err,
			"VoteOutboundIfConfirmed: error getting block height by hash %s",
			res.BlockHash,
		)
	}

	ob.Logger().
		Outbound.Debug().
		Msgf("Bitcoin outbound confirmed: txid %s, amount %s\n", res.TxID, amountInSat.String())

	signer := ob.ZetacoreClient().GetKeys().GetOperatorAddress()

	msg := crosschaintypes.NewMsgVoteOutbound(
		signer.String(),
		cctx.Index,
		res.TxID,

		// #nosec G115 always positive
		uint64(blockHeight),

		// not used with Bitcoin
		outboundGasUsed,
		math.NewInt(outboundGasPrice),
		outboundGasLimit,

		math.NewUintFromBigInt(amountInSat),
		chains.ReceiveStatus_success,
		ob.Chain().ChainId,
		nonce,
		coin.CoinType_Gas,
	)

	zetaHash, ballot, err := ob.ZetacoreClient().PostVoteOutbound(ctx, gasLimit, gasRetryLimit, msg)

	logFields := map[string]any{
		"outbound.external_tx_hash": res.TxID,
		"outbound.nonce":            nonce,
		"outbound.zeta_tx_hash":     zetaHash,
		"outbound.ballot":           ballot,
	}

	if err != nil {
		ob.Logger().
			Outbound.Error().
			Err(err).
			Fields(logFields).
			Msg("VoteOutboundIfConfirmed: error confirming bitcoin outbound")
	} else if zetaHash != "" {
		ob.Logger().Outbound.Info().Fields(logFields).Msgf("VoteOutboundIfConfirmed: confirmed Bitcoin outbound")
	}

	return false, nil
}

// refreshPendingNonce tries increasing the artificial pending nonce of outbound (if lagged behind).
// There could be many (unpredictable) reasons for a pending nonce lagging behind, for example:
// 1. The zetaclient gets restarted.
// 2. The tracker is missing in zetacore.
func (ob *Observer) refreshPendingNonce(ctx context.Context) {
	logger := ob.logger.Outbound.With().Str(logs.FieldMethod, "refresh_pending_nonce").Logger()

	// get pending nonces from zetacore
	p, err := ob.ZetacoreClient().GetPendingNoncesByChain(ctx, ob.Chain().ChainId)
	if err != nil {
		logger.Error().Err(err).Msg("error getting pending nonces")
	}

	// increase pending nonce if lagged behind
	// #nosec G115 always non-negative
	nonceLow := uint64(p.NonceLow)
	if nonceLow > ob.GetPendingNonce() {
		// get the last included outbound hash
<<<<<<< HEAD
		txid, err := ob.getOutboundHashByNonce(ctx, nonceLow-1, false)
=======
		txid, err := ob.getOutboundHashByNonce(ctx, nonceLow-1)
>>>>>>> 3ab710ec
		if err != nil {
			logger.Error().Err(err).Msg("error getting last outbound txid")
		}

		// set 'NonceLow' as the new pending nonce
<<<<<<< HEAD
		ob.SetPendingNonce(nonceLow)
		ob.logger.Chain.Info().
			Msgf("refreshPendingNonce: increase pending nonce to %d with txid %s", nonceLow, txid)
=======
		ob.setPendingNonce(nonceLow)
		logger.Info().Uint64("pending_nonce", nonceLow).Str(logs.FieldTx, txid).Msg("increased pending nonce")
>>>>>>> 3ab710ec
	}
}

// getOutboundHashByNonce gets the outbound hash for given nonce.
// test is true for unit test only
<<<<<<< HEAD
func (ob *Observer) getOutboundHashByNonce(ctx context.Context, nonce uint64, test bool) (string, error) {
=======
func (ob *Observer) getOutboundHashByNonce(ctx context.Context, nonce uint64) (string, error) {
>>>>>>> 3ab710ec
	// There are 2 types of txids an observer can trust
	// 1. The ones had been verified and saved by observer self.
	// 2. The ones had been finalized in zetacore based on majority vote.
	if res := ob.GetIncludedTx(nonce); res != nil {
		return res.TxID, nil
	}
<<<<<<< HEAD
	if !test { // if not unit test, get cctx from zetacore
		send, err := ob.ZetacoreClient().GetCctxByNonce(ctx, ob.Chain().ChainId, nonce)
		if err != nil {
			return "", errors.Wrapf(err, "getOutboundHashByNonce: error getting cctx for nonce %d", nonce)
		}
		txid := send.GetCurrentOutboundParam().Hash
		if txid == "" {
			return "", fmt.Errorf("getOutboundHashByNonce: cannot find outbound txid for nonce %d", nonce)
		}
		// make sure it's a real Bitcoin txid
		_, getTxResult, err := ob.rpc.GetTransactionByStr(ctx, txid)
		if err != nil {
			return "", errors.Wrapf(
				err,
				"getOutboundHashByNonce: error getting outbound result for nonce %d hash %s",
				nonce,
				txid,
			)
		}
		if getTxResult.Confirmations <= 0 { // just a double check
			return "", fmt.Errorf("getOutboundHashByNonce: outbound txid %s for nonce %d is not included", txid, nonce)
		}
		return txid, nil
	}
	return "", fmt.Errorf("getOutboundHashByNonce: cannot find outbound txid for nonce %d", nonce)
=======

	send, err := ob.ZetacoreClient().GetCctxByNonce(ctx, ob.Chain().ChainId, nonce)
	if err != nil {
		return "", errors.Wrapf(err, "error getting cctx for nonce %d", nonce)
	}

	txid := send.GetCurrentOutboundParam().Hash
	if txid == "" {
		return "", fmt.Errorf("cannot find outbound txid for nonce %d", nonce)
	}

	// make sure it's a real Bitcoin txid
	_, getTxResult, err := ob.rpc.GetTransactionByStr(ctx, txid)
	switch {
	case err != nil:
		return "", errors.Wrapf(err, "error getting outbound result for nonce %d hash %s", nonce, txid)
	case getTxResult.Confirmations <= 0:
		// just a double check
		return "", fmt.Errorf("outbound txid %s for nonce %d is not included", txid, nonce)
	}

	return txid, nil
>>>>>>> 3ab710ec
}

// checkTxInclusion checks if a txHash is included and returns (txResult, included)
func (ob *Observer) checkTxInclusion(
	ctx context.Context,
	cctx *crosschaintypes.CrossChainTx,
	txHash string,
) (*btcjson.GetTransactionResult, bool) {
	// logger fields
	lf := map[string]any{
		logs.FieldMethod: "checkTxInclusion",
		logs.FieldNonce:  cctx.GetCurrentOutboundParam().TssNonce,
		logs.FieldTx:     txHash,
	}

	// fetch tx result
	hash, txResult, err := ob.rpc.GetTransactionByStr(ctx, txHash)
	if err != nil {
		ob.logger.Outbound.Warn().Err(err).Fields(lf).Msg("GetTxResultByHash failed")
		return nil, false
	}

	// check minimum confirmations
	if txResult.Confirmations < minTxConfirmations {
		ob.logger.Outbound.Warn().Fields(lf).Msgf("invalid confirmations %d", txResult.Confirmations)
		return nil, false
	}

	// validate tx result
	err = ob.checkTssOutboundResult(ctx, cctx, hash, txResult)
	if err != nil {
		ob.logger.Outbound.Error().Err(err).Fields(lf).Msg("checkTssOutboundResult failed")
		return nil, false
	}

	// tx is valid and included
	return txResult, true
}

// SetIncludedTx saves included tx result in memory.
//   - the outbounds are chained (by nonce) txs sequentially included.
//   - tx results may be set in arbitrary order as the method is called across goroutines, and it doesn't matter.
func (ob *Observer) SetIncludedTx(nonce uint64, getTxResult *btcjson.GetTransactionResult) {
	var (
		txHash     = getTxResult.TxID
		outboundID = ob.OutboundID(nonce)
		lf         = map[string]any{
			logs.FieldMethod:     "SetIncludedTx",
			logs.FieldNonce:      nonce,
			logs.FieldTx:         txHash,
			logs.FieldOutboundID: outboundID,
		}
	)

	ob.Mu().Lock()
	defer ob.Mu().Unlock()
	res, found := ob.includedTxResults[outboundID]
	if !found {
		// for new hash:
		//   - include new outbound and enforce rigid 1-to-1 mapping: nonce <===> txHash
		//   - try increasing pending nonce on every newly included outbound
		ob.tssOutboundHashes[txHash] = true
		ob.includedTxResults[outboundID] = getTxResult
		if nonce >= ob.pendingNonce {
			ob.pendingNonce = nonce + 1
		}
<<<<<<< HEAD
		ob.logger.Outbound.Info().Fields(lf).Msgf("included new bitcoin outbound, pending nonce %d", ob.pendingNonce)
=======
		lf["pending_nonce"] = ob.pendingNonce
		ob.logger.Outbound.Info().Fields(lf).Msg("included new bitcoin outbound")
>>>>>>> 3ab710ec
	} else if txHash == res.TxID {
		// for existing hash:
		//   - update tx result because confirmations may increase
		ob.includedTxResults[outboundID] = getTxResult
		if getTxResult.Confirmations > res.Confirmations {
<<<<<<< HEAD
			ob.logger.Outbound.Info().Msgf("bitcoin outbound got %d confirmations", getTxResult.Confirmations)
		}
	} else {
		// for other hash:
		// got multiple hashes for same nonce. RBF happened.
		ob.logger.Outbound.Info().Fields(lf).Msgf("replaced bitcoin outbound %s", res.TxID)

		// remove prior txHash and txResult
		delete(ob.tssOutboundHashes, res.TxID)
		delete(ob.includedTxResults, outboundID)

		// add new txHash and txResult
		ob.tssOutboundHashes[txHash] = true
		ob.includedTxResults[outboundID] = getTxResult
=======
			ob.logger.Outbound.Info().Fields(lf).Msgf("bitcoin outbound got %d confirmations", getTxResult.Confirmations)
		}
	} else {
		// for other hash:
		// be alert for duplicate payment!!! As we got a new hash paying same cctx (for whatever reason).
		// we can't tell which txHash is true, so we remove all to be safe
		delete(ob.tssOutboundHashes, res.TxID)
		delete(ob.includedTxResults, outboundID)
		lf["prior_outbound"] = res.TxID
		ob.logger.Outbound.Error().Fields(lf).Msg("be alert for duplicate payment")
>>>>>>> 3ab710ec
	}
}

// GetIncludedTx gets the receipt and transaction from memory
func (ob *Observer) GetIncludedTx(nonce uint64) *btcjson.GetTransactionResult {
	ob.Mu().Lock()
	defer ob.Mu().Unlock()
	return ob.includedTxResults[ob.OutboundID(nonce)]
}

// Basic TSS outbound checks:
//   - confirmations >= 0
//   - should be able to query the raw tx
//   - check if all inputs are segwit && TSS inputs
//
// Returns: true if outbound passes basic checks.
func (ob *Observer) checkTssOutboundResult(
	ctx context.Context,
	cctx *crosschaintypes.CrossChainTx,
	hash *chainhash.Hash,
	res *btcjson.GetTransactionResult,
) error {
	params := cctx.GetCurrentOutboundParam()
	nonce := params.TssNonce
	rawResult, err := ob.rpc.GetRawTransactionResult(ctx, hash, res)
	if err != nil {
		return errors.Wrapf(err, "checkTssOutboundResult: error GetRawTransactionResult %s", hash.String())
	}
	err = ob.checkTSSVin(ctx, rawResult.Vin, nonce)
	if err != nil {
		return errors.Wrapf(err, "checkTssOutboundResult: invalid TSS Vin in outbound %s nonce %d", hash, nonce)
	}

	// differentiate between normal and cancelled cctx
	if compliance.IsCctxRestricted(cctx) || params.Amount.Uint64() < constant.BTCWithdrawalDustAmount {
		err = ob.checkTSSVoutCancelled(params, rawResult.Vout)
		if err != nil {
			return errors.Wrapf(
				err,
				"checkTssOutboundResult: invalid TSS Vout in cancelled outbound %s nonce %d",
				hash,
				nonce,
			)
		}
	} else {
		err = ob.checkTSSVout(params, rawResult.Vout)
		if err != nil {
			return errors.Wrapf(err, "checkTssOutboundResult: invalid TSS Vout in outbound %s nonce %d", hash, nonce)
		}
	}
	return nil
}

// checkTSSVin checks vin is valid if:
//   - The first input is the nonce-mark
//   - All inputs are from TSS address
func (ob *Observer) checkTSSVin(ctx context.Context, vins []btcjson.Vin, nonce uint64) error {
	// vins: [nonce-mark, UTXO1, UTXO2, ...]
	if nonce > 0 && len(vins) <= 1 {
		return fmt.Errorf("checkTSSVin: len(vins) <= 1")
	}
	pubKeyTss := hex.EncodeToString(ob.TSS().PubKey().Bytes(true))
	for i, vin := range vins {
		// The length of the Witness should be always 2 for SegWit inputs.
		if len(vin.Witness) != 2 {
			return fmt.Errorf("checkTSSVin: expected 2 witness items, got %d", len(vin.Witness))
		}
		if vin.Witness[1] != pubKeyTss {
			return fmt.Errorf("checkTSSVin: witness pubkey %s not match TSS pubkey %s", vin.Witness[1], pubKeyTss)
		}
		// 1st vin: nonce-mark MUST come from prior TSS outbound
		if nonce > 0 && i == 0 {
<<<<<<< HEAD
			preTxid, err := ob.getOutboundHashByNonce(ctx, nonce-1, false)
=======
			preTxid, err := ob.getOutboundHashByNonce(ctx, nonce-1)
>>>>>>> 3ab710ec
			if err != nil {
				return fmt.Errorf("checkTSSVin: error findTxIDByNonce %d", nonce-1)
			}
			// nonce-mark MUST the 1st output that comes from prior TSS outbound
			if vin.Txid != preTxid || vin.Vout != 0 {
				return fmt.Errorf(
					"checkTSSVin: invalid nonce-mark txid %s vout %d, expected txid %s vout 0",
					vin.Txid,
					vin.Vout,
					preTxid,
				)
			}
		}
	}
	return nil
}

// checkTSSVout vout is valid if:
//   - The first output is the nonce-mark
//   - The second output is the correct payment to recipient
//   - The third output is the change to TSS (optional)
func (ob *Observer) checkTSSVout(params *crosschaintypes.OutboundParams, vouts []btcjson.Vout) error {
	// vouts: [nonce-mark, payment to recipient, change to TSS (optional)]
	if !(len(vouts) == 2 || len(vouts) == 3) {
		return fmt.Errorf("checkTSSVout: invalid number of vouts: %d", len(vouts))
	}

	nonce := params.TssNonce
	tssAddress := ob.TSSAddressString()
	for _, vout := range vouts {
		// decode receiver and amount from vout
		receiverExpected := tssAddress
		if vout.N == 1 {
			// the 2nd output is the payment to recipient
			receiverExpected = params.Receiver
		}
		receiverVout, amount, err := common.DecodeTSSVout(vout, receiverExpected, ob.Chain())
		if err != nil {
			return err
		}
		switch vout.N {
		case 0: // 1st vout: nonce-mark
			if receiverVout != tssAddress {
				return fmt.Errorf(
					"checkTSSVout: nonce-mark address %s not match TSS address %s",
					receiverVout,
					tssAddress,
				)
			}
			if amount != chains.NonceMarkAmount(nonce) {
				return fmt.Errorf(
					"checkTSSVout: nonce-mark amount %d not match nonce-mark amount %d",
					amount,
					chains.NonceMarkAmount(nonce),
				)
			}
		case 1: // 2nd vout: payment to recipient
			if receiverVout != params.Receiver {
				return fmt.Errorf(
					"checkTSSVout: output address %s not match params receiver %s",
					receiverVout,
					params.Receiver,
				)
			}
			// #nosec G115 always positive
			if uint64(amount) != params.Amount.Uint64() {
				return fmt.Errorf("checkTSSVout: output amount %d not match params amount %d", amount, params.Amount)
			}
		case 2: // 3rd vout: change to TSS (optional)
			if receiverVout != tssAddress {
				return fmt.Errorf("checkTSSVout: change address %s not match TSS address %s", receiverVout, tssAddress)
			}
		}
	}
	return nil
}

// checkTSSVoutCancelled vout is valid if:
//   - The first output is the nonce-mark
//   - The second output is the change to TSS (optional)
func (ob *Observer) checkTSSVoutCancelled(params *crosschaintypes.OutboundParams, vouts []btcjson.Vout) error {
	// vouts: [nonce-mark, change to TSS (optional)]
	if !(len(vouts) == 1 || len(vouts) == 2) {
		return fmt.Errorf("checkTSSVoutCancelled: invalid number of vouts: %d", len(vouts))
	}

	nonce := params.TssNonce
	tssAddress := ob.TSSAddressString()
	for _, vout := range vouts {
		// decode receiver and amount from vout
		receiverVout, amount, err := common.DecodeTSSVout(vout, tssAddress, ob.Chain())
		if err != nil {
			return errors.Wrap(err, "checkTSSVoutCancelled: error decoding P2WPKH vout")
		}
		switch vout.N {
		case 0: // 1st vout: nonce-mark
			if receiverVout != tssAddress {
				return fmt.Errorf(
					"checkTSSVoutCancelled: nonce-mark address %s not match TSS address %s",
					receiverVout,
					tssAddress,
				)
			}
			if amount != chains.NonceMarkAmount(nonce) {
				return fmt.Errorf(
					"checkTSSVoutCancelled: nonce-mark amount %d not match nonce-mark amount %d",
					amount,
					chains.NonceMarkAmount(nonce),
				)
			}
		case 1: // 2nd vout: change to TSS (optional)
			if receiverVout != tssAddress {
				return fmt.Errorf(
					"checkTSSVoutCancelled: change address %s not match TSS address %s",
					receiverVout,
					tssAddress,
				)
			}
		}
	}
	return nil
}<|MERGE_RESOLUTION|>--- conflicted
+++ resolved
@@ -232,68 +232,20 @@
 	// #nosec G115 always non-negative
 	nonceLow := uint64(p.NonceLow)
 	if nonceLow > ob.GetPendingNonce() {
-		// get the last included outbound hash
-<<<<<<< HEAD
-		txid, err := ob.getOutboundHashByNonce(ctx, nonceLow-1, false)
-=======
-		txid, err := ob.getOutboundHashByNonce(ctx, nonceLow-1)
->>>>>>> 3ab710ec
-		if err != nil {
-			logger.Error().Err(err).Msg("error getting last outbound txid")
-		}
-
-		// set 'NonceLow' as the new pending nonce
-<<<<<<< HEAD
-		ob.SetPendingNonce(nonceLow)
-		ob.logger.Chain.Info().
-			Msgf("refreshPendingNonce: increase pending nonce to %d with txid %s", nonceLow, txid)
-=======
 		ob.setPendingNonce(nonceLow)
-		logger.Info().Uint64("pending_nonce", nonceLow).Str(logs.FieldTx, txid).Msg("increased pending nonce")
->>>>>>> 3ab710ec
+		logger.Info().Uint64("pending_nonce", nonceLow).Msg("increased pending nonce")
 	}
 }
 
 // getOutboundHashByNonce gets the outbound hash for given nonce.
 // test is true for unit test only
-<<<<<<< HEAD
-func (ob *Observer) getOutboundHashByNonce(ctx context.Context, nonce uint64, test bool) (string, error) {
-=======
 func (ob *Observer) getOutboundHashByNonce(ctx context.Context, nonce uint64) (string, error) {
->>>>>>> 3ab710ec
 	// There are 2 types of txids an observer can trust
 	// 1. The ones had been verified and saved by observer self.
 	// 2. The ones had been finalized in zetacore based on majority vote.
 	if res := ob.GetIncludedTx(nonce); res != nil {
 		return res.TxID, nil
 	}
-<<<<<<< HEAD
-	if !test { // if not unit test, get cctx from zetacore
-		send, err := ob.ZetacoreClient().GetCctxByNonce(ctx, ob.Chain().ChainId, nonce)
-		if err != nil {
-			return "", errors.Wrapf(err, "getOutboundHashByNonce: error getting cctx for nonce %d", nonce)
-		}
-		txid := send.GetCurrentOutboundParam().Hash
-		if txid == "" {
-			return "", fmt.Errorf("getOutboundHashByNonce: cannot find outbound txid for nonce %d", nonce)
-		}
-		// make sure it's a real Bitcoin txid
-		_, getTxResult, err := ob.rpc.GetTransactionByStr(ctx, txid)
-		if err != nil {
-			return "", errors.Wrapf(
-				err,
-				"getOutboundHashByNonce: error getting outbound result for nonce %d hash %s",
-				nonce,
-				txid,
-			)
-		}
-		if getTxResult.Confirmations <= 0 { // just a double check
-			return "", fmt.Errorf("getOutboundHashByNonce: outbound txid %s for nonce %d is not included", txid, nonce)
-		}
-		return txid, nil
-	}
-	return "", fmt.Errorf("getOutboundHashByNonce: cannot find outbound txid for nonce %d", nonce)
-=======
 
 	send, err := ob.ZetacoreClient().GetCctxByNonce(ctx, ob.Chain().ChainId, nonce)
 	if err != nil {
@@ -316,7 +268,6 @@
 	}
 
 	return txid, nil
->>>>>>> 3ab710ec
 }
 
 // checkTxInclusion checks if a txHash is included and returns (txResult, included)
@@ -383,23 +334,18 @@
 		if nonce >= ob.pendingNonce {
 			ob.pendingNonce = nonce + 1
 		}
-<<<<<<< HEAD
-		ob.logger.Outbound.Info().Fields(lf).Msgf("included new bitcoin outbound, pending nonce %d", ob.pendingNonce)
-=======
 		lf["pending_nonce"] = ob.pendingNonce
 		ob.logger.Outbound.Info().Fields(lf).Msg("included new bitcoin outbound")
->>>>>>> 3ab710ec
 	} else if txHash == res.TxID {
 		// for existing hash:
 		//   - update tx result because confirmations may increase
 		ob.includedTxResults[outboundID] = getTxResult
 		if getTxResult.Confirmations > res.Confirmations {
-<<<<<<< HEAD
-			ob.logger.Outbound.Info().Msgf("bitcoin outbound got %d confirmations", getTxResult.Confirmations)
+			ob.logger.Outbound.Info().Fields(lf).Msgf("bitcoin outbound got %d confirmations", getTxResult.Confirmations)
 		}
 	} else {
 		// for other hash:
-		// got multiple hashes for same nonce. RBF happened.
+		// got multiple hashes for same nonce. RBF tx replacement happened.
 		ob.logger.Outbound.Info().Fields(lf).Msgf("replaced bitcoin outbound %s", res.TxID)
 
 		// remove prior txHash and txResult
@@ -409,18 +355,6 @@
 		// add new txHash and txResult
 		ob.tssOutboundHashes[txHash] = true
 		ob.includedTxResults[outboundID] = getTxResult
-=======
-			ob.logger.Outbound.Info().Fields(lf).Msgf("bitcoin outbound got %d confirmations", getTxResult.Confirmations)
-		}
-	} else {
-		// for other hash:
-		// be alert for duplicate payment!!! As we got a new hash paying same cctx (for whatever reason).
-		// we can't tell which txHash is true, so we remove all to be safe
-		delete(ob.tssOutboundHashes, res.TxID)
-		delete(ob.includedTxResults, outboundID)
-		lf["prior_outbound"] = res.TxID
-		ob.logger.Outbound.Error().Fields(lf).Msg("be alert for duplicate payment")
->>>>>>> 3ab710ec
 	}
 }
 
@@ -432,7 +366,6 @@
 }
 
 // Basic TSS outbound checks:
-//   - confirmations >= 0
 //   - should be able to query the raw tx
 //   - check if all inputs are segwit && TSS inputs
 //
@@ -493,11 +426,7 @@
 		}
 		// 1st vin: nonce-mark MUST come from prior TSS outbound
 		if nonce > 0 && i == 0 {
-<<<<<<< HEAD
-			preTxid, err := ob.getOutboundHashByNonce(ctx, nonce-1, false)
-=======
 			preTxid, err := ob.getOutboundHashByNonce(ctx, nonce-1)
->>>>>>> 3ab710ec
 			if err != nil {
 				return fmt.Errorf("checkTSSVin: error findTxIDByNonce %d", nonce-1)
 			}
