package signer

import (
	"context"
	"encoding/hex"
	"fmt"
	"strings"
	"time"

	"cosmossdk.io/errors"
	ethcommon "github.com/ethereum/go-ethereum/common"
	"github.com/gagliardetto/solana-go"
	"github.com/gagliardetto/solana-go/programs/token"
	"github.com/gagliardetto/solana-go/rpc"
	"github.com/rs/zerolog"

	"github.com/zeta-chain/node/pkg/coin"
	contracts "github.com/zeta-chain/node/pkg/contracts/solana"
	"github.com/zeta-chain/node/x/crosschain/types"
	"github.com/zeta-chain/node/zetaclient/chains/base"
	"github.com/zeta-chain/node/zetaclient/chains/interfaces"
	"github.com/zeta-chain/node/zetaclient/compliance"
	"github.com/zeta-chain/node/zetaclient/keys"
	"github.com/zeta-chain/node/zetaclient/logs"
	"github.com/zeta-chain/node/zetaclient/metrics"
)

const (
	// solanaTransactionTimeout is the timeout for waiting for an outbound to be confirmed.
	// Transaction referencing a blockhash older than 150 blocks (60 ~90 secs) will expire and be rejected by Solana.
	solanaTransactionTimeout = 2 * time.Minute

	// broadcastBackoff is the initial backoff duration for retrying broadcast
	broadcastBackoff = 1 * time.Second

	// broadcastRetries is the maximum number of retries for broadcasting a transaction
	// 6 retries will span over 1 + 2 + 4 + 8 + 16 + 32 + 64 = 127 seconds, good enough for the 2 minute timeout
	broadcastRetries = 7
)

// Signer deals with signing Solana transactions and implements the ChainSigner interface
type Signer struct {
	*base.Signer

	// client is the Solana RPC client that interacts with the Solana chain
	client interfaces.SolanaRPCClient

	// relayerKey is the private key of the relayer account for Solana chain
	// relayerKey is optional, the signer will not relay transactions if it is not set
	relayerKey *solana.PrivateKey

	// gatewayID is the program ID of gateway program on Solana chain
	gatewayID solana.PublicKey

	// pda is the program derived address of the gateway program
	pda solana.PublicKey
}

// New Signer constructor.
func New(
	baseSigner *base.Signer,
	solClient interfaces.SolanaRPCClient,
	gatewayAddress string,
	relayerKey *keys.RelayerKey,
) (*Signer, error) {
	// parse gateway ID and PDA
	gatewayID, pda, err := contracts.ParseGatewayWithPDA(gatewayAddress)
	if err != nil {
		return nil, errors.Wrapf(err, "cannot parse gateway address %s", gatewayAddress)
	}

	var rk *solana.PrivateKey

	if relayerKey != nil {
		pk, err := solana.PrivateKeyFromBase58(relayerKey.PrivateKey)
		if err != nil {
			return nil, errors.Wrap(err, "unable to construct solana private key")
		}

		rk = &pk
		baseSigner.Logger().Std.Info().Stringer("relayer_key", rk.PublicKey()).Msg("Loaded relayer key")
	} else {
		baseSigner.Logger().Std.Info().Msg("Solana relayer key is not provided")
	}

	return &Signer{
		Signer:     baseSigner,
		client:     solClient,
		gatewayID:  gatewayID,
		relayerKey: rk,
		pda:        pda,
	}, nil
}

// HasRelayerKey returns true if the signer has a relayer key
func (signer *Signer) HasRelayerKey() bool {
	return signer.relayerKey != nil
}

// TryProcessOutbound - signer interface implementation
// This function will attempt to build and sign a Solana transaction using the TSS signer.
// It will then broadcast the signed transaction to the Solana chain.
func (signer *Signer) TryProcessOutbound(
	ctx context.Context,
	cctx *types.CrossChainTx,
	zetacoreClient interfaces.ZetacoreClient,
	height uint64,
) {
	outboundID := base.OutboundIDFromCCTX(cctx)
	signer.MarkOutbound(outboundID, true)

	// end outbound process on panic
	defer func() {
		signer.MarkOutbound(outboundID, false)
		if err := recover(); err != nil {
			signer.Logger().Std.Error().Msgf("TryProcessOutbound: %s, caught panic error: %v", cctx.Index, err)
		}
	}()

	// prepare logger
	params := cctx.GetCurrentOutboundParam()
	logger := signer.Logger().Std.With().
		Str("method", "TryProcessOutbound").
		Int64("chain", signer.Chain().ChainId).
		Uint64("nonce", params.TssNonce).
		Str("cctx", cctx.Index).
		Logger()

	// support gas token only for Solana outbound
	chainID := signer.Chain().ChainId
	nonce := params.TssNonce
	coinType := cctx.InboundParams.CoinType

	var tx *solana.Transaction
	var fallbackTx *solana.Transaction

	switch coinType {
	case coin.CoinType_Cmd:
		whitelistTx, err := signer.prepareWhitelistTx(ctx, cctx, height)
		if err != nil {
			logger.Error().Err(err).Msgf("TryProcessOutbound: Fail to sign whitelist outbound")
			return
		}

		tx = whitelistTx

	case coin.CoinType_Gas:
		if cctx.InboundParams.IsCrossChainCall && IsPendingOutboundFromZetaChain(cctx, zetacoreClient) {
			executeTx, err := signer.prepareExecuteTx(ctx, cctx, height, logger)
			if err != nil {
				logger.Error().Err(err).Msgf("TryProcessOutbound: Fail to sign execute outbound")
				return
			}
			incrementNonceTx, err := signer.prepareIncrementNonceTx(ctx, cctx, height, logger)
			if err != nil {
				logger.Error().Err(err).Msgf("TryProcessOutbound: Fail to sign increment_nonce outbound")
				return
			}

			tx = executeTx
			fallbackTx = incrementNonceTx
		} else {
			withdrawTx, err := signer.prepareWithdrawTx(ctx, cctx, height, logger)
			if err != nil {
				logger.Error().Err(err).Msgf("TryProcessOutbound: Fail to sign withdraw outbound")
				return
			}

			tx = withdrawTx
		}

	case coin.CoinType_ERC20:
		if cctx.InboundParams.IsCrossChainCall && IsPendingOutboundFromZetaChain(cctx, zetacoreClient) {
			executeSPLTx, err := signer.prepareExecuteSPLTx(ctx, cctx, height, logger)
			if err != nil {
				logger.Error().Err(err).Msgf("TryProcessOutbound: Fail to sign execute spl outbound")
				return
			}

			incrementNonceTx, err := signer.prepareIncrementNonceTx(ctx, cctx, height, logger)
			if err != nil {
				logger.Error().Err(err).Msgf("TryProcessOutbound: Fail to sign increment_nonce outbound")
				return
			}

			tx = executeSPLTx
			fallbackTx = incrementNonceTx
		} else {
			withdrawSPLTx, err := signer.prepareWithdrawSPLTx(ctx, cctx, height, logger)
			if err != nil {
				logger.Error().Err(err).Msgf("TryProcessOutbound: Fail to sign withdraw spl outbound")
				return
			}

			tx = withdrawSPLTx
		}
	default:
		logger.Error().
			Msgf("TryProcessOutbound: can only send SOL to the Solana network")
		return
	}

	// skip relaying the transaction if this signer hasn't set the relayer key
	if !signer.HasRelayerKey() {
		logger.Warn().Msgf("TryProcessOutbound: no relayer key configured")
		return
	}

	// set relayer balance metrics
	signer.SetRelayerBalanceMetrics(ctx)

	// broadcast the signed tx to the Solana network
	signer.broadcastOutbound(ctx, tx, fallbackTx, chainID, nonce, logger, zetacoreClient)
<<<<<<< HEAD
=======
}

// signTx creates and signs solana tx containing provided instruction with relayer key.
func (signer *Signer) signTx(ctx context.Context, inst *solana.GenericInstruction) (*solana.Transaction, error) {
	// get a recent blockhash
	recent, err := signer.client.GetLatestBlockhash(ctx, rpc.CommitmentFinalized)
	if err != nil {
		return nil, errors.Wrap(err, "getLatestBlockhash error")
	}

	// create a transaction that wraps the instruction
	tx, err := solana.NewTransaction(
		[]solana.Instruction{
			// TODO: outbound now uses 5K lamports as the fixed fee, we could explore priority fee and compute budget
			// https://github.com/zeta-chain/node/issues/2599
			// programs.ComputeBudgetSetComputeUnitLimit(computeUnitLimit),
			// programs.ComputeBudgetSetComputeUnitPrice(computeUnitPrice),
			inst},
		recent.Value.Blockhash,
		solana.TransactionPayer(signer.relayerKey.PublicKey()),
	)
	if err != nil {
		return nil, errors.Wrap(err, "unable to create new tx")
	}

	// relayer signs the transaction
	_, err = tx.Sign(func(key solana.PublicKey) *solana.PrivateKey {
		if key.Equals(signer.relayerKey.PublicKey()) {
			return signer.relayerKey
		}
		return nil
	})
	if err != nil {
		return nil, errors.Wrap(err, "signer unable to sign transaction")
	}

	return tx, nil
>>>>>>> 0716d7a4
}

// broadcastOutbound sends the signed transaction to the Solana network
func (signer *Signer) broadcastOutbound(
	ctx context.Context,
	tx *solana.Transaction,
	fallbackTx *solana.Transaction,
	chainID int64,
	nonce uint64,
	logger zerolog.Logger,
	zetacoreClient interfaces.ZetacoreClient,
) {
	// prepare logger fields
	lf := map[string]any{
		logs.FieldMethod: "broadcastOutbound",
		logs.FieldNonce:  nonce,
		logs.FieldTx:     tx.Signatures[0].String(),
	}

	// try broacasting tx with increasing backoff (1s, 2s, 4s, 8s, 16s, 32s, 64s)
	// to tolerate tx nonce mismatch with PDA nonce or unknown RPC error
	backOff := broadcastBackoff
	for i := 0; i < broadcastRetries; i++ {
		time.Sleep(backOff)

		// PDA nonce may already be increased by other relayer, no need to retry
		pdaInfo, err := signer.client.GetAccountInfo(ctx, signer.pda)
		if err != nil {
			logger.Error().Err(err).Fields(lf).Msgf("unable to get PDA account info")
		} else {
			pda, err := contracts.DeserializePdaInfo(pdaInfo)
			if err != nil {
				logger.Error().Err(err).Fields(lf).Msgf("unable to deserialize PDA info")
			} else if pda.Nonce > nonce {
				logger.Info().Err(err).Fields(lf).Msgf("PDA nonce %d is greater than outbound nonce, stop retrying", pda.Nonce)
				break
			}
		}

		// broadcast the signed tx to the Solana network with preflight check
		txSig, err := signer.client.SendTransactionWithOpts(
			ctx,
			tx,
			// Commitment "finalized" is too conservative for preflight check and
			// it results in repeated broadcast attempts that only 1 will succeed.
			// Commitment "processed" will simulate tx against more recent state
			// thus fails faster once a tx is already broadcasted and processed by the cluster.
			// This reduces the number of "failed" txs due to repeated broadcast attempts.
			rpc.TransactionOpts{PreflightCommitment: rpc.CommitmentProcessed},
		)
		if err != nil {
			// in case it is not failure due to nonce mismatch, replace tx with fallback tx
			// probably need a better way to do this, but currently this is the only error to tolerate like this
			if !strings.Contains(err.Error(), "NonceMismatch") {
				tx = fallbackTx
			}
			logger.Warn().Err(err).Fields(lf).Msgf("SendTransactionWithOpts failed")
			backOff *= 2
			continue
		}
		logger.Info().Fields(lf).Msgf("broadcasted Solana outbound successfully")

		// successful broadcast; report to the outbound tracker
		signer.reportToOutboundTracker(ctx, zetacoreClient, chainID, nonce, txSig, logger)
		break
	}
}

func (signer *Signer) prepareIncrementNonceTx(
	ctx context.Context,
	cctx *types.CrossChainTx,
	height uint64,
	logger zerolog.Logger,
) (*solana.Transaction, error) {
	params := cctx.GetCurrentOutboundParam()
	// compliance check
	cancelTx := compliance.IsCctxRestricted(cctx)
	if cancelTx {
		compliance.PrintComplianceLog(
			logger,
			signer.Logger().Compliance,
			true,
			signer.Chain().ChainId,
			cctx.Index,
			cctx.InboundParams.Sender,
			params.Receiver,
			"SOL",
		)
	}

	// sign gateway increment_nonce message by TSS
	msg, err := signer.createAndSignMsgIncrementNonce(ctx, params, height, cancelTx)
	if err != nil {
		return nil, err
	}

	// sign the increment_nonce transaction by relayer key
<<<<<<< HEAD
	tx, err := signer.signIncrementNonceTx(ctx, *msg)
	if err != nil {
		return nil, err
	}

	return tx, nil
=======
	inst, err := signer.createIncrementNonceInstruction(*msg)
	if err != nil {
		return nil, errors.Wrap(err, "error creating increment nonce instruction")
	}

	return signer.signTx(ctx, inst)
>>>>>>> 0716d7a4
}

func (signer *Signer) prepareWithdrawTx(
	ctx context.Context,
	cctx *types.CrossChainTx,
	height uint64,
	logger zerolog.Logger,
) (*solana.Transaction, error) {
	params := cctx.GetCurrentOutboundParam()
	// compliance check
	cancelTx := compliance.IsCctxRestricted(cctx)
	if cancelTx {
		compliance.PrintComplianceLog(
			logger,
			signer.Logger().Compliance,
			true,
			signer.Chain().ChainId,
			cctx.Index,
			cctx.InboundParams.Sender,
			params.Receiver,
			"SOL",
		)
	}

	// sign gateway withdraw message by TSS
	msg, err := signer.createAndSignMsgWithdraw(ctx, params, height, cancelTx)
	if err != nil {
		return nil, errors.Wrap(err, "createAndSignMsgWithdraw error")
	}

	// sign the withdraw transaction by relayer key
	inst, err := signer.createWithdrawInstruction(*msg)
	if err != nil {
		return nil, errors.Wrap(err, "error creating withdraw instruction")
	}

	return signer.signTx(ctx, inst)
}

func (signer *Signer) prepareExecuteTx(
	ctx context.Context,
	cctx *types.CrossChainTx,
	height uint64,
	logger zerolog.Logger,
) (*solana.Transaction, error) {
	params := cctx.GetCurrentOutboundParam()
	// compliance check
	cancelTx := compliance.IsCctxRestricted(cctx)
	if cancelTx {
		compliance.PrintComplianceLog(
			logger,
			signer.Logger().Compliance,
			true,
			signer.Chain().ChainId,
			cctx.Index,
			cctx.InboundParams.Sender,
			params.Receiver,
			"SOL",
		)
	}

	message, err := hex.DecodeString(cctx.RelayedMessage)
	if err != nil {
		return nil, errors.Wrapf(err, "decodeString %s error", cctx.RelayedMessage)
	}
	msg, err := contracts.DecodeExecuteMsg(message)
	if err != nil {
		return nil, errors.Wrapf(err, "decodeExecuteMsg %s error", cctx.RelayedMessage)
	}

	remainingAccounts := []*solana.AccountMeta{}
	for _, a := range msg.Accounts {
		remainingAccounts = append(remainingAccounts, &solana.AccountMeta{
			PublicKey:  solana.PublicKey(a.PublicKey),
			IsWritable: a.IsWritable,
		})
	}

	// sign gateway execute message by TSS
	sender := ethcommon.HexToAddress(cctx.InboundParams.Sender)
	msgExecute, err := signer.createAndSignMsgExecute(
		ctx,
		params,
		height,
		sender,
		msg.Data,
		remainingAccounts,
		cancelTx,
	)
	if err != nil {
		return nil, errors.Wrap(err, "createAndSignMsgExecute error")
	}

	// sign the execute transaction by relayer key
	inst, err := signer.createExecuteInstruction(*msgExecute)
	if err != nil {
		return nil, errors.Wrap(err, "error creating execute instruction")
	}

	return signer.signTx(ctx, inst)
}

func (signer *Signer) prepareWithdrawSPLTx(
	ctx context.Context,
	cctx *types.CrossChainTx,
	height uint64,
	logger zerolog.Logger,
) (*solana.Transaction, error) {
	params := cctx.GetCurrentOutboundParam()
	// compliance check
	cancelTx := compliance.IsCctxRestricted(cctx)
	if cancelTx {
		compliance.PrintComplianceLog(
			logger,
			signer.Logger().Compliance,
			true,
			signer.Chain().ChainId,
			cctx.Index,
			cctx.InboundParams.Sender,
			params.Receiver,
			"SPL",
		)
	}

	// get mint details to get decimals
	mint, err := signer.decodeMintAccountDetails(ctx, cctx.InboundParams.Asset)
	if err != nil {
		return nil, errors.Wrap(err, "decodeMintAccountDetails error")
	}

	// sign gateway withdraw spl message by TSS
	msg, err := signer.createAndSignMsgWithdrawSPL(
		ctx,
		params,
		height,
		cctx.InboundParams.Asset,
		mint.Decimals,
		cancelTx,
	)
	if err != nil {
		return nil, errors.Wrap(err, "createAndSignMsgWithdrawSPL error")
	}

	// sign the withdraw transaction by relayer key
	inst, err := signer.createWithdrawSPLInstruction(*msg)
	if err != nil {
		return nil, errors.Wrap(err, "error creating withdraw SPL instruction")
	}

	return signer.signTx(ctx, inst)
}

func (signer *Signer) prepareExecuteSPLTx(
	ctx context.Context,
	cctx *types.CrossChainTx,
	height uint64,
	logger zerolog.Logger,
) (*solana.Transaction, error) {
	params := cctx.GetCurrentOutboundParam()
	// compliance check
	cancelTx := compliance.IsCctxRestricted(cctx)
	if cancelTx {
		compliance.PrintComplianceLog(
			logger,
			signer.Logger().Compliance,
			true,
			signer.Chain().ChainId,
			cctx.Index,
			cctx.InboundParams.Sender,
			params.Receiver,
			"SPL",
		)
	}

	// get mint details to get decimals
	mint, err := signer.decodeMintAccountDetails(ctx, cctx.InboundParams.Asset)
	if err != nil {
		return nil, err
	}

	message, err := hex.DecodeString(cctx.RelayedMessage)
	if err != nil {
		return nil, err
	}
	msg, err := contracts.DecodeExecuteMsg(message)
	if err != nil {
		return nil, err
	}

	remainingAccounts := []*solana.AccountMeta{}
	for _, a := range msg.Accounts {
		remainingAccounts = append(remainingAccounts, &solana.AccountMeta{
			PublicKey:  solana.PublicKey(a.PublicKey),
			IsWritable: a.IsWritable,
		})
	}

	sender := ethcommon.HexToAddress(cctx.InboundParams.Sender)

	// sign gateway withdraw spl message by TSS
	msgExecuteSpl, err := signer.createAndSignMsgExecuteSPL(
		ctx,
		params,
		height,
		cctx.InboundParams.Asset,
		mint.Decimals,
		sender,
		msg.Data,
		remainingAccounts,
		cancelTx,
	)
	if err != nil {
		return nil, err
	}

	// sign the execute spl transaction by relayer key
	inst, err := signer.createExecuteSPLInstruction(*msgExecuteSpl)
	if err != nil {
		return nil, errors.Wrap(err, "error creating execute SPL instruction")
	}

	return signer.signTx(ctx, inst)
}

func (signer *Signer) prepareWhitelistTx(
	ctx context.Context,
	cctx *types.CrossChainTx,
	height uint64,
) (*solana.Transaction, error) {
	params := cctx.GetCurrentOutboundParam()
	relayedMsg := strings.Split(cctx.RelayedMessage, ":")
	if len(relayedMsg) != 2 {
		return nil, fmt.Errorf("TryProcessOutbound: invalid relayed msg")
	}

	pk, err := solana.PublicKeyFromBase58(relayedMsg[1])
	if err != nil {
		return nil, errors.Wrapf(err, "publicKeyFromBase58 %s error", relayedMsg[1])
	}

	seed := [][]byte{[]byte("whitelist"), pk.Bytes()}
	whitelistEntryPDA, _, err := solana.FindProgramAddress(seed, signer.gatewayID)
	if err != nil {
		return nil, errors.Wrapf(err, "findProgramAddress error for seed %s", seed)
	}

	// sign gateway whitelist message by TSS
	msg, err := signer.createAndSignMsgWhitelist(ctx, params, height, pk, whitelistEntryPDA)
	if err != nil {
		return nil, errors.Wrap(err, "createAndSignMsgWhitelist error")
	}

	// sign the whitelist transaction by relayer key
	inst, err := signer.createWhitelistInstruction(msg)
	if err != nil {
		return nil, errors.Wrap(err, "error creating whitelist instruction")
	}

	return signer.signTx(ctx, inst)
}

func (signer *Signer) decodeMintAccountDetails(ctx context.Context, asset string) (token.Mint, error) {
	info, err := signer.client.GetAccountInfo(ctx, solana.MustPublicKeyFromBase58(asset))
	if err != nil {
		return token.Mint{}, err
	}

	return contracts.DeserializeMintAccountInfo(info)
}

// SetGatewayAddress sets the gateway address
func (signer *Signer) SetGatewayAddress(address string) {
	// noop
	if address == "" || signer.gatewayID.String() == address {
		return
	}

	// parse gateway ID and PDA
	gatewayID, pda, err := contracts.ParseGatewayWithPDA(address)
	if err != nil {
		signer.Logger().Std.Error().Err(err).Msgf("cannot parse gateway address: %s", address)
		return
	}

	// noop
	if signer.gatewayID.Equals(gatewayID) {
		return
	}

	signer.Logger().Std.Info().
		Str("signer.old_gateway_address", signer.gatewayID.String()).
		Str("signer.new_gateway_address", gatewayID.String()).
		Msg("Updated gateway address")

	signer.Lock()
	signer.gatewayID = gatewayID
	signer.pda = pda
	signer.Unlock()
}

// GetGatewayAddress returns the gateway address
func (signer *Signer) GetGatewayAddress() string {
	return signer.gatewayID.String()
}

// SetRelayerBalanceMetrics sets the relayer balance metrics
func (signer *Signer) SetRelayerBalanceMetrics(ctx context.Context) {
	if !signer.HasRelayerKey() {
		return
	}

	result, err := signer.client.GetBalance(ctx, signer.relayerKey.PublicKey(), rpc.CommitmentFinalized)
	if err != nil {
		signer.Logger().Std.Error().Err(err).Msg("GetBalance error")
		return
	}
	solBalance := float64(result.Value) / float64(solana.LAMPORTS_PER_SOL)
	metrics.RelayerKeyBalance.WithLabelValues(signer.Chain().Name).Set(solBalance)
}

// IsPendingOutboundFromZetaChain checks if the sender chain is ZetaChain and if status is PendingOutbound
// TODO(revamp): move to another package more general for cctx functions
func IsPendingOutboundFromZetaChain(
	cctx *types.CrossChainTx,
	zetacoreClient interfaces.ZetacoreClient,
) bool {
	return cctx.InboundParams.SenderChainId == zetacoreClient.Chain().ChainId &&
		cctx.CctxStatus.Status == types.CctxStatus_PendingOutbound
}<|MERGE_RESOLUTION|>--- conflicted
+++ resolved
@@ -211,8 +211,6 @@
 
 	// broadcast the signed tx to the Solana network
 	signer.broadcastOutbound(ctx, tx, fallbackTx, chainID, nonce, logger, zetacoreClient)
-<<<<<<< HEAD
-=======
 }
 
 // signTx creates and signs solana tx containing provided instruction with relayer key.
@@ -250,7 +248,6 @@
 	}
 
 	return tx, nil
->>>>>>> 0716d7a4
 }
 
 // broadcastOutbound sends the signed transaction to the Solana network
@@ -348,21 +345,12 @@
 	}
 
 	// sign the increment_nonce transaction by relayer key
-<<<<<<< HEAD
-	tx, err := signer.signIncrementNonceTx(ctx, *msg)
-	if err != nil {
-		return nil, err
-	}
-
-	return tx, nil
-=======
 	inst, err := signer.createIncrementNonceInstruction(*msg)
 	if err != nil {
 		return nil, errors.Wrap(err, "error creating increment nonce instruction")
 	}
 
 	return signer.signTx(ctx, inst)
->>>>>>> 0716d7a4
 }
 
 func (signer *Signer) prepareWithdrawTx(
