package observer_test

import (
	"context"
	"fmt"
	"math/big"
	"os"
	"testing"

	"cosmossdk.io/math"
	ethtypes "github.com/ethereum/go-ethereum/core/types"
	lru "github.com/hashicorp/golang-lru"
	"github.com/onrik/ethrpc"
	"github.com/rs/zerolog"
	"github.com/stretchr/testify/mock"
	"github.com/stretchr/testify/require"
	"github.com/zeta-chain/node/pkg/ptr"
	zctx "github.com/zeta-chain/node/zetaclient/context"
	"github.com/zeta-chain/node/zetaclient/db"
	"github.com/zeta-chain/node/zetaclient/keys"

	"github.com/zeta-chain/node/pkg/chains"
	"github.com/zeta-chain/node/pkg/coin"
	"github.com/zeta-chain/node/testutil/sample"
	"github.com/zeta-chain/node/x/crosschain/types"
	observertypes "github.com/zeta-chain/node/x/observer/types"
	"github.com/zeta-chain/node/zetaclient/chains/base"
	"github.com/zeta-chain/node/zetaclient/chains/evm/observer"
	"github.com/zeta-chain/node/zetaclient/chains/interfaces"
	"github.com/zeta-chain/node/zetaclient/config"
	"github.com/zeta-chain/node/zetaclient/metrics"
	"github.com/zeta-chain/node/zetaclient/testutils"
	"github.com/zeta-chain/node/zetaclient/testutils/mocks"
)

// the relative path to the testdata directory
var TestDataDir = "../../../"

// getAppContext creates an AppContext for unit tests
func getAppContext(
	t *testing.T,
	evmChain chains.Chain,
	endpoint string,
	evmChainParams *observertypes.ChainParams,
) (*zctx.AppContext, config.EVMConfig) {
	// use default endpoint if not provided
	if endpoint == "" {
		endpoint = "http://localhost:8545"
	}

	require.Equal(t, evmChain.ChainId, evmChainParams.ChainId, "chain id mismatch between chain and params")

	// create config
	cfg := config.New(false)
	cfg.EVMChainConfigs[evmChain.ChainId] = config.EVMConfig{
		Chain:    evmChain,
		Endpoint: endpoint,
	}

	logger := zerolog.New(zerolog.NewTestWriter(t))

	// create AppContext
	appContext := zctx.New(cfg, nil, logger)
	chainParams := map[int64]*observertypes.ChainParams{
		evmChain.ChainId: evmChainParams,
		chains.ZetaChainMainnet.ChainId: ptr.Ptr(
			mocks.MockChainParams(chains.ZetaChainMainnet.ChainId, 10),
		),
	}

	// feed chain params
	err := appContext.Update(
		observertypes.Keygen{},
		[]chains.Chain{evmChain, chains.ZetaChainMainnet},
		nil,
		chainParams,
		"tssPubKey",
		*sample.CrosschainFlags(),
	)
	require.NoError(t, err)

	// create AppContext
	return appContext, cfg.EVMChainConfigs[evmChain.ChainId]
}

// MockEVMObserver creates a mock ChainObserver with custom chain, TSS, params etc
func MockEVMObserver(
	t *testing.T,
	chain chains.Chain,
	evmClient interfaces.EVMRPCClient,
	evmJSONRPC interfaces.EVMJSONRPCClient,
	zetacoreClient interfaces.ZetacoreClient,
	tss interfaces.TSSSigner,
	lastBlock uint64,
	params observertypes.ChainParams,
) (*observer.Observer, *zctx.AppContext) {
	ctx := context.Background()

	// use default mock evm client if not provided
	if evmClient == nil {
		evmClientDefault := mocks.NewEVMRPCClient(t)
		evmClientDefault.On("BlockNumber", mock.Anything).Return(uint64(1000), nil)
		evmClient = evmClientDefault
	}

	// use default mock evm client if not provided
	if evmJSONRPC == nil {
		evmJSONRPC = mocks.NewMockJSONRPCClient()
	}

	// use default mock zetacore client if not provided
	if zetacoreClient == nil {
		zetacoreClient = mocks.NewZetacoreClient(t).
			WithKeys(&keys.Keys{}).
			WithZetaChain().
			WithPostVoteInbound("", "").
			WithPostVoteOutbound("", "")
	}
	// use default mock tss if not provided
	if tss == nil {
		tss = mocks.NewTSSMainnet()
	}
	// create AppContext
	appContext, _ := getAppContext(t, chain, "", &params)

	database, err := db.NewFromSqliteInMemory(true)
	require.NoError(t, err)

	testLogger := zerolog.New(zerolog.NewTestWriter(t))
	logger := base.Logger{Std: testLogger, Compliance: testLogger}

	// create observer
	ob, err := observer.NewObserver(
		ctx,
		chain,
		evmClient,
		evmJSONRPC,
		params,
		zetacoreClient,
		tss,
		database,
		logger,
		nil,
	)
	require.NoError(t, err)
	ob.WithLastBlock(lastBlock)

	return ob, appContext
}

func Test_NewObserver(t *testing.T) {
	ctx := context.Background()

	// use Ethereum chain for testing
	chain := chains.Ethereum
	params := mocks.MockChainParams(chain.ChainId, 10)

	// create evm client with mocked block number 1000
	evmClient := mocks.NewEVMRPCClient(t)
	evmClient.On("BlockNumber", mock.Anything).Return(uint64(1000), nil)

	// test cases
	tests := []struct {
		name        string
		evmCfg      config.EVMConfig
		chainParams observertypes.ChainParams
		evmClient   interfaces.EVMRPCClient
		evmJSONRPC  interfaces.EVMJSONRPCClient
		tss         interfaces.TSSSigner
		logger      base.Logger
		before      func()
		after       func()
		ts          *metrics.TelemetryServer
		fail        bool
		message     string
	}{
		{
			name: "should be able to create observer",
			evmCfg: config.EVMConfig{
				Chain:    chain,
				Endpoint: "http://localhost:8545",
			},
			chainParams: params,
<<<<<<< HEAD
			evmClient:   evmClient,
=======
			evmClient:   mocks.NewMockEvmClient().WithBlockNumber(1000),
			evmJSONRPC:  mocks.NewMockJSONRPCClient(),
>>>>>>> 33b0e718
			tss:         mocks.NewTSSMainnet(),
			logger:      base.Logger{},
			ts:          nil,
			fail:        false,
		},
		{
			name: "should fail if RPC call fails",
			evmCfg: config.EVMConfig{
				Chain:    chain,
				Endpoint: "http://localhost:8545",
			},
			chainParams: params,
<<<<<<< HEAD
			evmClient: func() interfaces.EVMRPCClient {
				// create mock evm client with RPC error
				evmClient := mocks.NewEVMRPCClient(t)
				evmClient.On("BlockNumber", mock.Anything).Return(uint64(0), fmt.Errorf("error RPC"))
				return evmClient
			}(),
			tss:     mocks.NewTSSMainnet(),
			logger:  base.Logger{},
			ts:      nil,
			fail:    true,
			message: "error RPC",
=======
			evmClient:   mocks.NewMockEvmClient().WithError(fmt.Errorf("error RPC")),
			evmJSONRPC:  mocks.NewMockJSONRPCClient(),
			tss:         mocks.NewTSSMainnet(),
			logger:      base.Logger{},
			ts:          nil,
			fail:        true,
			message:     "error RPC",
>>>>>>> 33b0e718
		},
		{
			name: "should fail on invalid ENV var",
			evmCfg: config.EVMConfig{
				Chain:    chain,
				Endpoint: "http://localhost:8545",
			},
			chainParams: params,
<<<<<<< HEAD
			evmClient:   evmClient,
=======
			evmClient:   mocks.NewMockEvmClient().WithBlockNumber(1000),
			evmJSONRPC:  mocks.NewMockJSONRPCClient(),
>>>>>>> 33b0e718
			tss:         mocks.NewTSSMainnet(),
			before: func() {
				envVar := base.EnvVarLatestBlockByChain(chain)
				os.Setenv(envVar, "invalid")
			},
			after: func() {
				envVar := base.EnvVarLatestBlockByChain(chain)
				os.Unsetenv(envVar)
			},
			logger:  base.Logger{},
			ts:      nil,
			fail:    true,
			message: "unable to load last block scanned",
		},
	}

	// run tests
	for _, tt := range tests {
		t.Run(tt.name, func(t *testing.T) {
			// create mock zetacore client
			zetacoreClient := mocks.NewZetacoreClient(t)

			database, err := db.NewFromSqliteInMemory(true)
			require.NoError(t, err)

			if tt.before != nil {
				tt.before()
			}
			if tt.after != nil {
				defer tt.after()
			}

			// create observer
			ob, err := observer.NewObserver(
				ctx,
				chain,
				tt.evmClient,
				tt.evmJSONRPC,
				tt.chainParams,
				zetacoreClient,
				tt.tss,
				database,
				tt.logger,
				tt.ts,
			)

			// check result
			if tt.fail {
				require.ErrorContains(t, err, tt.message)
				require.Nil(t, ob)
			} else {
				require.NoError(t, err)
				require.NotNil(t, ob)
			}
		})
	}
}

func Test_LoadLastBlockScanned(t *testing.T) {
	ctx := context.Background()

	// use Ethereum chain for testing
	chain := chains.Ethereum
	params := mocks.MockChainParams(chain.ChainId, 10)

	// create observer using mock evm client
	evmClient := mocks.NewEVMRPCClient(t)
	evmClient.On("BlockNumber", mock.Anything).Return(uint64(100), nil)
	ob, _ := MockEVMObserver(t, chain, evmClient, nil, nil, nil, 1, params)

	t.Run("should load last block scanned", func(t *testing.T) {
		// create db and write 123 as last block scanned
		ob.WriteLastBlockScannedToDB(123)

		// load last block scanned
		err := ob.LoadLastBlockScanned(ctx)
		require.NoError(t, err)
		require.EqualValues(t, 123, ob.LastBlockScanned())
	})
	t.Run("should fail on invalid env var", func(t *testing.T) {
		// set invalid environment variable
		envvar := base.EnvVarLatestBlockByChain(chain)
		os.Setenv(envvar, "invalid")
		defer os.Unsetenv(envvar)

		// load last block scanned
		err := ob.LoadLastBlockScanned(ctx)
		require.ErrorContains(t, err, "error LoadLastBlockScanned")
	})
	t.Run("should fail on RPC error", func(t *testing.T) {
		// create observer on separate path, as we need to reset last block scanned
		obOther, _ := MockEVMObserver(t, chain, evmClient, nil, nil, nil, 1, params)

		// reset last block scanned to 0 so that it will be loaded from RPC
		obOther.WithLastBlockScanned(0)

		// create mock evm client with RPC error
		evmClient := mocks.NewEVMRPCClient(t)
		evmClient.On("BlockNumber", mock.Anything).Return(uint64(0), fmt.Errorf("error RPC"))

		// attach mock evm client to observer
		obOther.WithEvmClient(evmClient)

		// load last block scanned
		err := obOther.LoadLastBlockScanned(ctx)
		require.ErrorContains(t, err, "error RPC")
	})
}

func Test_BlockCache(t *testing.T) {
	t.Run("should get block from cache", func(t *testing.T) {
		// create observer
		ob := &observer.Observer{}
		blockCache, err := lru.New(100)
		require.NoError(t, err)
		ob.WithBlockCache(blockCache)

		// create mock evm client
		JSONRPC := mocks.NewMockJSONRPCClient()
		ob.WithEvmJSONRPC(JSONRPC)

		// feed block to JSON rpc client
		block := &ethrpc.Block{Number: 100}
		JSONRPC.WithBlock(block)

		// get block header from observer, fallback to JSON RPC
		result, err := ob.GetBlockByNumberCached(uint64(100))
		require.NoError(t, err)
		require.EqualValues(t, block, result)

		// get block header from cache
		result, err = ob.GetBlockByNumberCached(uint64(100))
		require.NoError(t, err)
		require.EqualValues(t, block, result)
	})
	t.Run("should fail if stored type is not block", func(t *testing.T) {
		// create observer
		ob := &observer.Observer{}
		blockCache, err := lru.New(100)
		require.NoError(t, err)
		ob.WithBlockCache(blockCache)

		// add a string to cache
		blockNumber := uint64(100)
		blockCache.Add(blockNumber, "a string value")

		// get result header from cache
		result, err := ob.GetBlockByNumberCached(blockNumber)
		require.ErrorContains(t, err, "cached value is not of type *ethrpc.Block")
		require.Nil(t, result)
	})
	t.Run("should be able to remove block from cache", func(t *testing.T) {
		// create observer
		ob := &observer.Observer{}
		blockCache, err := lru.New(100)
		require.NoError(t, err)
		ob.WithBlockCache(blockCache)

		// delete non-existing block should not panic
		blockNumber := uint64(123)
		ob.RemoveCachedBlock(blockNumber)

		// add a block
		block := &ethrpc.Block{Number: 123}
		blockCache.Add(blockNumber, block)
		ob.WithBlockCache(blockCache)

		// block should be in cache
		result, err := ob.GetBlockByNumberCached(blockNumber)
		require.NoError(t, err)
		require.EqualValues(t, block, result)

		// delete the block should not panic
		ob.RemoveCachedBlock(blockNumber)
	})
}

func Test_HeaderCache(t *testing.T) {
	ctx := context.Background()

	t.Run("should get block header from cache", func(t *testing.T) {
		// create observer
		ob := &observer.Observer{}
		headerCache, err := lru.New(100)
		require.NoError(t, err)
		ob.WithHeaderCache(headerCache)

		// create mock evm client
		evmClient := mocks.NewEVMRPCClient(t)
		ob.WithEvmClient(evmClient)

		// feed block header to evm client
		header := &ethtypes.Header{Number: big.NewInt(100)}
		evmClient.On("HeaderByNumber", mock.Anything, mock.Anything).Return(header, nil)

		// get block header from observer
		resHeader, err := ob.GetBlockHeaderCached(ctx, uint64(100))
		require.NoError(t, err)
		require.EqualValues(t, header, resHeader)
	})
	t.Run("should fail if stored type is not block header", func(t *testing.T) {
		// create observer
		ob := &observer.Observer{}
		headerCache, err := lru.New(100)
		require.NoError(t, err)
		ob.WithHeaderCache(headerCache)

		// add a string to cache
		blockNumber := uint64(100)
		headerCache.Add(blockNumber, "a string value")

		// get block header from cache
		header, err := ob.GetBlockHeaderCached(ctx, blockNumber)
		require.ErrorContains(t, err, "cached value is not of type *ethtypes.Header")
		require.Nil(t, header)
	})
}

func Test_CheckTxInclusion(t *testing.T) {
	// load archived evm outbound Gas
	// https://etherscan.io/tx/0xd13b593eb62b5500a00e288cc2fb2c8af1339025c0e6bc6183b8bef2ebbed0d3
	chainID := int64(1)
	coinType := coin.CoinType_Gas
	outboundHash := "0xd13b593eb62b5500a00e288cc2fb2c8af1339025c0e6bc6183b8bef2ebbed0d3"
	tx, receipt := testutils.LoadEVMOutboundNReceipt(t, TestDataDir, chainID, outboundHash, coinType)

	// load archived evm block
	// https://etherscan.io/block/19363323
	blockNumber := receipt.BlockNumber.Uint64()
	block := testutils.LoadEVMBlock(t, TestDataDir, chainID, blockNumber, true)

	// create client
	blockCache, err := lru.New(1000)
	require.NoError(t, err)
	ob := &observer.Observer{}

	// save block to cache
	blockCache.Add(blockNumber, block)
	ob.WithBlockCache(blockCache)

	t.Run("should pass for archived outbound", func(t *testing.T) {
		err := ob.CheckTxInclusion(tx, receipt)
		require.NoError(t, err)
	})
	t.Run("should fail on tx index out of range", func(t *testing.T) {
		// modify tx index to invalid number
		copyReceipt := *receipt
		// #nosec G115 non negative value
		copyReceipt.TransactionIndex = uint(len(block.Transactions))
		err := ob.CheckTxInclusion(tx, &copyReceipt)
		require.ErrorContains(t, err, "out of range")
	})
	t.Run("should fail on tx hash mismatch", func(t *testing.T) {
		// change the tx at position 'receipt.TransactionIndex' to a different tx
		priorTx := block.Transactions[receipt.TransactionIndex-1]
		block.Transactions[receipt.TransactionIndex] = priorTx
		blockCache.Add(blockNumber, block)
		ob.WithBlockCache(blockCache)

		// check inclusion should fail
		err := ob.CheckTxInclusion(tx, receipt)
		require.ErrorContains(t, err, "has different hash")

		// wrong block should be removed from cache
		_, ok := blockCache.Get(blockNumber)
		require.False(t, ok)
	})
}

func Test_VoteOutboundBallot(t *testing.T) {
	// load archived evm outbound Gas
	// https://etherscan.io/tx/0xd13b593eb62b5500a00e288cc2fb2c8af1339025c0e6bc6183b8bef2ebbed0d3
	chainID := int64(1)
	coinType := coin.CoinType_Gas
	outboundHash := "0xd13b593eb62b5500a00e288cc2fb2c8af1339025c0e6bc6183b8bef2ebbed0d3"
	tx, receipt := testutils.LoadEVMOutboundNReceipt(t, TestDataDir, chainID, outboundHash, coinType)

	// load archived cctx
	cctx := testutils.LoadCctxByNonce(t, chainID, tx.Nonce())
	t.Run("outbound ballot should match cctx", func(t *testing.T) {
		msg := types.NewMsgVoteOutbound(
			"anyCreator",
			cctx.Index,
			receipt.TxHash.Hex(),
			receipt.BlockNumber.Uint64(),
			receipt.GasUsed,
			math.NewIntFromBigInt(tx.GasPrice()),
			tx.Gas(),
			math.NewUintFromBigInt(tx.Value()),
			chains.ReceiveStatus_success,
			chainID,
			tx.Nonce(),
			coinType,
		)
		ballotExpected := cctx.GetCurrentOutboundParam().BallotIndex
		require.Equal(t, ballotExpected, msg.Digest())
	})
}<|MERGE_RESOLUTION|>--- conflicted
+++ resolved
@@ -181,12 +181,8 @@
 				Endpoint: "http://localhost:8545",
 			},
 			chainParams: params,
-<<<<<<< HEAD
 			evmClient:   evmClient,
-=======
-			evmClient:   mocks.NewMockEvmClient().WithBlockNumber(1000),
 			evmJSONRPC:  mocks.NewMockJSONRPCClient(),
->>>>>>> 33b0e718
 			tss:         mocks.NewTSSMainnet(),
 			logger:      base.Logger{},
 			ts:          nil,
@@ -199,27 +195,18 @@
 				Endpoint: "http://localhost:8545",
 			},
 			chainParams: params,
-<<<<<<< HEAD
 			evmClient: func() interfaces.EVMRPCClient {
 				// create mock evm client with RPC error
 				evmClient := mocks.NewEVMRPCClient(t)
 				evmClient.On("BlockNumber", mock.Anything).Return(uint64(0), fmt.Errorf("error RPC"))
 				return evmClient
 			}(),
-			tss:     mocks.NewTSSMainnet(),
-			logger:  base.Logger{},
-			ts:      nil,
-			fail:    true,
-			message: "error RPC",
-=======
-			evmClient:   mocks.NewMockEvmClient().WithError(fmt.Errorf("error RPC")),
-			evmJSONRPC:  mocks.NewMockJSONRPCClient(),
-			tss:         mocks.NewTSSMainnet(),
-			logger:      base.Logger{},
-			ts:          nil,
-			fail:        true,
-			message:     "error RPC",
->>>>>>> 33b0e718
+			evmJSONRPC: mocks.NewMockJSONRPCClient(),
+			tss:        mocks.NewTSSMainnet(),
+			logger:     base.Logger{},
+			ts:         nil,
+			fail:       true,
+			message:    "error RPC",
 		},
 		{
 			name: "should fail on invalid ENV var",
@@ -228,12 +215,8 @@
 				Endpoint: "http://localhost:8545",
 			},
 			chainParams: params,
-<<<<<<< HEAD
 			evmClient:   evmClient,
-=======
-			evmClient:   mocks.NewMockEvmClient().WithBlockNumber(1000),
 			evmJSONRPC:  mocks.NewMockJSONRPCClient(),
->>>>>>> 33b0e718
 			tss:         mocks.NewTSSMainnet(),
 			before: func() {
 				envVar := base.EnvVarLatestBlockByChain(chain)
