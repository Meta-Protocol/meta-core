package observer_test

import (
	"context"
	"fmt"
	"os"
	"testing"

	"cosmossdk.io/math"
	"github.com/onrik/ethrpc"
	"github.com/rs/zerolog"
	"github.com/stretchr/testify/mock"
	"github.com/stretchr/testify/require"
	"github.com/zeta-chain/node/pkg/ptr"
	"github.com/zeta-chain/node/zetaclient/chains/evm/client"
	zctx "github.com/zeta-chain/node/zetaclient/context"
	"github.com/zeta-chain/node/zetaclient/db"
	"github.com/zeta-chain/node/zetaclient/keys"

	"github.com/zeta-chain/node/pkg/chains"
	"github.com/zeta-chain/node/pkg/coin"
	"github.com/zeta-chain/node/testutil/sample"
	"github.com/zeta-chain/node/x/crosschain/types"
	observertypes "github.com/zeta-chain/node/x/observer/types"
	"github.com/zeta-chain/node/zetaclient/chains/base"
	"github.com/zeta-chain/node/zetaclient/chains/evm/observer"
	"github.com/zeta-chain/node/zetaclient/chains/interfaces"
	"github.com/zeta-chain/node/zetaclient/config"
	"github.com/zeta-chain/node/zetaclient/metrics"
	"github.com/zeta-chain/node/zetaclient/testutils"
	"github.com/zeta-chain/node/zetaclient/testutils/mocks"
)

// the relative path to the testdata directory
var TestDataDir = "../../../"

// getAppContext creates an AppContext for unit tests
func getAppContext(
	t *testing.T,
	evmChain chains.Chain,
	endpoint string,
	evmChainParams *observertypes.ChainParams,
) (*zctx.AppContext, config.EVMConfig) {
	// use default endpoint if not provided
	if endpoint == "" {
		endpoint = "http://localhost:8545"
	}

	require.Equal(t, evmChain.ChainId, evmChainParams.ChainId, "chain id mismatch between chain and params")

	// create config
	cfg := config.New(false)
	cfg.EVMChainConfigs[evmChain.ChainId] = config.EVMConfig{
		Endpoint: endpoint,
	}

	logger := zerolog.New(zerolog.NewTestWriter(t))

	// create AppContext
	appContext := zctx.New(cfg, nil, logger)
	chainParams := map[int64]*observertypes.ChainParams{
		evmChain.ChainId: evmChainParams,
		chains.ZetaChainMainnet.ChainId: ptr.Ptr(
			mocks.MockChainParams(chains.ZetaChainMainnet.ChainId, 10),
		),
	}

	// feed chain params
	err := appContext.Update(
		[]chains.Chain{evmChain, chains.ZetaChainMainnet},
		nil,
		chainParams,
		*sample.CrosschainFlags(),
	)
	require.NoError(t, err)

	// create AppContext
	return appContext, cfg.EVMChainConfigs[evmChain.ChainId]
}

func Test_NewObserver(t *testing.T) {
	// use Ethereum chain for testing
	chain := chains.Ethereum
	params := mocks.MockChainParams(chain.ChainId, 10)

	// create evm client with mocked block number 1000
	evmMock := mocks.NewEVMRPCClient(t)
	evmMock.On("BlockNumber", mock.Anything).Return(uint64(1000), nil)

	evmClient := client.New(evmMock, nil)

	// test cases
	tests := []struct {
		name        string
		evmCfg      config.EVMConfig
		chainParams observertypes.ChainParams
		evmClient   *client.Client
		evmJSONRPC  interfaces.EVMJSONRPCClient
		tss         interfaces.TSSSigner
		logger      base.Logger
		before      func()
		after       func()
		ts          *metrics.TelemetryServer
		fail        bool
		message     string
	}{
		{
			name: "should be able to create observer",
			evmCfg: config.EVMConfig{
				Endpoint: "http://localhost:8545",
			},
			chainParams: params,
			evmClient:   evmClient,
			evmJSONRPC:  mocks.NewMockJSONRPCClient(),
			tss:         mocks.NewTSS(t),
			logger:      base.Logger{},
			ts:          nil,
			fail:        false,
		},
		{
			name: "should fail if RPC call fails",
			evmCfg: config.EVMConfig{
				Endpoint: "http://localhost:8545",
			},
			chainParams: params,
			evmClient: func() *client.Client {
				// create mock evm client with RPC error
				evmMock2 := mocks.NewEVMRPCClient(t)
				evmMock2.On("BlockNumber", mock.Anything).Return(uint64(0), fmt.Errorf("error RPC"))
				return client.New(evmMock2, nil)
			}(),
			evmJSONRPC: mocks.NewMockJSONRPCClient(),
			tss:        mocks.NewTSS(t),
			logger:     base.Logger{},
			ts:         nil,
			fail:       true,
			message:    "error RPC",
		},
		{
			name: "should fail on invalid ENV var",
			evmCfg: config.EVMConfig{
				Endpoint: "http://localhost:8545",
			},
			chainParams: params,
			evmClient:   evmClient,
			evmJSONRPC:  mocks.NewMockJSONRPCClient(),
			tss:         mocks.NewTSS(t),
			before: func() {
				envVar := base.EnvVarLatestBlockByChain(chain)
				os.Setenv(envVar, "invalid")
			},
			after: func() {
				envVar := base.EnvVarLatestBlockByChain(chain)
				os.Unsetenv(envVar)
			},
			logger:  base.Logger{},
			ts:      nil,
			fail:    true,
			message: "unable to load last block scanned",
		},
	}

	// run tests
	for _, tt := range tests {
		t.Run(tt.name, func(t *testing.T) {
			// create mock zetacore client
			zetacoreClient := mocks.NewZetacoreClient(t)

			database, err := db.NewFromSqliteInMemory(true)
			require.NoError(t, err)

			if tt.before != nil {
				tt.before()
			}
			if tt.after != nil {
				defer tt.after()
			}

			// create observer
			baseObserver, err := base.NewObserver(
				chain,
				tt.chainParams,
				zetacoreClient,
				tt.tss,
				1000,
				tt.ts,
				database,
				tt.logger,
			)
			require.NoError(t, err)
			ob, err := observer.New(baseObserver, tt.evmClient, tt.evmJSONRPC)

			// check result
			if tt.fail {
				require.ErrorContains(t, err, tt.message)
				require.Nil(t, ob)
			} else {
				require.NoError(t, err)
				require.NotNil(t, ob)
			}
		})
	}
}

<<<<<<< HEAD
=======
func Test_LoadLastBlockScanned(t *testing.T) {
	ctx := context.Background()

	// create observer using mock evm client
	ob := newTestSuite(t)
	ob.evmMock.On("BlockNumber", mock.Anything).Return(uint64(100), nil)

	t.Run("should load last block scanned", func(t *testing.T) {
		// create db and write 123 as last block scanned
		ob.WriteLastBlockScannedToDB(123)

		// load last block scanned
		err := ob.LoadLastBlockScanned(ctx)
		require.NoError(t, err)
		require.EqualValues(t, 123, ob.LastBlockScanned())
	})
	t.Run("should fail on invalid env var", func(t *testing.T) {
		// set invalid environment variable
		envvar := base.EnvVarLatestBlockByChain(ob.Chain())
		os.Setenv(envvar, "invalid")
		defer os.Unsetenv(envvar)

		// load last block scanned
		err := ob.LoadLastBlockScanned(ctx)
		require.ErrorContains(t, err, "error LoadLastBlockScanned")
	})
	t.Run("should fail on RPC error", func(t *testing.T) {
		// create observer on separate path, as we need to reset last block scanned
		obOther := newTestSuite(t)

		// reset last block scanned to 0 so that it will be loaded from RPC
		obOther.WithLastBlockScanned(0)

		// attach mock evm client to observer
		obOther.evmMock.On("BlockNumber", mock.Anything).Unset()
		obOther.evmMock.On("BlockNumber", mock.Anything).Return(uint64(0), fmt.Errorf("error RPC"))

		// load last block scanned
		err := obOther.LoadLastBlockScanned(ctx)
		require.ErrorContains(t, err, "error RPC")
	})
}

>>>>>>> 840b6e7c
func Test_BlockCache(t *testing.T) {
	t.Run("should get block from cache", func(t *testing.T) {
		// create observer
		ts := newTestSuite(t)

		// feed block to JSON rpc client
		block := &ethrpc.Block{Number: 100}
		ts.rpcClient.WithBlock(block)

		// get block header from observer, fallback to JSON RPC
		result, err := ts.Observer.GetBlockByNumberCached(uint64(100))
		require.NoError(t, err)
		require.EqualValues(t, block, result)

		// get block header from cache
		result, err = ts.Observer.GetBlockByNumberCached(uint64(100))
		require.NoError(t, err)
		require.EqualValues(t, block, result)
	})
	t.Run("should fail if stored type is not block", func(t *testing.T) {
		// create observer
		ts := newTestSuite(t)

		// add a string to cache
		blockNumber := uint64(100)
		ts.BlockCache().Add(blockNumber, "a string value")

		// get result header from cache
		result, err := ts.Observer.GetBlockByNumberCached(blockNumber)
		require.ErrorContains(t, err, "cached value is not of type *ethrpc.Block")
		require.Nil(t, result)
	})
	t.Run("should be able to remove block from cache", func(t *testing.T) {
		// create observer
		ts := newTestSuite(t)

		// delete non-existing block should not panic
		blockNumber := uint64(123)
		ts.RemoveCachedBlock(blockNumber)

		// add a block
		block := &ethrpc.Block{Number: 123}
		ts.BlockCache().Add(blockNumber, block)

		// block should be in cache
		result, err := ts.GetBlockByNumberCached(blockNumber)
		require.NoError(t, err)
		require.EqualValues(t, block, result)

		// delete the block should not panic
		ts.RemoveCachedBlock(blockNumber)
	})
}

func Test_CheckTxInclusion(t *testing.T) {
	// load archived evm outbound Gas
	// https://etherscan.io/tx/0xd13b593eb62b5500a00e288cc2fb2c8af1339025c0e6bc6183b8bef2ebbed0d3
	chainID := int64(1)
	coinType := coin.CoinType_Gas
	outboundHash := "0xd13b593eb62b5500a00e288cc2fb2c8af1339025c0e6bc6183b8bef2ebbed0d3"
	tx, receipt := testutils.LoadEVMOutboundNReceipt(t, TestDataDir, chainID, outboundHash, coinType)

	// load archived evm block
	// https://etherscan.io/block/19363323
	blockNumber := receipt.BlockNumber.Uint64()
	block := testutils.LoadEVMBlock(t, TestDataDir, chainID, blockNumber, true)

	// create observer
	ts := newTestSuite(t)

	// save block to cache
	ts.BlockCache().Add(blockNumber, block)

	t.Run("should pass for archived outbound", func(t *testing.T) {
		err := ts.CheckTxInclusion(tx, receipt)
		require.NoError(t, err)
	})
	t.Run("should fail on tx index out of range", func(t *testing.T) {
		// modify tx index to invalid number
		copyReceipt := *receipt
		// #nosec G115 non negative value
		copyReceipt.TransactionIndex = uint(len(block.Transactions))
		err := ts.CheckTxInclusion(tx, &copyReceipt)
		require.ErrorContains(t, err, "out of range")
	})
	t.Run("should fail on tx hash mismatch", func(t *testing.T) {
		// change the tx at position 'receipt.TransactionIndex' to a different tx
		priorTx := block.Transactions[receipt.TransactionIndex-1]
		block.Transactions[receipt.TransactionIndex] = priorTx
		ts.BlockCache().Add(blockNumber, block)

		// check inclusion should fail
		err := ts.CheckTxInclusion(tx, receipt)
		require.ErrorContains(t, err, "has different hash")

		// wrong block should be removed from cache
		_, ok := ts.BlockCache().Get(blockNumber)
		require.False(t, ok)
	})
}

func Test_VoteOutboundBallot(t *testing.T) {
	// load archived evm outbound Gas
	// https://etherscan.io/tx/0xd13b593eb62b5500a00e288cc2fb2c8af1339025c0e6bc6183b8bef2ebbed0d3
	chainID := int64(1)
	coinType := coin.CoinType_Gas
	outboundHash := "0xd13b593eb62b5500a00e288cc2fb2c8af1339025c0e6bc6183b8bef2ebbed0d3"
	tx, receipt := testutils.LoadEVMOutboundNReceipt(t, TestDataDir, chainID, outboundHash, coinType)

	// load archived cctx
	cctx := testutils.LoadCctxByNonce(t, chainID, tx.Nonce())
	t.Run("outbound ballot should match cctx", func(t *testing.T) {
		msg := types.NewMsgVoteOutbound(
			"anyCreator",
			cctx.Index,
			receipt.TxHash.Hex(),
			receipt.BlockNumber.Uint64(),
			receipt.GasUsed,
			math.NewIntFromBigInt(tx.GasPrice()),
			tx.Gas(),
			math.NewUintFromBigInt(tx.Value()),
			chains.ReceiveStatus_success,
			chainID,
			tx.Nonce(),
			coinType,
		)
		ballotExpected := cctx.GetCurrentOutboundParam().BallotIndex
		require.Equal(t, ballotExpected, msg.Digest())
	})
}

type testSuite struct {
	*observer.Observer
	ctx         context.Context
	appContext  *zctx.AppContext
	chainParams *observertypes.ChainParams
	tss         *mocks.TSS
	zetacore    *mocks.ZetacoreClient
	rpcClient   *mocks.MockJSONRPCClient
	evmMock     *mocks.EVMRPCClient
	evmClient   *client.Client
}

type testSuiteConfig struct {
	chain *chains.Chain
}

func newTestSuite(t *testing.T, opts ...func(*testSuiteConfig)) *testSuite {
	var cfg testSuiteConfig
	for _, opt := range opts {
		opt(&cfg)
	}

	chain := chains.Ethereum
	if cfg.chain != nil {
		chain = *cfg.chain
	}

	chainParams := mocks.MockChainParams(chain.ChainId, 10)

	appContext, _ := getAppContext(t, chain, "", &chainParams)
	ctx := zctx.WithAppContext(context.Background(), appContext)

	evmMock := mocks.NewEVMRPCClient(t)
	evmMock.On("BlockNumber", mock.Anything).Return(uint64(1000), nil)

	evmClient := client.New(evmMock, nil)

	rpcClient := mocks.NewMockJSONRPCClient()

	zetacore := mocks.NewZetacoreClient(t).
		WithKeys(&keys.Keys{}).
		WithZetaChain().
		WithPostVoteInbound("", "").
		WithPostVoteOutbound("", "")

	tss := mocks.NewTSS(t).FakePubKey(testutils.TSSPubKeyMainnet)

	database, err := db.NewFromSqliteInMemory(true)
	require.NoError(t, err)

	log := zerolog.New(zerolog.NewTestWriter(t)).With().Caller().Logger()
	logger := base.Logger{Std: log, Compliance: log}

	baseObserver, err := base.NewObserver(chain, chainParams, zetacore, tss, 1000, nil, database, logger)
	require.NoError(t, err)

	ob, err := observer.New(baseObserver, evmClient, rpcClient)
	require.NoError(t, err)
	ob.WithLastBlock(1)

	return &testSuite{
		Observer:    ob,
		ctx:         ctx,
		appContext:  appContext,
		chainParams: &chainParams,
		tss:         tss,
		zetacore:    zetacore,
		rpcClient:   rpcClient,
		evmMock:     evmMock,
		evmClient:   evmClient,
	}
}<|MERGE_RESOLUTION|>--- conflicted
+++ resolved
@@ -202,8 +202,6 @@
 	}
 }
 
-<<<<<<< HEAD
-=======
 func Test_LoadLastBlockScanned(t *testing.T) {
 	ctx := context.Background()
 
@@ -247,7 +245,6 @@
 	})
 }
 
->>>>>>> 840b6e7c
 func Test_BlockCache(t *testing.T) {
 	t.Run("should get block from cache", func(t *testing.T) {
 		// create observer
