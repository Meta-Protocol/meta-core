--- conflicted
+++ resolved
@@ -55,14 +55,11 @@
 					Msgf("WatchOutbound: outbound observation is disabled for chain %d", ob.chain.ChainId)
 				continue
 			}
-			fmt.Println("WatchOutboundEVM: started")
 			trackers, err := ob.zetacoreClient.GetAllOutboundTrackerByChain(ob.chain.ChainId, interfaces.Ascending)
 			if err != nil {
 				continue
 			}
-			fmt.Println("WatchOutboundEVM: trackers", len(trackers))
 			for _, tracker := range trackers {
-				fmt.Println("WatchOutboundEVM: iterating tracker:", tracker)
 				nonceInt := tracker.Nonce
 				if ob.IsTxConfirmed(nonceInt) { // Go to next tracker if this one already has a confirmed tx
 					continue
@@ -71,7 +68,6 @@
 				var outboundReceipt *ethtypes.Receipt
 				var outbound *ethtypes.Transaction
 				for _, txHash := range tracker.HashList {
-					fmt.Println("WatchOutboundEVM: iterating txHash:", txHash.TxHash)
 					if receipt, tx, ok := ob.checkConfirmedTx(txHash.TxHash, nonceInt); ok {
 						txCount++
 						outboundReceipt = receipt
@@ -83,7 +79,6 @@
 								"WatchOutbound: checkConfirmedTx passed, txCount %d chain %d nonce %d receipt %v transaction %v", txCount, ob.chain.ChainId, nonceInt, outboundReceipt, outbound)
 						}
 					}
-					fmt.Println("WatchOutboundEVM: txCount", txCount)
 				}
 				if txCount == 1 { // should be only one txHash confirmed for each nonce.
 					ob.SetTxNReceipt(nonceInt, outboundReceipt, outbound)
@@ -382,7 +377,6 @@
 	// save pending transaction
 	if isPending {
 		ob.SetPendingTx(nonce, transaction)
-		fmt.Printf("checkConfirmedTx: setting pending tx %d,%s \n", nonce, transaction.Hash().Hex())
 		return nil, nil, false
 	}
 
@@ -392,7 +386,6 @@
 		if err != ethereum.NotFound {
 			log.Error().Err(err).Msgf("confirmTxByHash: TransactionReceipt error, txHash %s nonce %d", txHash, nonce)
 		}
-		fmt.Println("checkConfirmedTx: TransactionReceipt error, txHash", txHash, "nonce", nonce, "err", err)
 		return nil, nil, false
 	}
 	if receipt == nil { // should not happen
@@ -409,12 +402,7 @@
 	if !ob.HasEnoughConfirmations(receipt, lastHeight) {
 		log.Debug().
 			Msgf("confirmTxByHash: txHash %s nonce %d included but not confirmed: receipt block %d, current block %d",
-<<<<<<< HEAD
-				txHash, nonce, receipt.BlockNumber, ob.GetLastBlockHeight())
-		fmt.Println("checkConfirmedTx: not enough confirmations for txHash", txHash, "nonce", nonce)
-=======
 				txHash, nonce, receipt.BlockNumber, lastHeight)
->>>>>>> 0f924562
 		return nil, nil, false
 	}
 
