package observer

import (
	"context"
	"encoding/hex"
	"fmt"
	"math/big"
	"strings"
	"time"

	ethcommon "github.com/ethereum/go-ethereum/common"
	ethtypes "github.com/ethereum/go-ethereum/core/types"
	"github.com/pkg/errors"
	"github.com/rs/zerolog"
	"github.com/rs/zerolog/log"
	"github.com/zeta-chain/protocol-contracts/pkg/contracts/evm/erc20custody.sol"
	"github.com/zeta-chain/protocol-contracts/pkg/contracts/evm/zetaconnector.non-eth.sol"

	"github.com/zeta-chain/zetacore/pkg/chains"
	"github.com/zeta-chain/zetacore/pkg/coin"
	crosschaintypes "github.com/zeta-chain/zetacore/x/crosschain/types"
	"github.com/zeta-chain/zetacore/zetaclient/chains/evm"
	"github.com/zeta-chain/zetacore/zetaclient/chains/interfaces"
	"github.com/zeta-chain/zetacore/zetaclient/compliance"
	clientcontext "github.com/zeta-chain/zetacore/zetaclient/context"
	clienttypes "github.com/zeta-chain/zetacore/zetaclient/types"
)

// GetTxID returns a unique id for outbound tx
func (ob *Observer) GetTxID(nonce uint64) string {
	tssAddr := ob.TSS().EVMAddress().String()
	return fmt.Sprintf("%d-%s-%d", ob.Chain().ChainId, tssAddr, nonce)
}

// WatchOutbound watches evm chain for outgoing txs status
// TODO(revamp): move ticker function to ticker file
// TODO(revamp): move inner logic to a separate function
func (ob *Observer) WatchOutbound() {
	ticker, err := clienttypes.NewDynamicTicker(
		fmt.Sprintf("EVM_WatchOutbound_%d", ob.Chain().ChainId),
		ob.GetChainParams().OutboundTicker,
	)
	if err != nil {
		ob.Logger().Outbound.Error().Err(err).Msg("error creating ticker")
		return
	}

	ob.Logger().Outbound.Info().Msgf("WatchOutbound started for chain %d", ob.Chain().ChainId)
	sampledLogger := ob.Logger().Outbound.Sample(&zerolog.BasicSampler{N: 10})
	defer ticker.Stop()
	for {
		select {
		case <-ticker.C():
			if !clientcontext.IsOutboundObservationEnabled(ob.ZetacoreContext(), ob.GetChainParams()) {
				sampledLogger.Info().
					Msgf("WatchOutbound: outbound observation is disabled for chain %d", ob.Chain().ChainId)
				continue
			}
			trackers, err := ob.ZetacoreClient().GetAllOutboundTrackerByChain(ob.Chain().ChainId, interfaces.Ascending)
			if err != nil {
				continue
			}
			for _, tracker := range trackers {
				nonceInt := tracker.Nonce
				if ob.IsTxConfirmed(nonceInt) { // Go to next tracker if this one already has a confirmed tx
					continue
				}
				txCount := 0
				var outboundReceipt *ethtypes.Receipt
				var outbound *ethtypes.Transaction
				for _, txHash := range tracker.HashList {
					if receipt, tx, ok := ob.checkConfirmedTx(txHash.TxHash, nonceInt); ok {
						txCount++
						outboundReceipt = receipt
						outbound = tx
						ob.Logger().Outbound.Info().
							Msgf("WatchOutbound: confirmed outbound %s for chain %d nonce %d", txHash.TxHash, ob.Chain().ChainId, nonceInt)
						if txCount > 1 {
							ob.Logger().Outbound.Error().Msgf(
								"WatchOutbound: checkConfirmedTx passed, txCount %d chain %d nonce %d receipt %v transaction %v", txCount, ob.Chain().ChainId, nonceInt, outboundReceipt, outbound)
						}
					}
				}
				if txCount == 1 { // should be only one txHash confirmed for each nonce.
					ob.SetTxNReceipt(nonceInt, outboundReceipt, outbound)
				} else if txCount > 1 { // should not happen. We can't tell which txHash is true. It might happen (e.g. glitchy/hacked endpoint)
					ob.Logger().Outbound.Error().Msgf("WatchOutbound: confirmed multiple (%d) outbound for chain %d nonce %d", txCount, ob.Chain().ChainId, nonceInt)
				}
			}
			ticker.UpdateInterval(ob.GetChainParams().OutboundTicker, ob.Logger().Outbound)
		case <-ob.StopChannel():
			ob.Logger().Outbound.Info().Msg("WatchOutbound: stopped")
			return
		}
	}
}

// PostVoteOutbound posts vote to zetacore for the confirmed outbound
func (ob *Observer) PostVoteOutbound(
	cctxIndex string,
	receipt *ethtypes.Receipt,
	transaction *ethtypes.Transaction,
	receiveValue *big.Int,
	receiveStatus chains.ReceiveStatus,
	nonce uint64,
	cointype coin.CoinType,
	logger zerolog.Logger,
) {
	chainID := ob.Chain().ChainId
	zetaTxHash, ballot, err := ob.ZetacoreClient().PostVoteOutbound(
		cctxIndex,
		receipt.TxHash.Hex(),
		receipt.BlockNumber.Uint64(),
		receipt.GasUsed,
		transaction.GasPrice(),
		transaction.Gas(),
		receiveValue,
		receiveStatus,
		ob.Chain(),
		nonce,
		cointype,
	)
	if err != nil {
		logger.Error().
			Err(err).
			Msgf("PostVoteOutbound: error posting vote for chain %d nonce %d outbound %s ", chainID, nonce, receipt.TxHash)
	} else if zetaTxHash != "" {
		logger.Info().Msgf("PostVoteOutbound: posted vote for chain %d nonce %d outbound %s vote %s ballot %s", chainID, nonce, receipt.TxHash, zetaTxHash, ballot)
	}
}

// IsOutboundProcessed checks outbound status and returns (isIncluded, isConfirmed, error)
// It also posts vote to zetacore if the tx is confirmed
// TODO(revamp): rename as it also vote the outbound
func (ob *Observer) IsOutboundProcessed(cctx *crosschaintypes.CrossChainTx, logger zerolog.Logger) (bool, bool, error) {
	// skip if outbound is not confirmed
	nonce := cctx.GetCurrentOutboundParam().TssNonce
	if !ob.IsTxConfirmed(nonce) {
		return false, false, nil
	}
	receipt, transaction := ob.GetTxNReceipt(nonce)
	sendID := fmt.Sprintf("%d-%d", ob.Chain().ChainId, nonce)
	logger = logger.With().Str("sendID", sendID).Logger()

	// get connector and erce20Custody contracts
	connectorAddr, connector, err := ob.GetConnectorContract()
	if err != nil {
		return false, false, errors.Wrapf(err, "error getting zeta connector for chain %d", ob.Chain().ChainId)
	}
	custodyAddr, custody, err := ob.GetERC20CustodyContract()
	if err != nil {
		return false, false, errors.Wrapf(err, "error getting erc20 custody for chain %d", ob.Chain().ChainId)
	}

	// define a few common variables
	var receiveValue *big.Int
	var receiveStatus chains.ReceiveStatus
	cointype := cctx.InboundParams.CoinType

	// compliance check, special handling the cancelled cctx
	if compliance.IsCctxRestricted(cctx) {
		// use cctx's amount to bypass the amount check in zetacore
		receiveValue = cctx.GetCurrentOutboundParam().Amount.BigInt()
		receiveStatus := chains.ReceiveStatus_failed
		if receipt.Status == ethtypes.ReceiptStatusSuccessful {
			receiveStatus = chains.ReceiveStatus_success
		}
		ob.PostVoteOutbound(cctx.Index, receipt, transaction, receiveValue, receiveStatus, nonce, cointype, logger)
		return true, true, nil
	}

	// parse the received value from the outbound receipt
	receiveValue, receiveStatus, err = ParseOutboundReceivedValue(
		cctx,
		receipt,
		transaction,
		cointype,
		connectorAddr,
		connector,
		custodyAddr,
		custody,
	)
	if err != nil {
		logger.Error().
			Err(err).
			Msgf("IsOutboundProcessed: error parsing outbound event for chain %d txhash %s", ob.Chain().ChainId, receipt.TxHash)
		return false, false, err
	}

	// post vote to zetacore
	ob.PostVoteOutbound(cctx.Index, receipt, transaction, receiveValue, receiveStatus, nonce, cointype, logger)
	return true, true, nil
}

// ParseAndCheckZetaEvent parses and checks ZetaReceived/ZetaReverted event from the outbound receipt
// It either returns an ZetaReceived or an ZetaReverted event, or an error if no event found
func ParseAndCheckZetaEvent(
	cctx *crosschaintypes.CrossChainTx,
	receipt *ethtypes.Receipt,
	connectorAddr ethcommon.Address,
	connector *zetaconnector.ZetaConnectorNonEth,
) (*zetaconnector.ZetaConnectorNonEthZetaReceived, *zetaconnector.ZetaConnectorNonEthZetaReverted, error) {
	params := cctx.GetCurrentOutboundParam()
	for _, vLog := range receipt.Logs {
		// try parsing ZetaReceived event
		received, err := connector.ZetaConnectorNonEthFilterer.ParseZetaReceived(*vLog)
		if err == nil {
			err = evm.ValidateEvmTxLog(vLog, connectorAddr, receipt.TxHash.Hex(), evm.TopicsZetaReceived)
			if err != nil {
				return nil, nil, errors.Wrap(err, "error validating ZetaReceived event")
			}
			if !strings.EqualFold(received.DestinationAddress.Hex(), params.Receiver) {
				return nil, nil, fmt.Errorf("receiver address mismatch in ZetaReceived event, want %s got %s",
					params.Receiver, received.DestinationAddress.Hex())
			}
			if received.ZetaValue.Cmp(params.Amount.BigInt()) != 0 {
				return nil, nil, fmt.Errorf("amount mismatch in ZetaReceived event, want %s got %s",
					params.Amount.String(), received.ZetaValue.String())
			}
			if ethcommon.BytesToHash(received.InternalSendHash[:]).Hex() != cctx.Index {
				return nil, nil, fmt.Errorf("cctx index mismatch in ZetaReceived event, want %s got %s",
					cctx.Index, hex.EncodeToString(received.InternalSendHash[:]))
			}
			return received, nil, nil
		}
		// try parsing ZetaReverted event
		reverted, err := connector.ZetaConnectorNonEthFilterer.ParseZetaReverted(*vLog)
		if err == nil {
			err = evm.ValidateEvmTxLog(vLog, connectorAddr, receipt.TxHash.Hex(), evm.TopicsZetaReverted)
			if err != nil {
				return nil, nil, errors.Wrap(err, "error validating ZetaReverted event")
			}
			if !strings.EqualFold(
				ethcommon.BytesToAddress(reverted.DestinationAddress[:]).Hex(),
				cctx.InboundParams.Sender,
			) {
				return nil, nil, fmt.Errorf("receiver address mismatch in ZetaReverted event, want %s got %s",
					cctx.InboundParams.Sender, ethcommon.BytesToAddress(reverted.DestinationAddress[:]).Hex())
			}
			if reverted.RemainingZetaValue.Cmp(params.Amount.BigInt()) != 0 {
				return nil, nil, fmt.Errorf("amount mismatch in ZetaReverted event, want %s got %s",
					params.Amount.String(), reverted.RemainingZetaValue.String())
			}
			if ethcommon.BytesToHash(reverted.InternalSendHash[:]).Hex() != cctx.Index {
				return nil, nil, fmt.Errorf("cctx index mismatch in ZetaReverted event, want %s got %s",
					cctx.Index, hex.EncodeToString(reverted.InternalSendHash[:]))
			}
			return nil, reverted, nil
		}
	}
	return nil, nil, errors.New("no ZetaReceived/ZetaReverted event found")
}

// ParseAndCheckWithdrawnEvent parses and checks erc20 Withdrawn event from the outbound receipt
func ParseAndCheckWithdrawnEvent(
	cctx *crosschaintypes.CrossChainTx,
	receipt *ethtypes.Receipt,
	custodyAddr ethcommon.Address,
	custody *erc20custody.ERC20Custody,
) (*erc20custody.ERC20CustodyWithdrawn, error) {
	params := cctx.GetCurrentOutboundParam()
	for _, vLog := range receipt.Logs {
		withdrawn, err := custody.ParseWithdrawn(*vLog)
		if err == nil {
			err = evm.ValidateEvmTxLog(vLog, custodyAddr, receipt.TxHash.Hex(), evm.TopicsWithdrawn)
			if err != nil {
				return nil, errors.Wrap(err, "error validating Withdrawn event")
			}
			if !strings.EqualFold(withdrawn.Recipient.Hex(), params.Receiver) {
				return nil, fmt.Errorf("receiver address mismatch in Withdrawn event, want %s got %s",
					params.Receiver, withdrawn.Recipient.Hex())
			}
			if !strings.EqualFold(withdrawn.Asset.Hex(), cctx.InboundParams.Asset) {
				return nil, fmt.Errorf("asset mismatch in Withdrawn event, want %s got %s",
					cctx.InboundParams.Asset, withdrawn.Asset.Hex())
			}
			if withdrawn.Amount.Cmp(params.Amount.BigInt()) != 0 {
				return nil, fmt.Errorf("amount mismatch in Withdrawn event, want %s got %s",
					params.Amount.String(), withdrawn.Amount.String())
			}
			return withdrawn, nil
		}
	}
	return nil, errors.New("no ERC20 Withdrawn event found")
}

// ParseOutboundReceivedValue parses the received value and status from the outbound receipt
// The receivd value is the amount of Zeta/ERC20/Gas token (released from connector/custody/TSS) sent to the receiver
func ParseOutboundReceivedValue(
	cctx *crosschaintypes.CrossChainTx,
	receipt *ethtypes.Receipt,
	transaction *ethtypes.Transaction,
	cointype coin.CoinType,
	connectorAddress ethcommon.Address,
	connector *zetaconnector.ZetaConnectorNonEth,
	custodyAddress ethcommon.Address,
	custody *erc20custody.ERC20Custody,
) (*big.Int, chains.ReceiveStatus, error) {
	// determine the receive status and value
	// https://docs.nethereum.com/en/latest/nethereum-receipt-status/
	receiveValue := big.NewInt(0)
	receiveStatus := chains.ReceiveStatus_failed
	if receipt.Status == ethtypes.ReceiptStatusSuccessful {
		receiveValue = transaction.Value()
		receiveStatus = chains.ReceiveStatus_success
	}

	// parse receive value from the outbound receipt for Zeta and ERC20
	switch cointype {
	case coin.CoinType_Zeta:
		if receipt.Status == ethtypes.ReceiptStatusSuccessful {
			receivedLog, revertedLog, err := ParseAndCheckZetaEvent(cctx, receipt, connectorAddress, connector)
			if err != nil {
				return nil, chains.ReceiveStatus_failed, err
			}
			// use the value in ZetaReceived/ZetaReverted event for vote message
			if receivedLog != nil {
				receiveValue = receivedLog.ZetaValue
			} else if revertedLog != nil {
				receiveValue = revertedLog.RemainingZetaValue
			}
		}
	case coin.CoinType_ERC20:
		if receipt.Status == ethtypes.ReceiptStatusSuccessful {
			withdrawn, err := ParseAndCheckWithdrawnEvent(cctx, receipt, custodyAddress, custody)
			if err != nil {
				return nil, chains.ReceiveStatus_failed, err
			}
			// use the value in Withdrawn event for vote message
			receiveValue = withdrawn.Amount
		}
	case coin.CoinType_Gas, coin.CoinType_Cmd:
		// nothing to do for CoinType_Gas/CoinType_Cmd, no need to parse event
	default:
		return nil, chains.ReceiveStatus_failed, fmt.Errorf("unknown coin type %s", cointype)
	}
	return receiveValue, receiveStatus, nil
}

// checkConfirmedTx checks if a txHash is confirmed
// returns (receipt, transaction, true) if confirmed or (nil, nil, false) otherwise
func (ob *Observer) checkConfirmedTx(txHash string, nonce uint64) (*ethtypes.Receipt, *ethtypes.Transaction, bool) {
	ctxt, cancel := context.WithTimeout(context.Background(), 3*time.Second)
	defer cancel()

	// query transaction
	transaction, isPending, err := ob.evmClient.TransactionByHash(ctxt, ethcommon.HexToHash(txHash))
	if err != nil {
		log.Error().
			Err(err).
			Msgf("confirmTxByHash: error getting transaction for outbound %s chain %d", txHash, ob.Chain().ChainId)
		return nil, nil, false
	}
	if transaction == nil { // should not happen
		log.Error().Msgf("confirmTxByHash: transaction is nil for txHash %s nonce %d", txHash, nonce)
		return nil, nil, false
	}

	// check tx sender and nonce
	signer := ethtypes.NewLondonSigner(big.NewInt(ob.Chain().ChainId))
	from, err := signer.Sender(transaction)
	if err != nil {
		log.Error().
			Err(err).
			Msgf("confirmTxByHash: local recovery of sender address failed for outbound %s chain %d", transaction.Hash().Hex(), ob.Chain().ChainId)
		return nil, nil, false
	}
	if from != ob.TSS().EVMAddress() { // must be TSS address
		log.Error().Msgf("confirmTxByHash: sender %s for outbound %s chain %d is not TSS address %s",
			from.Hex(), transaction.Hash().Hex(), ob.Chain().ChainId, ob.TSS().EVMAddress().Hex())
		return nil, nil, false
	}
	if transaction.Nonce() != nonce { // must match cctx nonce
		log.Error().
			Msgf("confirmTxByHash: outbound %s nonce mismatch: wanted %d, got tx nonce %d", txHash, nonce, transaction.Nonce())
		return nil, nil, false
	}

	// save pending transaction
	if isPending {
		ob.SetPendingTx(nonce, transaction)
		return nil, nil, false
	}

	// query receipt
	receipt, err := ob.evmClient.TransactionReceipt(ctxt, ethcommon.HexToHash(txHash))
	if err != nil {
		log.Error().Err(err).Msgf("confirmTxByHash: TransactionReceipt error, txHash %s nonce %d", txHash, nonce)
		return nil, nil, false
	}
	if receipt == nil { // should not happen
		log.Error().Msgf("confirmTxByHash: receipt is nil for txHash %s nonce %d", txHash, nonce)
		return nil, nil, false
	}

	// check confirmations
<<<<<<< HEAD
	lastHeight, err := ob.evmClient.BlockNumber(context.Background())
	if err != nil {
		log.Error().Err(err).Msgf("confirmTxByHash: error getting block number for chain %d", ob.chain.ChainId)
		return nil, nil, false
	}
	if !ob.HasEnoughConfirmations(receipt, lastHeight) {
		log.Debug().
			Msgf("confirmTxByHash: txHash %s nonce %d included but not confirmed: receipt block %d, current block %d",
				txHash, nonce, receipt.BlockNumber, lastHeight)
=======
	if !ob.HasEnoughConfirmations(receipt, ob.LastBlock()) {
		log.Debug().
			Msgf("confirmTxByHash: txHash %s nonce %d included but not confirmed: receipt block %d, current block %d",
				txHash, nonce, receipt.BlockNumber, ob.LastBlock())
>>>>>>> ef8470cf
		return nil, nil, false
	}

	// cross-check tx inclusion against the block
	// Note: a guard for false BlockNumber in receipt. The blob-carrying tx won't come here
	err = ob.CheckTxInclusion(transaction, receipt)
	if err != nil {
		log.Error().Err(err).Msgf("confirmTxByHash: checkTxInclusion error for txHash %s nonce %d", txHash, nonce)
		return nil, nil, false
	}

	return receipt, transaction, true
}<|MERGE_RESOLUTION|>--- conflicted
+++ resolved
@@ -394,22 +394,15 @@
 	}
 
 	// check confirmations
-<<<<<<< HEAD
 	lastHeight, err := ob.evmClient.BlockNumber(context.Background())
 	if err != nil {
-		log.Error().Err(err).Msgf("confirmTxByHash: error getting block number for chain %d", ob.chain.ChainId)
+		log.Error().Err(err).Msgf("confirmTxByHash: error getting block number for chain %d", ob.GetChainParams().ChainId)
 		return nil, nil, false
 	}
 	if !ob.HasEnoughConfirmations(receipt, lastHeight) {
 		log.Debug().
 			Msgf("confirmTxByHash: txHash %s nonce %d included but not confirmed: receipt block %d, current block %d",
 				txHash, nonce, receipt.BlockNumber, lastHeight)
-=======
-	if !ob.HasEnoughConfirmations(receipt, ob.LastBlock()) {
-		log.Debug().
-			Msgf("confirmTxByHash: txHash %s nonce %d included but not confirmed: receipt block %d, current block %d",
-				txHash, nonce, receipt.BlockNumber, ob.LastBlock())
->>>>>>> ef8470cf
 		return nil, nil, false
 	}
 
