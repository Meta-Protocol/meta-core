--- conflicted
+++ resolved
@@ -65,33 +65,13 @@
 	}
 
 	// noop
-	if !app.IsInboundObservationEnabled(ob.GetChainParams()) {
+	if !app.IsInboundObservationEnabled() {
 		ob.Logger().Inbound.Warn().Msg("WatchInbound: inbound observation is disabled")
 		return nil
 	}
 
-<<<<<<< HEAD
 	if err := ob.ObserveInbound(ctx, sampledLogger); err != nil {
 		ob.Logger().Inbound.Err(err).Msg("WatchInbound: observeInbound error")
-=======
-	for {
-		select {
-		case <-ticker.C():
-			if !app.IsInboundObservationEnabled() {
-				sampledLogger.Info().
-					Msgf("WatchInbound: inbound observation is disabled for chain %d", ob.Chain().ChainId)
-				continue
-			}
-			err := ob.ObserveInbound(ctx, sampledLogger)
-			if err != nil {
-				ob.Logger().Inbound.Err(err).Msg("WatchInbound: observeInbound error")
-			}
-			ticker.UpdateInterval(ob.GetChainParams().InboundTicker, ob.Logger().Inbound)
-		case <-ob.StopChannel():
-			ob.Logger().Inbound.Info().Msgf("WatchInbound stopped for chain %d", ob.Chain().ChainId)
-			return nil
-		}
->>>>>>> eb61f2da
 	}
 
 	newInterval := ticker.SecondsFromUint64(ob.GetChainParams().InboundTicker)
