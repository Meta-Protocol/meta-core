--- conflicted
+++ resolved
@@ -30,16 +30,7 @@
 	clienttypes "github.com/zeta-chain/zetacore/zetaclient/types"
 )
 
-<<<<<<< HEAD
-// Logger is the logger for evm chains
-// TODO(revamp): Merge this logger with the one in bitcoin
-// https://github.com/zeta-chain/node/issues/2022
-type Logger struct {
-	// Chain is the parent logger for the chain
-	Chain zerolog.Logger
-=======
 var _ interfaces.ChainObserver = &Observer{}
->>>>>>> a97bf130
 
 // Observer is the observer for evm chains
 type Observer struct {
@@ -58,69 +49,8 @@
 	// outboundConfirmedReceipts is the map to index confirmed receipts by hash
 	outboundConfirmedReceipts map[string]*ethtypes.Receipt
 
-<<<<<<< HEAD
-// Observer is the observer for evm chains
-type Observer struct {
-	// Tss is the TSS signer for the chain
-	Tss interfaces.TSSSigner
-
-	// Mu is the mutex for the observer
-	Mu *sync.Mutex
-
-	// chain contains static chain information of the observed chain
-	chain chains.Chain
-
-	// evmClient is the EVM client for the observed chain
-	evmClient interfaces.EVMRPCClient
-
-	// evmJSONRPC is the EVM JSON RPC client for the observed chain
-	evmJSONRPC interfaces.EVMJSONRPCClient
-
-	// zetacoreClient is the client to interact with ZetaChain
-	zetacoreClient interfaces.ZetacoreClient
-
-	// lastBlockScanned is the last block height scanned by the observer
-	lastBlockScanned uint64
-
-	// lastBlock is the last block height of the chain
-	lastBlock uint64
-
-	// db is the database to persist observation data
-	db *gorm.DB
-
-	// outboundPendingTransactions is the map to index pending transactions by hash
-	outboundPendingTransactions map[string]*ethtypes.Transaction
-
-	// outboundConfirmedReceipts is the map to index confirmed receipts by hash
-	outboundConfirmedReceipts map[string]*ethtypes.Receipt
-
 	// outboundConfirmedTransactions is the map to index confirmed transactions by hash
 	outboundConfirmedTransactions map[string]*ethtypes.Transaction
-
-	// stop is the channel to signal the observer to stop
-	stop chan struct{}
-
-	// logger is the logger for the observer
-	logger Logger
-
-	// coreContext contains context data of ZetaChain
-	coreContext *clientcontext.ZetacoreContext
-
-	// chainParams contains the dynamic chain parameters of the observed chain
-	chainParams observertypes.ChainParams
-
-	// ts is the telemetry server for metrics
-	ts *metrics.TelemetryServer
-
-	// blockCache is the cache for blocks
-	blockCache *lru.Cache
-
-	// headerCache is the cache for headers
-	headerCache *lru.Cache
-=======
-	// outboundConfirmedTransactions is the map to index confirmed transactions by hash
-	outboundConfirmedTransactions map[string]*ethtypes.Transaction
->>>>>>> a97bf130
 }
 
 // NewObserver returns a new EVM chain observer
@@ -217,21 +147,8 @@
 	return addr, contract, err
 }
 
-<<<<<<< HEAD
-// FetchConnectorContract fetches the connector contract
+// FetchConnectorContractEth returns the Eth connector address and binder
 // TODO(revamp): move this to a contract package
-func FetchConnectorContract(
-	addr ethcommon.Address,
-	client interfaces.EVMRPCClient,
-) (*zetaconnector.ZetaConnectorNonEth, error) {
-	return zetaconnector.NewZetaConnectorNonEth(addr, client)
-}
-
-// FetchConnectorContractEth fetches the connector contract for eth
-// TODO(revamp): move this to a contract package
-=======
-// FetchConnectorContractEth returns the Eth connector address and binder
->>>>>>> a97bf130
 func FetchConnectorContractEth(
 	addr ethcommon.Address,
 	client interfaces.EVMRPCClient,
@@ -239,32 +156,15 @@
 	return zetaconnectoreth.NewZetaConnectorEth(addr, client)
 }
 
-<<<<<<< HEAD
-// FetchZetaZetaNonEthTokenContract fetches the zeta token contract
+// FetchZetaTokenContract returns the non-Eth ZETA token binder
 // TODO(revamp): move this to a contract package
-func FetchZetaZetaNonEthTokenContract(
-=======
-// FetchZetaTokenContract returns the non-Eth ZETA token binder
 func FetchZetaTokenContract(
->>>>>>> a97bf130
 	addr ethcommon.Address,
 	client interfaces.EVMRPCClient,
 ) (*zeta.ZetaNonEth, error) {
 	return zeta.NewZetaNonEth(addr, client)
 }
 
-<<<<<<< HEAD
-// FetchERC20CustodyContract fetches the erc20 custody contract
-// TODO(revamp): move this to a contract package
-func FetchERC20CustodyContract(
-	addr ethcommon.Address,
-	client interfaces.EVMRPCClient,
-) (*erc20custody.ERC20Custody, error) {
-	return erc20custody.NewERC20Custody(addr, client)
-}
-
-=======
->>>>>>> a97bf130
 // Start all observation routines for the evm chain
 func (ob *Observer) Start() {
 	ob.Logger().Chain.Info().Msgf("observer is starting for chain %d", ob.Chain().ChainId)
@@ -328,27 +228,6 @@
 	}
 }
 
-<<<<<<< HEAD
-// Stop all observation routines for the evm chain
-func (ob *Observer) Stop() {
-	ob.logger.Chain.Info().Msgf("ob %s is stopping", ob.chain.String())
-	close(ob.stop) // this notifies all goroutines to stop
-
-	ob.logger.Chain.Info().Msg("closing ob.db")
-	dbInst, err := ob.db.DB()
-	if err != nil {
-		ob.logger.Chain.Info().Msg("error getting database instance")
-	}
-	err = dbInst.Close()
-	if err != nil {
-		ob.logger.Chain.Error().Err(err).Msg("error closing database")
-	}
-
-	ob.logger.Chain.Info().Msgf("%s observer stopped", ob.chain.String())
-}
-
-=======
->>>>>>> a97bf130
 // SetPendingTx sets the pending transaction in memory
 func (ob *Observer) SetPendingTx(nonce uint64, transaction *ethtypes.Transaction) {
 	ob.Mu().Lock()
@@ -553,54 +432,11 @@
 	return block, nil
 }
 
-<<<<<<< HEAD
-// LoadLastScannedBlock loads last scanned block from specified height or from database
-// The last scanned block is the height from which the observer should continue scanning for inbound transactions
+// LoadDB open sql database and load data into EVM observer
 // TODO(revamp): move to a db file
-func (ob *Observer) LoadLastScannedBlock() error {
-	// get environment variable
-	envvar := ob.chain.ChainName.String() + "_SCAN_FROM"
-	scanFromBlock := os.Getenv(envvar)
-
-	// load from environment variable if set
-	if scanFromBlock != "" {
-		ob.logger.Chain.Info().
-			Msgf("LoadLastScannedBlock: envvar %s is set; scan from  block %s", envvar, scanFromBlock)
-		if scanFromBlock == clienttypes.EnvVarLatest {
-			header, err := ob.evmClient.HeaderByNumber(context.Background(), nil)
-			if err != nil {
-				return err
-			}
-			ob.SetLastBlockHeightScanned(header.Number.Uint64())
-		} else {
-			scanFromBlockInt, err := strconv.ParseUint(scanFromBlock, 10, 64)
-			if err != nil {
-				return err
-			}
-			ob.SetLastBlockHeightScanned(scanFromBlockInt)
-		}
-	} else {
-		// load from DB otherwise
-		var lastBlock clienttypes.LastBlockSQLType
-		if err := ob.db.First(&lastBlock, clienttypes.LastBlockNumID).Error; err != nil {
-			ob.logger.Chain.Info().Msg("LoadLastScannedBlock: last scanned block not found in DB, scan from latest")
-			header, err := ob.evmClient.HeaderByNumber(context.Background(), nil)
-			if err != nil {
-				return err
-			}
-			ob.SetLastBlockHeightScanned(header.Number.Uint64())
-			if dbc := ob.db.Save(clienttypes.ToLastBlockSQLType(ob.GetLastBlockHeightScanned())); dbc.Error != nil {
-				ob.logger.Chain.Error().Err(dbc.Error).Msgf("LoadLastScannedBlock: error writing last scanned block %d to DB", ob.GetLastBlockHeightScanned())
-			}
-		} else {
-			ob.SetLastBlockHeightScanned(lastBlock.Num)
-		}
-=======
-// LoadDB open sql database and load data into EVM observer
 func (ob *Observer) LoadDB(dbPath string) error {
 	if dbPath == "" {
 		return errors.New("empty db path")
->>>>>>> a97bf130
 	}
 
 	// open database
@@ -609,26 +445,6 @@
 		return errors.Wrapf(err, "error OpenDB for chain %d", ob.Chain().ChainId)
 	}
 
-<<<<<<< HEAD
-// LoadDB open sql database and load data into EVM observer
-// TODO(revamp): move to a db file
-func (ob *Observer) LoadDB(dbPath string, chain chains.Chain) error {
-	if dbPath != "" {
-		if _, err := os.Stat(dbPath); os.IsNotExist(err) {
-			err := os.MkdirAll(dbPath, os.ModePerm)
-			if err != nil {
-				return err
-			}
-		}
-		path := fmt.Sprintf("%s/%s", dbPath, chain.ChainName.String()) //Use "file::memory:?cache=shared" for temp db
-		db, err := gorm.Open(sqlite.Open(path), &gorm.Config{})
-		if err != nil {
-			ob.logger.Chain.Error().
-				Err(err).
-				Msgf("failed to open observer database for %s", ob.chain.ChainName.String())
-			return err
-		}
-=======
 	// run auto migration
 	// transaction and receipt tables are used nowhere but we still run migration in case they are needed in future
 	err = ob.DB().AutoMigrate(
@@ -638,7 +454,6 @@
 	if err != nil {
 		return errors.Wrapf(err, "error AutoMigrate for chain %d", ob.Chain().ChainId)
 	}
->>>>>>> a97bf130
 
 	// load last block scanned
 	err = ob.LoadLastBlockScanned()
@@ -647,6 +462,7 @@
 }
 
 // LoadLastBlockScanned loads the last scanned block from the database
+// TODO(revamp): move to a db file
 func (ob *Observer) LoadLastBlockScanned() error {
 	err := ob.Observer.LoadLastBlockScanned(ob.Logger().Chain)
 	if err != nil {
