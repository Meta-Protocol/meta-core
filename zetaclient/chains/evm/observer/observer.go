// Package observer implements the EVM chain observer
package observer

import (
	"context"
	"fmt"
	"math"
	"math/big"
	"strings"
	"time"

	ethcommon "github.com/ethereum/go-ethereum/common"
	ethtypes "github.com/ethereum/go-ethereum/core/types"
	"github.com/ethereum/go-ethereum/rlp"
	"github.com/onrik/ethrpc"
	"github.com/pkg/errors"
	"github.com/zeta-chain/protocol-contracts/pkg/contracts/evm/erc20custody.sol"
	"github.com/zeta-chain/protocol-contracts/pkg/contracts/evm/zeta.non-eth.sol"
	zetaconnectoreth "github.com/zeta-chain/protocol-contracts/pkg/contracts/evm/zetaconnector.eth.sol"
	"github.com/zeta-chain/protocol-contracts/pkg/contracts/evm/zetaconnector.non-eth.sol"

	"github.com/zeta-chain/zetacore/pkg/bg"
	"github.com/zeta-chain/zetacore/pkg/proofs"
	observertypes "github.com/zeta-chain/zetacore/x/observer/types"
	"github.com/zeta-chain/zetacore/zetaclient/chains/base"
	"github.com/zeta-chain/zetacore/zetaclient/chains/evm"
	"github.com/zeta-chain/zetacore/zetaclient/chains/interfaces"
	"github.com/zeta-chain/zetacore/zetaclient/config"
	"github.com/zeta-chain/zetacore/zetaclient/db"
	"github.com/zeta-chain/zetacore/zetaclient/metrics"
)

var _ interfaces.ChainObserver = (*Observer)(nil)

// Observer is the observer for evm chains
type Observer struct {
	// base.Observer implements the base chain observer
	base.Observer

	priorityFeeConfig

	// evmClient is the EVM client for the observed chain
	evmClient interfaces.EVMRPCClient

	// evmJSONRPC is the EVM JSON RPC client for the observed chain
	evmJSONRPC interfaces.EVMJSONRPCClient

	// outboundPendingTransactions is the map to index pending transactions by hash
	outboundPendingTransactions map[string]*ethtypes.Transaction

	// outboundConfirmedReceipts is the map to index confirmed receipts by hash
	outboundConfirmedReceipts map[string]*ethtypes.Receipt

	// outboundConfirmedTransactions is the map to index confirmed transactions by hash
	outboundConfirmedTransactions map[string]*ethtypes.Transaction
}

// priorityFeeConfig is the configuration for priority fee
type priorityFeeConfig struct {
	checked   bool
	supported bool
}

// NewObserver returns a new EVM chain observer
func NewObserver(
	ctx context.Context,
	evmCfg config.EVMConfig,
	evmClient interfaces.EVMRPCClient,
	chainParams observertypes.ChainParams,
	zetacoreClient interfaces.ZetacoreClient,
	tss interfaces.TSSSigner,
	database *db.DB,
	logger base.Logger,
	ts *metrics.TelemetryServer,
) (*Observer, error) {
	// create base observer
	baseObserver, err := base.NewObserver(
		evmCfg.Chain,
		chainParams,
		zetacoreClient,
		tss,
		base.DefaultBlockCacheSize,
		base.DefaultHeaderCacheSize,
		ts,
		database,
		logger,
	)
	if err != nil {
		return nil, errors.Wrap(err, "unable to create base observer")
	}

	// create evm observer
	ob := &Observer{
		Observer:                      *baseObserver,
		evmClient:                     evmClient,
		evmJSONRPC:                    ethrpc.NewEthRPC(evmCfg.Endpoint),
		outboundPendingTransactions:   make(map[string]*ethtypes.Transaction),
		outboundConfirmedReceipts:     make(map[string]*ethtypes.Receipt),
		outboundConfirmedTransactions: make(map[string]*ethtypes.Transaction),
		priorityFeeConfig:             priorityFeeConfig{},
	}

	// load last block scanned
	if err = ob.LoadLastBlockScanned(ctx); err != nil {
		return nil, errors.Wrap(err, "unable to load last block scanned")
	}

	return ob, nil
}

// WithEvmClient attaches a new evm client to the observer
func (ob *Observer) WithEvmClient(client interfaces.EVMRPCClient) {
	ob.evmClient = client
}

// WithEvmJSONRPC attaches a new evm json rpc client to the observer
func (ob *Observer) WithEvmJSONRPC(client interfaces.EVMJSONRPCClient) {
	ob.evmJSONRPC = client
}

// SetChainParams sets the chain params for the observer
// Note: chain params is accessed concurrently
func (ob *Observer) SetChainParams(params observertypes.ChainParams) {
	ob.Mu().Lock()
	defer ob.Mu().Unlock()
	ob.WithChainParams(params)
}

// GetChainParams returns the chain params for the observer
// Note: chain params is accessed concurrently
func (ob *Observer) GetChainParams() observertypes.ChainParams {
	ob.Mu().Lock()
	defer ob.Mu().Unlock()
	return ob.ChainParams()
}

// GetConnectorContract returns the non-Eth connector address and binder
func (ob *Observer) GetConnectorContract() (ethcommon.Address, *zetaconnector.ZetaConnectorNonEth, error) {
	addr := ethcommon.HexToAddress(ob.GetChainParams().ConnectorContractAddress)
	contract, err := zetaconnector.NewZetaConnectorNonEth(addr, ob.evmClient)
	return addr, contract, err
}

// GetConnectorContractEth returns the Eth connector address and binder
func (ob *Observer) GetConnectorContractEth() (ethcommon.Address, *zetaconnectoreth.ZetaConnectorEth, error) {
	addr := ethcommon.HexToAddress(ob.GetChainParams().ConnectorContractAddress)
	contract, err := FetchConnectorContractEth(addr, ob.evmClient)
	return addr, contract, err
}

// GetERC20CustodyContract returns ERC20Custody contract address and binder
func (ob *Observer) GetERC20CustodyContract() (ethcommon.Address, *erc20custody.ERC20Custody, error) {
	addr := ethcommon.HexToAddress(ob.GetChainParams().Erc20CustodyContractAddress)
	contract, err := erc20custody.NewERC20Custody(addr, ob.evmClient)
	return addr, contract, err
}

// FetchConnectorContractEth returns the Eth connector address and binder
// TODO(revamp): move this to a contract package
func FetchConnectorContractEth(
	addr ethcommon.Address,
	client interfaces.EVMRPCClient,
) (*zetaconnectoreth.ZetaConnectorEth, error) {
	return zetaconnectoreth.NewZetaConnectorEth(addr, client)
}

// FetchZetaTokenContract returns the non-Eth ZETA token binder
// TODO(revamp): move this to a contract package
func FetchZetaTokenContract(
	addr ethcommon.Address,
	client interfaces.EVMRPCClient,
) (*zeta.ZetaNonEth, error) {
	return zeta.NewZetaNonEth(addr, client)
}

// Start all observation routines for the evm chain
func (ob *Observer) Start(ctx context.Context) {
	if noop := ob.Observer.Start(); noop {
		ob.Logger().Chain.Info().Msgf("observer is already started for chain %d", ob.Chain().ChainId)
		return
	}

	ob.Logger().Chain.Info().Msgf("observer is starting for chain %d", ob.Chain().ChainId)

	bg.Work(ctx, ob.WatchInbound, bg.WithName("WatchInbound"), bg.WithLogger(ob.Logger().Inbound))
	bg.Work(ctx, ob.WatchOutbound, bg.WithName("WatchOutbound"), bg.WithLogger(ob.Logger().Outbound))
	bg.Work(ctx, ob.WatchGasPrice, bg.WithName("WatchGasPrice"), bg.WithLogger(ob.Logger().GasPrice))
	bg.Work(ctx, ob.WatchInboundTracker, bg.WithName("WatchInboundTracker"), bg.WithLogger(ob.Logger().Inbound))
	bg.Work(ctx, ob.WatchRPCStatus, bg.WithName("WatchRPCStatus"), bg.WithLogger(ob.Logger().Chain))
}

// WatchRPCStatus watches the RPC status of the evm chain
// TODO(revamp): move ticker to ticker file
// TODO(revamp): move inner logic to a separate function
func (ob *Observer) WatchRPCStatus(ctx context.Context) error {
	ob.Logger().Chain.Info().Msgf("Starting RPC status check for chain %d", ob.Chain().ChainId)
	ticker := time.NewTicker(60 * time.Second)
	for {
		select {
		case <-ticker.C:
			if !ob.GetChainParams().IsSupported {
				continue
			}
			bn, err := ob.evmClient.BlockNumber(ctx)
			if err != nil {
				ob.Logger().Chain.Error().Err(err).Msg("RPC Status Check error: RPC down?")
				continue
			}
			gasPrice, err := ob.evmClient.SuggestGasPrice(ctx)
			if err != nil {
				ob.Logger().Chain.Error().Err(err).Msg("RPC Status Check error: RPC down?")
				continue
			}
			header, err := ob.evmClient.HeaderByNumber(ctx, new(big.Int).SetUint64(bn))
			if err != nil {
				ob.Logger().Chain.Error().Err(err).Msg("RPC Status Check error: RPC down?")
				continue
			}
			// #nosec G115 always in range
			blockTime := time.Unix(int64(header.Time), 0).UTC()
			elapsedSeconds := time.Since(blockTime).Seconds()
			if elapsedSeconds > 100 {
				ob.Logger().Chain.Warn().
					Msgf("RPC Status Check warning: RPC stale or chain stuck (check explorer)? Latest block %d timestamp is %.0fs ago", bn, elapsedSeconds)
				continue
			}
			ob.Logger().Chain.Info().
				Msgf("[OK] RPC status: latest block num %d, timestamp %s ( %.0fs ago), suggested gas price %d", header.Number, blockTime.String(), elapsedSeconds, gasPrice.Uint64())
		case <-ob.StopChannel():
			return nil
		}
	}
}

// SetPendingTx sets the pending transaction in memory
func (ob *Observer) SetPendingTx(nonce uint64, transaction *ethtypes.Transaction) {
	ob.Mu().Lock()
	defer ob.Mu().Unlock()
	ob.outboundPendingTransactions[ob.GetTxID(nonce)] = transaction
}

// GetPendingTx gets the pending transaction from memory
func (ob *Observer) GetPendingTx(nonce uint64) *ethtypes.Transaction {
	ob.Mu().Lock()
	defer ob.Mu().Unlock()
	return ob.outboundPendingTransactions[ob.GetTxID(nonce)]
}

// SetTxNReceipt sets the receipt and transaction in memory
func (ob *Observer) SetTxNReceipt(nonce uint64, receipt *ethtypes.Receipt, transaction *ethtypes.Transaction) {
	ob.Mu().Lock()
	defer ob.Mu().Unlock()
	delete(ob.outboundPendingTransactions, ob.GetTxID(nonce)) // remove pending transaction, if any
	ob.outboundConfirmedReceipts[ob.GetTxID(nonce)] = receipt
	ob.outboundConfirmedTransactions[ob.GetTxID(nonce)] = transaction
}

// GetTxNReceipt gets the receipt and transaction from memory
func (ob *Observer) GetTxNReceipt(nonce uint64) (*ethtypes.Receipt, *ethtypes.Transaction) {
	ob.Mu().Lock()
	defer ob.Mu().Unlock()
	receipt := ob.outboundConfirmedReceipts[ob.GetTxID(nonce)]
	transaction := ob.outboundConfirmedTransactions[ob.GetTxID(nonce)]
	return receipt, transaction
}

// IsTxConfirmed returns true if there is a confirmed tx for 'nonce'
func (ob *Observer) IsTxConfirmed(nonce uint64) bool {
	ob.Mu().Lock()
	defer ob.Mu().Unlock()
	return ob.outboundConfirmedReceipts[ob.GetTxID(nonce)] != nil &&
		ob.outboundConfirmedTransactions[ob.GetTxID(nonce)] != nil
}

// CheckTxInclusion returns nil only if tx is included at the position indicated by the receipt ([block, index])
func (ob *Observer) CheckTxInclusion(tx *ethtypes.Transaction, receipt *ethtypes.Receipt) error {
	block, err := ob.GetBlockByNumberCached(receipt.BlockNumber.Uint64())
	if err != nil {
		return errors.Wrapf(err, "GetBlockByNumberCached error for block %d txHash %s nonce %d",
			receipt.BlockNumber.Uint64(), tx.Hash(), tx.Nonce())
	}

	// #nosec G115 non negative value
	if receipt.TransactionIndex >= uint(len(block.Transactions)) {
		return fmt.Errorf("transaction index %d out of range [0, %d), txHash %s nonce %d block %d",
			receipt.TransactionIndex, len(block.Transactions), tx.Hash(), tx.Nonce(), receipt.BlockNumber.Uint64())
	}

	txAtIndex := block.Transactions[receipt.TransactionIndex]
	if !strings.EqualFold(txAtIndex.Hash, tx.Hash().Hex()) {
		ob.RemoveCachedBlock(receipt.BlockNumber.Uint64()) // clean stale block from cache
		return fmt.Errorf("transaction at index %d has different hash %s, txHash %s nonce %d block %d",
			receipt.TransactionIndex, txAtIndex.Hash, tx.Hash(), tx.Nonce(), receipt.BlockNumber.Uint64())
	}

	return nil
}

<<<<<<< HEAD
// WatchGasPrice watches evm chain for gas prices and post to zetacore
// TODO(revamp): move ticker to ticker file
// TODO(revamp): move inner logic to a separate function
func (ob *Observer) WatchGasPrice(ctx context.Context) error {
	// report gas price right away as the ticker takes time to kick in
	err := ob.PostGasPrice(ctx)
	if err != nil {
		ob.Logger().GasPrice.Error().Err(err).Msgf("PostGasPrice error for chain %d", ob.Chain().ChainId)
	}

	// start gas price ticker
	ticker, err := clienttypes.NewDynamicTicker(
		fmt.Sprintf("EVM_WatchGasPrice_%d", ob.Chain().ChainId),
		ob.GetChainParams().GasPriceTicker,
	)
	if err != nil {
		return errors.Wrapf(err, "NewDynamicTicker error")
	}
	ob.Logger().GasPrice.Info().Msgf("WatchGasPrice started for chain %d with interval %d",
		ob.Chain().ChainId, ob.GetChainParams().GasPriceTicker)

	defer ticker.Stop()
	for {
		select {
		case <-ticker.C():
			if !ob.GetChainParams().IsSupported {
				continue
			}
			err = ob.PostGasPrice(ctx)
			if err != nil {
				ob.Logger().GasPrice.Error().Err(err).Msgf("PostGasPrice error for chain %d", ob.Chain().ChainId)
			}
			ticker.UpdateInterval(ob.GetChainParams().GasPriceTicker, ob.Logger().GasPrice)
		case <-ob.StopChannel():
			ob.Logger().GasPrice.Info().Msg("WatchGasPrice stopped")
			return nil
		}
	}
}

// PostGasPrice posts gas price to zetacore
// TODO(revamp): move to gas price file
func (ob *Observer) PostGasPrice(ctx context.Context) error {
	// GAS PRICE
	gasPrice, err := ob.evmClient.SuggestGasPrice(ctx)
	if err != nil {
		return errors.Wrap(err, "SuggestGasPrice err")
	}
	blockNum, err := ob.evmClient.BlockNumber(ctx)
	if err != nil {
		return errors.Wrapf(err, "BlockNumber err for block %d", blockNum)
	}

	// SUPPLY
	supply := "100" // lockedAmount on ETH, totalSupply on other chains

	_, err = ob.ZetacoreClient().PostVoteGasPrice(ctx, ob.Chain(), gasPrice.Uint64(), supply, blockNum)
	if err != nil {
		return errors.Wrap(err, "PostGasPrice err")
	}

	return nil
}

=======
>>>>>>> a27aa9a6
// TransactionByHash query transaction by hash via JSON-RPC
// TODO(revamp): update this method as a pure RPC method that takes two parameters (jsonRPC, and txHash) and move to upper package to file rpc.go
func (ob *Observer) TransactionByHash(txHash string) (*ethrpc.Transaction, bool, error) {
	tx, err := ob.evmJSONRPC.EthGetTransactionByHash(txHash)
	if err != nil {
		return nil, false, err
	}
	err = evm.ValidateEvmTransaction(tx)
	if err != nil {
		return nil, false, err
	}
	return tx, tx.BlockNumber == nil, nil
}

// GetBlockHeaderCached get block header by number from cache
func (ob *Observer) GetBlockHeaderCached(ctx context.Context, blockNumber uint64) (*ethtypes.Header, error) {
	if result, ok := ob.HeaderCache().Get(blockNumber); ok {
		if header, ok := result.(*ethtypes.Header); ok {
			return header, nil
		}
		return nil, errors.New("cached value is not of type *ethtypes.Header")
	}
	header, err := ob.evmClient.HeaderByNumber(ctx, new(big.Int).SetUint64(blockNumber))
	if err != nil {
		return nil, err
	}
	ob.HeaderCache().Add(blockNumber, header)
	return header, nil
}

// GetBlockByNumberCached get block by number from cache
// returns block, ethrpc.Block, isFallback, isSkip, error
func (ob *Observer) GetBlockByNumberCached(blockNumber uint64) (*ethrpc.Block, error) {
	if result, ok := ob.BlockCache().Get(blockNumber); ok {
		if block, ok := result.(*ethrpc.Block); ok {
			return block, nil
		}
		return nil, errors.New("cached value is not of type *ethrpc.Block")
	}
	if blockNumber > math.MaxInt32 {
		return nil, fmt.Errorf("block number %d is too large", blockNumber)
	}
	// #nosec G115 always in range, checked above
	block, err := ob.BlockByNumber(int(blockNumber))
	if err != nil {
		return nil, err
	}
	ob.BlockCache().Add(blockNumber, block)
	return block, nil
}

// RemoveCachedBlock remove block from cache
func (ob *Observer) RemoveCachedBlock(blockNumber uint64) {
	ob.BlockCache().Remove(blockNumber)
}

// BlockByNumber query block by number via JSON-RPC
func (ob *Observer) BlockByNumber(blockNumber int) (*ethrpc.Block, error) {
	block, err := ob.evmJSONRPC.EthGetBlockByNumber(blockNumber, true)
	if err != nil {
		return nil, err
	}
	for i := range block.Transactions {
		err := evm.ValidateEvmTransaction(&block.Transactions[i])
		if err != nil {
			return nil, err
		}
	}
	return block, nil
}

// LoadLastBlockScanned loads the last scanned block from the database
// TODO(revamp): move to a db file
func (ob *Observer) LoadLastBlockScanned(ctx context.Context) error {
	err := ob.Observer.LoadLastBlockScanned(ob.Logger().Chain)
	if err != nil {
		return errors.Wrapf(err, "error LoadLastBlockScanned for chain %d", ob.Chain().ChainId)
	}

	// observer will scan from the last block when 'lastBlockScanned == 0', this happens when:
	// 1. environment variable is set explicitly to "latest"
	// 2. environment variable is empty and last scanned block is not found in DB
	if ob.LastBlockScanned() == 0 {
		blockNumber, err := ob.evmClient.BlockNumber(ctx)
		if err != nil {
			return errors.Wrapf(err, "error BlockNumber for chain %d", ob.Chain().ChainId)
		}
		ob.WithLastBlockScanned(blockNumber)
	}
	ob.Logger().Chain.Info().Msgf("chain %d starts scanning from block %d", ob.Chain().ChainId, ob.LastBlockScanned())

	return nil
}

// postBlockHeader posts the block header to zetacore
// TODO(revamp): move to a block header file
func (ob *Observer) postBlockHeader(ctx context.Context, tip uint64) error {
	bn := tip

	chainState, err := ob.ZetacoreClient().GetBlockHeaderChainState(ctx, ob.Chain().ChainId)
	if err == nil && chainState != nil && chainState.EarliestHeight > 0 {
		// #nosec G115 always positive
		bn = uint64(chainState.LatestHeight) + 1 // the next header to post
	}

	if bn > tip {
		return fmt.Errorf("postBlockHeader: must post block confirmed block header: %d > %d", bn, tip)
	}

	header, err := ob.GetBlockHeaderCached(ctx, bn)
	if err != nil {
		ob.Logger().Inbound.Error().Err(err).Msgf("postBlockHeader: error getting block: %d", bn)
		return err
	}
	headerRLP, err := rlp.EncodeToBytes(header)
	if err != nil {
		ob.Logger().Inbound.Error().Err(err).Msgf("postBlockHeader: error encoding block header: %d", bn)
		return err
	}

	_, err = ob.ZetacoreClient().PostVoteBlockHeader(
		ctx,
		ob.Chain().ChainId,
		header.Hash().Bytes(),
		header.Number.Int64(),
		proofs.NewEthereumHeader(headerRLP),
	)
	if err != nil {
		ob.Logger().Inbound.Error().Err(err).Msgf("postBlockHeader: error posting block header: %d", bn)
		return err
	}
	return nil
}<|MERGE_RESOLUTION|>--- conflicted
+++ resolved
@@ -296,73 +296,6 @@
 	return nil
 }
 
-<<<<<<< HEAD
-// WatchGasPrice watches evm chain for gas prices and post to zetacore
-// TODO(revamp): move ticker to ticker file
-// TODO(revamp): move inner logic to a separate function
-func (ob *Observer) WatchGasPrice(ctx context.Context) error {
-	// report gas price right away as the ticker takes time to kick in
-	err := ob.PostGasPrice(ctx)
-	if err != nil {
-		ob.Logger().GasPrice.Error().Err(err).Msgf("PostGasPrice error for chain %d", ob.Chain().ChainId)
-	}
-
-	// start gas price ticker
-	ticker, err := clienttypes.NewDynamicTicker(
-		fmt.Sprintf("EVM_WatchGasPrice_%d", ob.Chain().ChainId),
-		ob.GetChainParams().GasPriceTicker,
-	)
-	if err != nil {
-		return errors.Wrapf(err, "NewDynamicTicker error")
-	}
-	ob.Logger().GasPrice.Info().Msgf("WatchGasPrice started for chain %d with interval %d",
-		ob.Chain().ChainId, ob.GetChainParams().GasPriceTicker)
-
-	defer ticker.Stop()
-	for {
-		select {
-		case <-ticker.C():
-			if !ob.GetChainParams().IsSupported {
-				continue
-			}
-			err = ob.PostGasPrice(ctx)
-			if err != nil {
-				ob.Logger().GasPrice.Error().Err(err).Msgf("PostGasPrice error for chain %d", ob.Chain().ChainId)
-			}
-			ticker.UpdateInterval(ob.GetChainParams().GasPriceTicker, ob.Logger().GasPrice)
-		case <-ob.StopChannel():
-			ob.Logger().GasPrice.Info().Msg("WatchGasPrice stopped")
-			return nil
-		}
-	}
-}
-
-// PostGasPrice posts gas price to zetacore
-// TODO(revamp): move to gas price file
-func (ob *Observer) PostGasPrice(ctx context.Context) error {
-	// GAS PRICE
-	gasPrice, err := ob.evmClient.SuggestGasPrice(ctx)
-	if err != nil {
-		return errors.Wrap(err, "SuggestGasPrice err")
-	}
-	blockNum, err := ob.evmClient.BlockNumber(ctx)
-	if err != nil {
-		return errors.Wrapf(err, "BlockNumber err for block %d", blockNum)
-	}
-
-	// SUPPLY
-	supply := "100" // lockedAmount on ETH, totalSupply on other chains
-
-	_, err = ob.ZetacoreClient().PostVoteGasPrice(ctx, ob.Chain(), gasPrice.Uint64(), supply, blockNum)
-	if err != nil {
-		return errors.Wrap(err, "PostGasPrice err")
-	}
-
-	return nil
-}
-
-=======
->>>>>>> a27aa9a6
 // TransactionByHash query transaction by hash via JSON-RPC
 // TODO(revamp): update this method as a pure RPC method that takes two parameters (jsonRPC, and txHash) and move to upper package to file rpc.go
 func (ob *Observer) TransactionByHash(txHash string) (*ethrpc.Transaction, bool, error) {
