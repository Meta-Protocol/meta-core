// Package observer implements the EVM chain observer
package observer

import (
	"context"
	"fmt"
	"math"
	"math/big"
	"strings"
	"time"

	ethcommon "github.com/ethereum/go-ethereum/common"
	ethtypes "github.com/ethereum/go-ethereum/core/types"
	"github.com/ethereum/go-ethereum/rlp"
	"github.com/onrik/ethrpc"
	"github.com/pkg/errors"
	"github.com/zeta-chain/protocol-contracts/pkg/contracts/evm/erc20custody.sol"
	"github.com/zeta-chain/protocol-contracts/pkg/contracts/evm/zeta.non-eth.sol"
	zetaconnectoreth "github.com/zeta-chain/protocol-contracts/pkg/contracts/evm/zetaconnector.eth.sol"
	"github.com/zeta-chain/protocol-contracts/pkg/contracts/evm/zetaconnector.non-eth.sol"

	"github.com/zeta-chain/zetacore/pkg/bg"
	"github.com/zeta-chain/zetacore/pkg/proofs"
	observertypes "github.com/zeta-chain/zetacore/x/observer/types"
	"github.com/zeta-chain/zetacore/zetaclient/chains/base"
	"github.com/zeta-chain/zetacore/zetaclient/chains/evm"
	"github.com/zeta-chain/zetacore/zetaclient/chains/interfaces"
	"github.com/zeta-chain/zetacore/zetaclient/config"
	"github.com/zeta-chain/zetacore/zetaclient/metrics"
	clienttypes "github.com/zeta-chain/zetacore/zetaclient/types"
)

var _ interfaces.ChainObserver = &Observer{}

// Observer is the observer for evm chains
type Observer struct {
	// base.Observer implements the base chain observer
	base.Observer

	// evmClient is the EVM client for the observed chain
	evmClient interfaces.EVMRPCClient

	// evmJSONRPC is the EVM JSON RPC client for the observed chain
	evmJSONRPC interfaces.EVMJSONRPCClient

	// outboundPendingTransactions is the map to index pending transactions by hash
	outboundPendingTransactions map[string]*ethtypes.Transaction

	// outboundConfirmedReceipts is the map to index confirmed receipts by hash
	outboundConfirmedReceipts map[string]*ethtypes.Receipt

	// outboundConfirmedTransactions is the map to index confirmed transactions by hash
	outboundConfirmedTransactions map[string]*ethtypes.Transaction
}

// NewObserver returns a new EVM chain observer
func NewObserver(
	ctx context.Context,
	evmCfg config.EVMConfig,
	evmClient interfaces.EVMRPCClient,
	chainParams observertypes.ChainParams,
	zetacoreClient interfaces.ZetacoreClient,
	tss interfaces.TSSSigner,
	dbpath string,
	logger base.Logger,
	ts *metrics.TelemetryServer,
) (*Observer, error) {
	// create base observer
	baseObserver, err := base.NewObserver(
		evmCfg.Chain,
		chainParams,
		zetacoreClient,
		tss,
		base.DefaultBlockCacheSize,
		base.DefaultHeaderCacheSize,
		ts,
		logger,
	)
	if err != nil {
		return nil, err
	}

	// create evm observer
	ob := &Observer{
		Observer:                      *baseObserver,
		evmClient:                     evmClient,
		evmJSONRPC:                    ethrpc.NewEthRPC(evmCfg.Endpoint),
		outboundPendingTransactions:   make(map[string]*ethtypes.Transaction),
		outboundConfirmedReceipts:     make(map[string]*ethtypes.Receipt),
		outboundConfirmedTransactions: make(map[string]*ethtypes.Transaction),
	}

	// open database and load data
	err = ob.LoadDB(ctx, dbpath)
	if err != nil {
		return nil, err
	}

	return ob, nil
}

// WithEvmClient attaches a new evm client to the observer
func (ob *Observer) WithEvmClient(client interfaces.EVMRPCClient) {
	ob.evmClient = client
}

// WithEvmJSONRPC attaches a new evm json rpc client to the observer
func (ob *Observer) WithEvmJSONRPC(client interfaces.EVMJSONRPCClient) {
	ob.evmJSONRPC = client
}

// SetChainParams sets the chain params for the observer
// Note: chain params is accessed concurrently
func (ob *Observer) SetChainParams(params observertypes.ChainParams) {
	ob.Mu().Lock()
	defer ob.Mu().Unlock()
	ob.WithChainParams(params)
}

// GetChainParams returns the chain params for the observer
// Note: chain params is accessed concurrently
func (ob *Observer) GetChainParams() observertypes.ChainParams {
	ob.Mu().Lock()
	defer ob.Mu().Unlock()
	return ob.ChainParams()
}

// GetConnectorContract returns the non-Eth connector address and binder
func (ob *Observer) GetConnectorContract() (ethcommon.Address, *zetaconnector.ZetaConnectorNonEth, error) {
	addr := ethcommon.HexToAddress(ob.GetChainParams().ConnectorContractAddress)
	contract, err := zetaconnector.NewZetaConnectorNonEth(addr, ob.evmClient)
	return addr, contract, err
}

// GetConnectorContractEth returns the Eth connector address and binder
func (ob *Observer) GetConnectorContractEth() (ethcommon.Address, *zetaconnectoreth.ZetaConnectorEth, error) {
	addr := ethcommon.HexToAddress(ob.GetChainParams().ConnectorContractAddress)
	contract, err := FetchConnectorContractEth(addr, ob.evmClient)
	return addr, contract, err
}

// GetERC20CustodyContract returns ERC20Custody contract address and binder
func (ob *Observer) GetERC20CustodyContract() (ethcommon.Address, *erc20custody.ERC20Custody, error) {
	addr := ethcommon.HexToAddress(ob.GetChainParams().Erc20CustodyContractAddress)
	contract, err := erc20custody.NewERC20Custody(addr, ob.evmClient)
	return addr, contract, err
}

// FetchConnectorContractEth returns the Eth connector address and binder
// TODO(revamp): move this to a contract package
func FetchConnectorContractEth(
	addr ethcommon.Address,
	client interfaces.EVMRPCClient,
) (*zetaconnectoreth.ZetaConnectorEth, error) {
	return zetaconnectoreth.NewZetaConnectorEth(addr, client)
}

// FetchZetaTokenContract returns the non-Eth ZETA token binder
// TODO(revamp): move this to a contract package
func FetchZetaTokenContract(
	addr ethcommon.Address,
	client interfaces.EVMRPCClient,
) (*zeta.ZetaNonEth, error) {
	return zeta.NewZetaNonEth(addr, client)
}

// Start all observation routines for the evm chain
func (ob *Observer) Start(ctx context.Context) {
	ob.Logger().Chain.Info().Msgf("observer is starting for chain %d", ob.Chain().ChainId)

	bg.Work(ctx, ob.WatchInbound, bg.WithName("WatchInbound"), bg.WithLogger(ob.Logger().Inbound))
	bg.Work(ctx, ob.WatchOutbound, bg.WithName("WatchOutbound"), bg.WithLogger(ob.Logger().Outbound))
	bg.Work(ctx, ob.WatchGasPrice, bg.WithName("WatchGasPrice"), bg.WithLogger(ob.Logger().GasPrice))
	bg.Work(ctx, ob.WatchInboundTracker, bg.WithName("WatchInboundTracker"), bg.WithLogger(ob.Logger().Inbound))
	bg.Work(ctx, ob.WatchRPCStatus, bg.WithName("WatchRPCStatus"), bg.WithLogger(ob.Logger().Chain))
}

// WatchRPCStatus watches the RPC status of the evm chain
// TODO(revamp): move ticker to ticker file
// TODO(revamp): move inner logic to a separate function
func (ob *Observer) WatchRPCStatus(ctx context.Context) error {
	ob.Logger().Chain.Info().Msgf("Starting RPC status check for chain %d", ob.Chain().ChainId)
	ticker := time.NewTicker(60 * time.Second)
	for {
		select {
		case <-ticker.C:
			if !ob.GetChainParams().IsSupported {
				continue
			}
			bn, err := ob.evmClient.BlockNumber(ctx)
			if err != nil {
				ob.Logger().Chain.Error().Err(err).Msg("RPC Status Check error: RPC down?")
				continue
			}
			gasPrice, err := ob.evmClient.SuggestGasPrice(ctx)
			if err != nil {
				ob.Logger().Chain.Error().Err(err).Msg("RPC Status Check error: RPC down?")
				continue
			}
			header, err := ob.evmClient.HeaderByNumber(ctx, new(big.Int).SetUint64(bn))
			if err != nil {
				ob.Logger().Chain.Error().Err(err).Msg("RPC Status Check error: RPC down?")
				continue
			}
			// #nosec G115 always in range
			blockTime := time.Unix(int64(header.Time), 0).UTC()
			elapsedSeconds := time.Since(blockTime).Seconds()
			if elapsedSeconds > 100 {
				ob.Logger().Chain.Warn().
					Msgf("RPC Status Check warning: RPC stale or chain stuck (check explorer)? Latest block %d timestamp is %.0fs ago", bn, elapsedSeconds)
				continue
			}
			ob.Logger().Chain.Info().
				Msgf("[OK] RPC status: latest block num %d, timestamp %s ( %.0fs ago), suggested gas price %d", header.Number, blockTime.String(), elapsedSeconds, gasPrice.Uint64())
		case <-ob.StopChannel():
			return nil
		}
	}
}

// SetPendingTx sets the pending transaction in memory
func (ob *Observer) SetPendingTx(nonce uint64, transaction *ethtypes.Transaction) {
	ob.Mu().Lock()
	defer ob.Mu().Unlock()
	ob.outboundPendingTransactions[ob.GetTxID(nonce)] = transaction
}

// GetPendingTx gets the pending transaction from memory
func (ob *Observer) GetPendingTx(nonce uint64) *ethtypes.Transaction {
	ob.Mu().Lock()
	defer ob.Mu().Unlock()
	return ob.outboundPendingTransactions[ob.GetTxID(nonce)]
}

// SetTxNReceipt sets the receipt and transaction in memory
func (ob *Observer) SetTxNReceipt(nonce uint64, receipt *ethtypes.Receipt, transaction *ethtypes.Transaction) {
	ob.Mu().Lock()
	defer ob.Mu().Unlock()
	delete(ob.outboundPendingTransactions, ob.GetTxID(nonce)) // remove pending transaction, if any
	ob.outboundConfirmedReceipts[ob.GetTxID(nonce)] = receipt
	ob.outboundConfirmedTransactions[ob.GetTxID(nonce)] = transaction
}

// GetTxNReceipt gets the receipt and transaction from memory
func (ob *Observer) GetTxNReceipt(nonce uint64) (*ethtypes.Receipt, *ethtypes.Transaction) {
	ob.Mu().Lock()
	defer ob.Mu().Unlock()
	receipt := ob.outboundConfirmedReceipts[ob.GetTxID(nonce)]
	transaction := ob.outboundConfirmedTransactions[ob.GetTxID(nonce)]
	return receipt, transaction
}

// IsTxConfirmed returns true if there is a confirmed tx for 'nonce'
func (ob *Observer) IsTxConfirmed(nonce uint64) bool {
	ob.Mu().Lock()
	defer ob.Mu().Unlock()
	return ob.outboundConfirmedReceipts[ob.GetTxID(nonce)] != nil &&
		ob.outboundConfirmedTransactions[ob.GetTxID(nonce)] != nil
}

// CheckTxInclusion returns nil only if tx is included at the position indicated by the receipt ([block, index])
func (ob *Observer) CheckTxInclusion(tx *ethtypes.Transaction, receipt *ethtypes.Receipt) error {
	block, err := ob.GetBlockByNumberCached(receipt.BlockNumber.Uint64())
	if err != nil {
		return errors.Wrapf(err, "GetBlockByNumberCached error for block %d txHash %s nonce %d",
			receipt.BlockNumber.Uint64(), tx.Hash(), tx.Nonce())
	}

	// #nosec G115 non negative value
	if receipt.TransactionIndex >= uint(len(block.Transactions)) {
		return fmt.Errorf("transaction index %d out of range [0, %d), txHash %s nonce %d block %d",
			receipt.TransactionIndex, len(block.Transactions), tx.Hash(), tx.Nonce(), receipt.BlockNumber.Uint64())
	}

	txAtIndex := block.Transactions[receipt.TransactionIndex]
	if !strings.EqualFold(txAtIndex.Hash, tx.Hash().Hex()) {
		ob.RemoveCachedBlock(receipt.BlockNumber.Uint64()) // clean stale block from cache
		return fmt.Errorf("transaction at index %d has different hash %s, txHash %s nonce %d block %d",
			receipt.TransactionIndex, txAtIndex.Hash, tx.Hash(), tx.Nonce(), receipt.BlockNumber.Uint64())
	}

	return nil
}

// WatchGasPrice watches evm chain for gas prices and post to zetacore
// TODO(revamp): move ticker to ticker file
// TODO(revamp): move inner logic to a separate function
func (ob *Observer) WatchGasPrice(ctx context.Context) error {
	// report gas price right away as the ticker takes time to kick in
	err := ob.PostGasPrice(ctx)
	if err != nil {
		ob.Logger().GasPrice.Error().Err(err).Msgf("PostGasPrice error for chain %d", ob.Chain().ChainId)
	}

	// start gas price ticker
	ticker, err := clienttypes.NewDynamicTicker(
		fmt.Sprintf("EVM_WatchGasPrice_%d", ob.Chain().ChainId),
		ob.GetChainParams().GasPriceTicker,
	)
	if err != nil {
		ob.Logger().GasPrice.Error().Err(err).Msg("NewDynamicTicker error")
		return err
	}
	ob.Logger().GasPrice.Info().Msgf("WatchGasPrice started for chain %d with interval %d",
		ob.Chain().ChainId, ob.GetChainParams().GasPriceTicker)

	defer ticker.Stop()
	for {
		select {
		case <-ticker.C():
			if !ob.GetChainParams().IsSupported {
				continue
			}
			err = ob.PostGasPrice(ctx)
			if err != nil {
				ob.Logger().GasPrice.Error().Err(err).Msgf("PostGasPrice error for chain %d", ob.Chain().ChainId)
			}
			ticker.UpdateInterval(ob.GetChainParams().GasPriceTicker, ob.Logger().GasPrice)
		case <-ob.StopChannel():
			ob.Logger().GasPrice.Info().Msg("WatchGasPrice stopped")
			return nil
		}
	}
}

// PostGasPrice posts gas price to zetacore
// TODO(revamp): move to gas price file
func (ob *Observer) PostGasPrice(ctx context.Context) error {
	// GAS PRICE
	gasPrice, err := ob.evmClient.SuggestGasPrice(ctx)
	if err != nil {
		ob.Logger().GasPrice.Err(err).Msg("Err SuggestGasPrice:")
		return err
	}
<<<<<<< HEAD

	priorityFee, err := ob.evmClient.SuggestGasTipCap(context.TODO())
	if err != nil {
		ob.Logger().GasPrice.Err(err).Msg("unable to load priority fee")
		// we want fallback to zero if we can't get the priority fee
		priorityFee = big.NewInt(0)
	}

	blockNum, err := ob.evmClient.BlockNumber(context.TODO())
=======
	blockNum, err := ob.evmClient.BlockNumber(ctx)
>>>>>>> 0d79cfb3
	if err != nil {
		ob.Logger().GasPrice.Err(err).Msg("Err Fetching Most recent Block : ")
		return err
	}

<<<<<<< HEAD
	zetaHash, err := ob.ZetacoreClient().PostGasPrice(ob.Chain(), gasPrice.Uint64(), priorityFee.Uint64(), blockNum)
=======
	// SUPPLY
	supply := "100" // lockedAmount on ETH, totalSupply on other chains

	zetaHash, err := ob.ZetacoreClient().PostVoteGasPrice(ctx, ob.Chain(), gasPrice.Uint64(), supply, blockNum)
>>>>>>> 0d79cfb3
	if err != nil {
		ob.Logger().GasPrice.Err(err).Msg("PostGasPrice to zetacore failed")
		return err
	}
	_ = zetaHash

	return nil
}

// TransactionByHash query transaction by hash via JSON-RPC
// TODO(revamp): update this method as a pure RPC method that takes two parameters (jsonRPC, and txHash) and move to upper package to file rpc.go
func (ob *Observer) TransactionByHash(txHash string) (*ethrpc.Transaction, bool, error) {
	tx, err := ob.evmJSONRPC.EthGetTransactionByHash(txHash)
	if err != nil {
		return nil, false, err
	}
	err = evm.ValidateEvmTransaction(tx)
	if err != nil {
		return nil, false, err
	}
	return tx, tx.BlockNumber == nil, nil
}

// GetBlockHeaderCached get block header by number from cache
func (ob *Observer) GetBlockHeaderCached(ctx context.Context, blockNumber uint64) (*ethtypes.Header, error) {
	if result, ok := ob.HeaderCache().Get(blockNumber); ok {
		if header, ok := result.(*ethtypes.Header); ok {
			return header, nil
		}
		return nil, errors.New("cached value is not of type *ethtypes.Header")
	}
	header, err := ob.evmClient.HeaderByNumber(ctx, new(big.Int).SetUint64(blockNumber))
	if err != nil {
		return nil, err
	}
	ob.HeaderCache().Add(blockNumber, header)
	return header, nil
}

// GetBlockByNumberCached get block by number from cache
// returns block, ethrpc.Block, isFallback, isSkip, error
func (ob *Observer) GetBlockByNumberCached(blockNumber uint64) (*ethrpc.Block, error) {
	if result, ok := ob.BlockCache().Get(blockNumber); ok {
		if block, ok := result.(*ethrpc.Block); ok {
			return block, nil
		}
		return nil, errors.New("cached value is not of type *ethrpc.Block")
	}
	if blockNumber > math.MaxInt32 {
		return nil, fmt.Errorf("block number %d is too large", blockNumber)
	}
	// #nosec G115 always in range, checked above
	block, err := ob.BlockByNumber(int(blockNumber))
	if err != nil {
		return nil, err
	}
	ob.BlockCache().Add(blockNumber, block)
	return block, nil
}

// RemoveCachedBlock remove block from cache
func (ob *Observer) RemoveCachedBlock(blockNumber uint64) {
	ob.BlockCache().Remove(blockNumber)
}

// BlockByNumber query block by number via JSON-RPC
func (ob *Observer) BlockByNumber(blockNumber int) (*ethrpc.Block, error) {
	block, err := ob.evmJSONRPC.EthGetBlockByNumber(blockNumber, true)
	if err != nil {
		return nil, err
	}
	for i := range block.Transactions {
		err := evm.ValidateEvmTransaction(&block.Transactions[i])
		if err != nil {
			return nil, err
		}
	}
	return block, nil
}

// LoadDB open sql database and load data into EVM observer
// TODO(revamp): move to a db file
func (ob *Observer) LoadDB(ctx context.Context, dbPath string) error {
	if dbPath == "" {
		return errors.New("empty db path")
	}

	// open database
	err := ob.OpenDB(dbPath, "")
	if err != nil {
		return errors.Wrapf(err, "error OpenDB for chain %d", ob.Chain().ChainId)
	}

	// run auto migration
	// transaction and receipt tables are used nowhere but we still run migration in case they are needed in future
	err = ob.DB().AutoMigrate(
		&clienttypes.ReceiptSQLType{},
		&clienttypes.TransactionSQLType{},
	)
	if err != nil {
		return errors.Wrapf(err, "error AutoMigrate for chain %d", ob.Chain().ChainId)
	}

	// load last block scanned
	err = ob.LoadLastBlockScanned(ctx)

	return err
}

// LoadLastBlockScanned loads the last scanned block from the database
// TODO(revamp): move to a db file
func (ob *Observer) LoadLastBlockScanned(ctx context.Context) error {
	err := ob.Observer.LoadLastBlockScanned(ob.Logger().Chain)
	if err != nil {
		return errors.Wrapf(err, "error LoadLastBlockScanned for chain %d", ob.Chain().ChainId)
	}

	// observer will scan from the last block when 'lastBlockScanned == 0', this happens when:
	// 1. environment variable is set explicitly to "latest"
	// 2. environment variable is empty and last scanned block is not found in DB
	if ob.LastBlockScanned() == 0 {
		blockNumber, err := ob.evmClient.BlockNumber(ctx)
		if err != nil {
			return errors.Wrapf(err, "error BlockNumber for chain %d", ob.Chain().ChainId)
		}
		ob.WithLastBlockScanned(blockNumber)
	}
	ob.Logger().Chain.Info().Msgf("chain %d starts scanning from block %d", ob.Chain().ChainId, ob.LastBlockScanned())

	return nil
}

// postBlockHeader posts the block header to zetacore
// TODO(revamp): move to a block header file
func (ob *Observer) postBlockHeader(ctx context.Context, tip uint64) error {
	bn := tip

	chainState, err := ob.ZetacoreClient().GetBlockHeaderChainState(ctx, ob.Chain().ChainId)
	if err == nil && chainState != nil && chainState.EarliestHeight > 0 {
		// #nosec G115 always positive
		bn = uint64(chainState.LatestHeight) + 1 // the next header to post
	}

	if bn > tip {
		return fmt.Errorf("postBlockHeader: must post block confirmed block header: %d > %d", bn, tip)
	}

	header, err := ob.GetBlockHeaderCached(ctx, bn)
	if err != nil {
		ob.Logger().Inbound.Error().Err(err).Msgf("postBlockHeader: error getting block: %d", bn)
		return err
	}
	headerRLP, err := rlp.EncodeToBytes(header)
	if err != nil {
		ob.Logger().Inbound.Error().Err(err).Msgf("postBlockHeader: error encoding block header: %d", bn)
		return err
	}

	_, err = ob.ZetacoreClient().PostVoteBlockHeader(
		ctx,
		ob.Chain().ChainId,
		header.Hash().Bytes(),
		header.Number.Int64(),
		proofs.NewEthereumHeader(headerRLP),
	)
	if err != nil {
		ob.Logger().Inbound.Error().Err(err).Msgf("postBlockHeader: error posting block header: %d", bn)
		return err
	}
	return nil
}<|MERGE_RESOLUTION|>--- conflicted
+++ resolved
@@ -332,32 +332,21 @@
 		ob.Logger().GasPrice.Err(err).Msg("Err SuggestGasPrice:")
 		return err
 	}
-<<<<<<< HEAD
-
-	priorityFee, err := ob.evmClient.SuggestGasTipCap(context.TODO())
+
+	priorityFee, err := ob.evmClient.SuggestGasTipCap(ctx)
 	if err != nil {
 		ob.Logger().GasPrice.Err(err).Msg("unable to load priority fee")
 		// we want fallback to zero if we can't get the priority fee
 		priorityFee = big.NewInt(0)
 	}
 
-	blockNum, err := ob.evmClient.BlockNumber(context.TODO())
-=======
 	blockNum, err := ob.evmClient.BlockNumber(ctx)
->>>>>>> 0d79cfb3
 	if err != nil {
 		ob.Logger().GasPrice.Err(err).Msg("Err Fetching Most recent Block : ")
 		return err
 	}
 
-<<<<<<< HEAD
-	zetaHash, err := ob.ZetacoreClient().PostGasPrice(ob.Chain(), gasPrice.Uint64(), priorityFee.Uint64(), blockNum)
-=======
-	// SUPPLY
-	supply := "100" // lockedAmount on ETH, totalSupply on other chains
-
-	zetaHash, err := ob.ZetacoreClient().PostVoteGasPrice(ctx, ob.Chain(), gasPrice.Uint64(), supply, blockNum)
->>>>>>> 0d79cfb3
+	zetaHash, err := ob.ZetacoreClient().PostVoteGasPrice(ctx, ob.Chain(), gasPrice.Uint64(), priorityFee.Uint64(), blockNum)
 	if err != nil {
 		ob.Logger().GasPrice.Err(err).Msg("PostGasPrice to zetacore failed")
 		return err
