--- conflicted
+++ resolved
@@ -17,14 +17,6 @@
 	zctx "github.com/zeta-chain/zetacore/zetaclient/context"
 )
 
-<<<<<<< HEAD
-const (
-	MinGasLimit = 100_000
-	MaxGasLimit = 1_000_000_0
-)
-
-=======
->>>>>>> a3d36821
 // OutboundData is a data structure containing input fields used to construct each type of transaction.
 // This is populated using cctx and other input parameters passed to TryProcessOutbound
 type OutboundData struct {
@@ -50,88 +42,8 @@
 	outboundParams *types.OutboundParams
 }
 
-<<<<<<< HEAD
-// SetChainAndSender populates the destination address and Chain ID based on the status of the cross chain tx
-// returns true if transaction should be skipped
-// returns false otherwise
-func (txData *OutboundData) SetChainAndSender(cctx *types.CrossChainTx, logger zerolog.Logger) bool {
-	switch cctx.CctxStatus.Status {
-	case types.CctxStatus_PendingRevert:
-		txData.to = ethcommon.HexToAddress(cctx.InboundParams.Sender)
-		txData.toChainID = big.NewInt(cctx.InboundParams.SenderChainId)
-		logger.Info().Msgf("Abort: reverting inbound")
-	case types.CctxStatus_PendingOutbound:
-		txData.to = ethcommon.HexToAddress(cctx.GetCurrentOutboundParam().Receiver)
-		txData.toChainID = big.NewInt(cctx.GetCurrentOutboundParam().ReceiverChainId)
-	default:
-		logger.Info().Msgf("Transaction doesn't need to be processed status: %d", cctx.CctxStatus.Status)
-		return true
-	}
-	return false
-}
-
-// SetupGas sets the gas limit and price
-func (txData *OutboundData) SetupGas(
-	cctx *types.CrossChainTx,
-	logger zerolog.Logger,
-	client interfaces.EVMRPCClient,
-	chain chains.Chain,
-) error {
-	txData.gasLimit = cctx.GetCurrentOutboundParam().GasLimit
-	if txData.gasLimit < MinGasLimit {
-		txData.gasLimit = MinGasLimit
-		logger.Warn().
-			Msgf("gasLimit %d is too low; set to %d", cctx.GetCurrentOutboundParam().GasLimit, txData.gasLimit)
-	}
-	if txData.gasLimit > MaxGasLimit {
-		txData.gasLimit = MaxGasLimit
-		logger.Warn().
-			Msgf("gasLimit %d is too high; set to %d", cctx.GetCurrentOutboundParam().GasLimit, txData.gasLimit)
-	}
-
-	// use dynamic gas price for ethereum chains.
-	// The code below is a fix for https://github.com/zeta-chain/node/issues/1085
-	// doesn't close directly the issue because we should determine if we want to keep using SuggestGasPrice if no GasPrice
-	// we should possibly remove it completely and return an error if no GasPrice is provided because it means no fee is processed on ZetaChain
-	specified, ok := new(big.Int).SetString(cctx.GetCurrentOutboundParam().GasPrice, 10)
-	if !ok {
-		if chain.Network == chains.Network_eth {
-			suggested, err := client.SuggestGasPrice(context.Background())
-			if err != nil {
-				return errors.Join(err, fmt.Errorf("cannot get gas price from chain %s ", chain.String()))
-			}
-			txData.gasPrice = roundUpToNearestGwei(suggested)
-		} else {
-			return fmt.Errorf("cannot convert gas price  %s ", cctx.GetCurrentOutboundParam().GasPrice)
-		}
-	} else {
-		txData.gasPrice = specified
-	}
-
-	fmt.Println("Speficied: ", specified)
-	suggested, err := client.SuggestGasPrice(context.Background())
-	if err != nil {
-		fmt.Println("Error Getting Gas price: ", err)
-	}
-	fmt.Println("Suggested: ", suggested)
-
-	if txData.gasPrice.Cmp(suggested) < 0 {
-		txData.gasPrice = suggested
-	}
-
-	return nil
-}
-
-// NewOutboundData populates transaction input fields parsed from the cctx and other parameters
-// returns
-//  1. New NewOutboundData Data struct or nil if an error occurred.
-//  2. bool (skipTx) - if the transaction doesn't qualify to be processed the function will return true, meaning that this
-//     cctx will be skipped and false otherwise.
-//  3. error
-=======
 // NewOutboundData creates OutboundData from the given CCTX.
 // returns `bool true` when transaction should be skipped.
->>>>>>> a3d36821
 func NewOutboundData(
 	ctx context.Context,
 	cctx *types.CrossChainTx,
