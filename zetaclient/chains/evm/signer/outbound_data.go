--- conflicted
+++ resolved
@@ -13,11 +13,6 @@
 
 	"github.com/zeta-chain/zetacore/pkg/coin"
 	"github.com/zeta-chain/zetacore/x/crosschain/types"
-<<<<<<< HEAD
-	"github.com/zeta-chain/zetacore/zetaclient/chains/interfaces"
-=======
-	"github.com/zeta-chain/zetacore/zetaclient/chains/evm/observer"
->>>>>>> d8a23e37
 	zctx "github.com/zeta-chain/zetacore/zetaclient/context"
 )
 
@@ -51,12 +46,6 @@
 func NewOutboundData(
 	ctx context.Context,
 	cctx *types.CrossChainTx,
-<<<<<<< HEAD
-	evmRPC interfaces.EVMRPCClient,
-	logger zerolog.Logger,
-=======
-	observer *observer.Observer,
->>>>>>> d8a23e37
 	height uint64,
 	logger zerolog.Logger,
 ) (*OutboundData, bool, error) {
@@ -65,8 +54,6 @@
 	}
 
 	outboundParams := cctx.GetCurrentOutboundParam()
-	nonce := outboundParams.TssNonce
-
 	if err := validateParams(outboundParams); err != nil {
 		return nil, false, errors.Wrap(err, "invalid outboundParams")
 	}
@@ -96,35 +83,6 @@
 	if err != nil {
 		return nil, false, errors.Wrap(err, "unable to get cctx index")
 	}
-
-	// In case there is a pending tx, make sure this keySign is a tx replacement
-	if tx := observer.GetPendingTx(nonce); tx != nil {
-		evt := logger.Info().
-			Str("cctx.pending_tx_hash", tx.Hash().Hex()).
-			Uint64("cctx.pending_tx_nonce", nonce)
-
-<<<<<<< HEAD
-	// Get sendHash
-	logger.Info().
-		Msgf("chain %d minting %d to %s, nonce %d, finalized zeta bn %d", toChain.ID(), cctx.InboundParams.Amount, txData.to.Hex(), nonce, cctx.InboundParams.FinalizedZetaHeight)
-	cctxIndex, err := hex.DecodeString(cctx.Index[2:]) // remove the leading 0x
-	if err != nil || len(cctxIndex) != 32 {
-		return nil, true, fmt.Errorf("decode CCTX %s error", cctx.Index)
-	}
-	copy(txData.cctxIndex[:32], cctxIndex[:32])
-=======
-		// new gas price is less or equal to pending tx gas
-		if gas.Price.Cmp(tx.GasPrice()) <= 0 {
-			evt.Msg("Please wait for pending outbound to be included in the block")
-			return nil, true, nil
-		}
-
-		evt.
-			Uint64("cctx.gas_price", gas.Price.Uint64()).
-			Uint64("cctx.priority_fee", gas.PriorityFee.Uint64()).
-			Msg("Replacing pending outbound transaction with higher gas fees")
-	}
->>>>>>> d8a23e37
 
 	// Base64 decode message
 	var message []byte
