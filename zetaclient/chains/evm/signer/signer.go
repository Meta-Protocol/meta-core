// Package signer implements the ChainSigner interface for EVM chains
package signer

import (
	"context"
	"encoding/hex"
	"fmt"
	"math/big"
	"strconv"
	"strings"
	"time"

	"cosmossdk.io/errors"
	sdk "github.com/cosmos/cosmos-sdk/types"
	"github.com/ethereum/go-ethereum/accounts/abi"
	ethcommon "github.com/ethereum/go-ethereum/common"
	ethtypes "github.com/ethereum/go-ethereum/core/types"
	"github.com/ethereum/go-ethereum/crypto"
	"github.com/ethereum/go-ethereum/ethclient"
	ethrpc "github.com/ethereum/go-ethereum/rpc"
	"github.com/rs/zerolog"
	"github.com/rs/zerolog/log"
	"github.com/zeta-chain/protocol-contracts/pkg/contracts/evm/erc20custody.sol"

	"github.com/zeta-chain/zetacore/pkg/chains"
	"github.com/zeta-chain/zetacore/pkg/coin"
<<<<<<< HEAD
	crosschainkeeper "github.com/zeta-chain/zetacore/x/crosschain/keeper"
=======
	"github.com/zeta-chain/zetacore/pkg/constant"
>>>>>>> 8264fe56
	"github.com/zeta-chain/zetacore/x/crosschain/types"
	"github.com/zeta-chain/zetacore/zetaclient/chains/base"
	"github.com/zeta-chain/zetacore/zetaclient/chains/evm"
	"github.com/zeta-chain/zetacore/zetaclient/chains/interfaces"
	"github.com/zeta-chain/zetacore/zetaclient/compliance"
	zctx "github.com/zeta-chain/zetacore/zetaclient/context"
	"github.com/zeta-chain/zetacore/zetaclient/logs"
	"github.com/zeta-chain/zetacore/zetaclient/metrics"
	"github.com/zeta-chain/zetacore/zetaclient/outboundprocessor"
	"github.com/zeta-chain/zetacore/zetaclient/testutils/mocks"
	"github.com/zeta-chain/zetacore/zetaclient/zetacore"
)

const (
	// broadcastBackoff is the initial backoff duration for retrying broadcast
	broadcastBackoff = 1000 * time.Millisecond

	// broadcastRetries is the maximum number of retries for broadcasting a transaction
	broadcastRetries = 5
)

var (
	_ interfaces.ChainSigner = (*Signer)(nil)

	// zeroValue is for outbounds that carry no ETH (gas token) value
	zeroValue = big.NewInt(0)
)

// Signer deals with the signing EVM transactions and implements the ChainSigner interface
type Signer struct {
	*base.Signer

	// client is the EVM RPC client to interact with the EVM chain
	client interfaces.EVMRPCClient

	// ethSigner encapsulates EVM transaction signature handling
	ethSigner ethtypes.Signer

	// zetaConnectorABI is the ABI of the ZetaConnector contract
	zetaConnectorABI abi.ABI

	// erc20CustodyABI is the ABI of the ERC20Custody contract
	erc20CustodyABI abi.ABI

	// zetaConnectorAddress is the address of the ZetaConnector contract
	zetaConnectorAddress ethcommon.Address

	// er20CustodyAddress is the address of the ERC20Custody contract
	er20CustodyAddress ethcommon.Address
}

// NewSigner creates a new EVM signer
func NewSigner(
	ctx context.Context,
	chain chains.Chain,
	tss interfaces.TSSSigner,
	ts *metrics.TelemetryServer,
	logger base.Logger,
	endpoint string,
	zetaConnectorABI string,
	erc20CustodyABI string,
	zetaConnectorAddress ethcommon.Address,
	erc20CustodyAddress ethcommon.Address,
) (*Signer, error) {
	// create base signer
	baseSigner := base.NewSigner(chain, tss, ts, logger)

	// create EVM client
	client, ethSigner, err := getEVMRPC(ctx, endpoint)
	if err != nil {
		return nil, errors.Wrap(err, "unable to create EVM client")
	}

	// prepare ABIs
	connectorABI, err := abi.JSON(strings.NewReader(zetaConnectorABI))
	if err != nil {
		return nil, errors.Wrap(err, "unable to build ZetaConnector ABI")
	}

	custodyABI, err := abi.JSON(strings.NewReader(erc20CustodyABI))
	if err != nil {
		return nil, errors.Wrap(err, "unable to build ERC20Custody ABI")
	}

	return &Signer{
		Signer:               baseSigner,
		client:               client,
		ethSigner:            ethSigner,
		zetaConnectorABI:     connectorABI,
		erc20CustodyABI:      custodyABI,
		zetaConnectorAddress: zetaConnectorAddress,
		er20CustodyAddress:   erc20CustodyAddress,
	}, nil
}

// SetZetaConnectorAddress sets the zeta connector address
func (signer *Signer) SetZetaConnectorAddress(addr ethcommon.Address) {
	signer.Lock()
	defer signer.Unlock()
	signer.zetaConnectorAddress = addr
}

// SetERC20CustodyAddress sets the erc20 custody address
func (signer *Signer) SetERC20CustodyAddress(addr ethcommon.Address) {
	signer.Lock()
	defer signer.Unlock()
	signer.er20CustodyAddress = addr
}

// SetGatewayAddress sets the gateway address
func (signer *Signer) SetGatewayAddress(_ string) {
	// Note: do nothing for now
	// gateway address will be needed in the future contract architecture
}

// GetZetaConnectorAddress returns the zeta connector address
func (signer *Signer) GetZetaConnectorAddress() ethcommon.Address {
	signer.Lock()
	defer signer.Unlock()
	return signer.zetaConnectorAddress
}

// GetERC20CustodyAddress returns the erc20 custody address
func (signer *Signer) GetERC20CustodyAddress() ethcommon.Address {
	signer.Lock()
	defer signer.Unlock()
	return signer.er20CustodyAddress
}

// GetGatewayAddress returns the gateway address
func (signer *Signer) GetGatewayAddress() string {
	// Note: return empty string for now
	// gateway address will be needed in the future contract architecture
	return ""
}

// Sign given data, and metadata (gas, nonce, etc)
// returns a signed transaction, sig bytes, hash bytes, and error
func (signer *Signer) Sign(
	ctx context.Context,
	data []byte,
	to ethcommon.Address,
	amount *big.Int,
	gas Gas,
	nonce uint64,
	height uint64,
) (*ethtypes.Transaction, []byte, []byte, error) {
	signer.Logger().Std.Debug().
		Str("tss_pub_key", signer.TSS().EVMAddress().String()).
		Msg("Signing evm transaction")

	chainID := big.NewInt(signer.Chain().ChainId)
	tx, err := newTx(chainID, data, to, amount, gas, nonce)
	if err != nil {
		return nil, nil, nil, err
	}

	hashBytes := signer.ethSigner.Hash(tx).Bytes()

	sig, err := signer.TSS().Sign(ctx, hashBytes, height, nonce, signer.Chain().ChainId, "")
	if err != nil {
		return nil, nil, nil, err
	}

	log.Debug().Msgf("Sign: Signature: %s", hex.EncodeToString(sig[:]))
	pubk, err := crypto.SigToPub(hashBytes, sig[:])
	if err != nil {
		signer.Logger().Std.Error().Err(err).Msgf("SigToPub error")
	}

	addr := crypto.PubkeyToAddress(*pubk)
	signer.Logger().Std.Info().Msgf("Sign: Ecrecovery of signature: %s", addr.Hex())
	signedTX, err := tx.WithSignature(signer.ethSigner, sig[:])
	if err != nil {
		return nil, nil, nil, err
	}

	return signedTX, sig[:], hashBytes[:], nil
}

func newTx(
	chainID *big.Int,
	data []byte,
	to ethcommon.Address,
	amount *big.Int,
	gas Gas,
	nonce uint64,
) (*ethtypes.Transaction, error) {
	if err := gas.validate(); err != nil {
		return nil, errors.Wrap(err, "invalid gas parameters")
	}

	if gas.isLegacy() {
		return ethtypes.NewTx(&ethtypes.LegacyTx{
			To:       &to,
			Value:    amount,
			Data:     data,
			GasPrice: gas.Price,
			Gas:      gas.Limit,
			Nonce:    nonce,
		}), nil
	}

	return ethtypes.NewTx(&ethtypes.DynamicFeeTx{
		ChainID:   chainID,
		To:        &to,
		Value:     amount,
		Data:      data,
		GasFeeCap: gas.Price,
		GasTipCap: gas.PriorityFee,
		Gas:       gas.Limit,
		Nonce:     nonce,
	}), nil
}

func (signer *Signer) broadcast(ctx context.Context, tx *ethtypes.Transaction) error {
	ctx, cancel := context.WithTimeout(ctx, 1*time.Second)
	defer cancel()

	return signer.client.SendTransaction(ctx, tx)
}

// SignOutbound
// function onReceive(
//
//	bytes calldata originSenderAddress,
//	uint256 originChainId,
//	address destinationAddress,
//	uint zetaAmount,
//	bytes calldata message,
//	bytes32 internalSendHash
//
// ) external virtual {}
func (signer *Signer) SignOutbound(ctx context.Context, txData *OutboundData) (*ethtypes.Transaction, error) {
	var data []byte
	var err error

	data, err = signer.zetaConnectorABI.Pack("onReceive",
		txData.sender.Bytes(),
		txData.srcChainID,
		txData.to,
		txData.amount,
		txData.message,
		txData.cctxIndex)
	if err != nil {
		return nil, fmt.Errorf("onReceive pack error: %w", err)
	}

	tx, _, _, err := signer.Sign(
		ctx,
		data,
		signer.zetaConnectorAddress,
		zeroValue,
		txData.gas,
		txData.nonce,
		txData.height,
	)
	if err != nil {
		return nil, fmt.Errorf("sign onReceive error: %w", err)
	}

	return tx, nil
}

// SignRevertTx
// function onRevert(
// address originSenderAddress,
// uint256 originChainId,
// bytes calldata destinationAddress,
// uint256 destinationChainId,
// uint256 zetaAmount,
// bytes calldata message,
// bytes32 internalSendHash
// ) external override whenNotPaused onlyTssAddress
func (signer *Signer) SignRevertTx(ctx context.Context, txData *OutboundData) (*ethtypes.Transaction, error) {
	data, err := signer.zetaConnectorABI.Pack("onRevert",
		txData.sender,
		txData.srcChainID,
		txData.to.Bytes(),
		txData.toChainID,
		txData.amount,
		txData.message,
		txData.cctxIndex,
	)
	if err != nil {
		return nil, fmt.Errorf("onRevert pack error: %w", err)
	}

	tx, _, _, err := signer.Sign(
		ctx,
		data,
		signer.zetaConnectorAddress,
		zeroValue,
		txData.gas,
		txData.nonce,
		txData.height,
	)
	if err != nil {
		return nil, fmt.Errorf("sign onRevert error: %w", err)
	}

	return tx, nil
}

// SignCancelTx signs a transaction from TSS address to itself with a zero amount in order to increment the nonce
func (signer *Signer) SignCancelTx(ctx context.Context, txData *OutboundData) (*ethtypes.Transaction, error) {
	txData.gas.Limit = evm.EthTransferGasLimit
	tx, _, _, err := signer.Sign(
		ctx,
		nil,
		signer.TSS().EVMAddress(),
		zeroValue, // zero out the amount to cancel the tx
		txData.gas,
		txData.nonce,
		txData.height,
	)
	if err != nil {
		return nil, fmt.Errorf("SignCancelTx error: %w", err)
	}

	return tx, nil
}

// SignWithdrawTx signs a withdrawal transaction sent from the TSS address to the destination
func (signer *Signer) SignWithdrawTx(ctx context.Context, txData *OutboundData) (*ethtypes.Transaction, error) {
	txData.gas.Limit = evm.EthTransferGasLimit
	tx, _, _, err := signer.Sign(
		ctx,
		nil,
		txData.to,
		txData.amount,
		txData.gas,
		txData.nonce,
		txData.height,
	)
	if err != nil {
		return nil, fmt.Errorf("SignWithdrawTx error: %w", err)
	}

	return tx, nil
}

// TryProcessOutbound - signer interface implementation
// This function will attempt to build and sign an evm transaction using the TSS signer.
// It will then broadcast the signed transaction to the outbound chain.
// TODO(revamp): simplify function
func (signer *Signer) TryProcessOutbound(
	ctx context.Context,
	cctx *types.CrossChainTx,
	outboundProc *outboundprocessor.Processor,
	outboundID string,
	_ interfaces.ChainObserver,
	zetacoreClient interfaces.ZetacoreClient,
	height uint64,
) {
	// end outbound process on panic
	defer func() {
		outboundProc.EndTryProcess(outboundID)
		if r := recover(); r != nil {
			signer.Logger().Std.Error().Msgf("TryProcessOutbound: %s, caught panic error: %v", cctx.Index, r)
		}
	}()

	// prepare logger and a few local variables
	var (
		params = cctx.GetCurrentOutboundParam()
		myID   = zetacoreClient.GetKeys().GetOperatorAddress()
		logger = signer.Logger().Std.With().
			Str(logs.FieldMethod, "TryProcessOutbound").
			Int64(logs.FieldChain, signer.Chain().ChainId).
			Uint64(logs.FieldNonce, params.TssNonce).
			Str(logs.FieldCctx, cctx.Index).
			Str("cctx.receiver", params.Receiver).
			Str("cctx.amount", params.Amount.String()).
			Logger()
	)
	logger.Info().Msgf("TryProcessOutbound")

	// retrieve app context
	app, err := zctx.FromContext(ctx)
	if err != nil {
		logger.Error().Err(err).Msg("error getting app context")
		return
	}

	// Setup Transaction input
	txData, skipTx, err := NewOutboundData(ctx, cctx, height, logger)
	if err != nil {
		logger.Err(err).Msg("error setting up transaction input fields")
		return
	}

	if skipTx {
		return
	}

	toChain, err := app.GetChain(txData.toChainID.Int64())
	switch {
	case err != nil:
		logger.Error().Err(err).Msgf("error getting toChain %d", txData.toChainID.Int64())
		return
	case toChain.IsZeta():
		// should not happen
		logger.Error().Msgf("unable to TryProcessOutbound when toChain is zetaChain (%d)", toChain.ID())
		return
	}

	// https://github.com/zeta-chain/node/issues/2050
	var tx *ethtypes.Transaction
	// compliance check goes first
	if compliance.IsCctxRestricted(cctx) {
		compliance.PrintComplianceLog(
			logger,
			signer.Logger().Compliance,
			true,
			signer.Chain().ChainId,
			cctx.Index,
			cctx.InboundParams.Sender,
			txData.to.Hex(),
			cctx.GetCurrentOutboundParam().CoinType.String(),
		)

		tx, err = signer.SignCancelTx(ctx, txData) // cancel the tx
		if err != nil {
			logger.Warn().Err(err).Msg(ErrorMsg(cctx))
			return
		}
	} else if cctx.InboundParams.CoinType == coin.CoinType_Cmd { // admin command
		to := ethcommon.HexToAddress(cctx.GetCurrentOutboundParam().Receiver)
		if to == (ethcommon.Address{}) {
			logger.Error().Msgf("invalid receiver %s", cctx.GetCurrentOutboundParam().Receiver)
			return
		}
		msg := strings.Split(cctx.RelayedMessage, ":")
		if len(msg) != 2 {
			logger.Error().Msgf("invalid message %s", msg)
			return
		}
		// cmd field is used to determine whether to execute ERC20 whitelist or migrate TSS funds given that the coin type
		// from the cctx is coin.CoinType_Cmd
		cmd := msg[0]
		// params field is used to pass input parameters for command requests, currently it is used to pass the ERC20
		// contract address when a whitelist command is requested
		params := msg[1]
		tx, err = signer.SignAdminTx(ctx, txData, cmd, params)
		if err != nil {
			logger.Warn().Err(err).Msg(ErrorMsg(cctx))
			return
		}
	} else if IsSenderZetaChain(cctx, zetacoreClient) {
		switch cctx.InboundParams.CoinType {
		case coin.CoinType_Gas:
			logger.Info().Msgf(
				"SignWithdrawTx: %d => %d, nonce %d, gasPrice %d",
				cctx.InboundParams.SenderChainId,
				toChain.ID(),
				cctx.GetCurrentOutboundParam().TssNonce,
				txData.gas.Price,
			)
			tx, err = signer.SignWithdrawTx(ctx, txData)
		case coin.CoinType_ERC20:
			logger.Info().Msgf(
				"SignERC20WithdrawTx: %d => %d, nonce %d, gasPrice %d",
				cctx.InboundParams.SenderChainId,
				toChain.ID(),
				cctx.GetCurrentOutboundParam().TssNonce,
				txData.gas.Price,
			)
			tx, err = signer.SignERC20WithdrawTx(ctx, txData)
		case coin.CoinType_Zeta:
			logger.Info().Msgf(
				"SignOutbound: %d => %d, nonce %d, gasPrice %d",
				cctx.InboundParams.SenderChainId,
				toChain.ID(),
				cctx.GetCurrentOutboundParam().TssNonce,
				txData.gas.Price,
			)
			tx, err = signer.SignOutbound(ctx, txData)
		}
		if err != nil {
			logger.Warn().Err(err).Msg(ErrorMsg(cctx))
			return
		}
	} else if cctx.CctxStatus.Status == types.CctxStatus_PendingRevert && cctx.OutboundParams[0].ReceiverChainId == zetacoreClient.Chain().ChainId {
		switch cctx.InboundParams.CoinType {
		case coin.CoinType_Zeta:
			logger.Info().Msgf(
				"SignRevertTx: %d => %d, nonce %d, gasPrice %d",
				cctx.InboundParams.SenderChainId,
				toChain.ID(), cctx.GetCurrentOutboundParam().TssNonce,
				txData.gas.Price,
			)
			txData.srcChainID = big.NewInt(cctx.OutboundParams[0].ReceiverChainId)
			txData.toChainID = big.NewInt(cctx.GetCurrentOutboundParam().ReceiverChainId)
			tx, err = signer.SignRevertTx(ctx, txData)
		case coin.CoinType_Gas:
			logger.Info().Msgf(
				"SignWithdrawTx: %d => %d, nonce %d, gasPrice %d",
				cctx.InboundParams.SenderChainId,
				toChain.ID(),
				cctx.GetCurrentOutboundParam().TssNonce,
				txData.gas.Price,
			)
			tx, err = signer.SignWithdrawTx(ctx, txData)
		case coin.CoinType_ERC20:
			logger.Info().Msgf("SignERC20WithdrawTx: %d => %d, nonce %d, gasPrice %d",
				cctx.InboundParams.SenderChainId,
				toChain.ID(),
				cctx.GetCurrentOutboundParam().TssNonce,
				txData.gas.Price,
			)
			tx, err = signer.SignERC20WithdrawTx(ctx, txData)
		}
		if err != nil {
			logger.Warn().Err(err).Msg(ErrorMsg(cctx))
			return
		}
	} else if cctx.CctxStatus.Status == types.CctxStatus_PendingRevert {
		logger.Info().Msgf(
			"SignRevertTx: %d => %d, nonce %d, gasPrice %d",
			cctx.InboundParams.SenderChainId,
			toChain.ID(),
			cctx.GetCurrentOutboundParam().TssNonce,
			txData.gas.Price,
		)
		txData.srcChainID = big.NewInt(cctx.OutboundParams[0].ReceiverChainId)
		txData.toChainID = big.NewInt(cctx.GetCurrentOutboundParam().ReceiverChainId)

		tx, err = signer.SignRevertTx(ctx, txData)
		if err != nil {
			logger.Warn().Err(err).Msg(ErrorMsg(cctx))
			return
		}
	} else if cctx.CctxStatus.Status == types.CctxStatus_PendingOutbound {
		logger.Info().Msgf(
			"SignOutbound: %d => %d, nonce %d, gasPrice %d",
			cctx.InboundParams.SenderChainId,
			toChain.ID(),
			cctx.GetCurrentOutboundParam().TssNonce,
			txData.gas.Price,
		)
		tx, err = signer.SignOutbound(ctx, txData)
		if err != nil {
			logger.Warn().Err(err).Msg(ErrorMsg(cctx))
			return
		}
	}

	logger.Info().Msgf(
		"Key-sign success: %d => %d, nonce %d",
		cctx.InboundParams.SenderChainId,
		toChain.ID(),
		cctx.GetCurrentOutboundParam().TssNonce,
	)

	// Broadcast Signed Tx
	signer.BroadcastOutbound(ctx, tx, cctx, logger, myID, zetacoreClient, txData)
}

// BroadcastOutbound signed transaction through evm rpc client
func (signer *Signer) BroadcastOutbound(
	ctx context.Context,
	tx *ethtypes.Transaction,
	cctx *types.CrossChainTx,
	logger zerolog.Logger,
	myID sdk.AccAddress,
	zetacoreClient interfaces.ZetacoreClient,
	txData *OutboundData,
) {
	app, err := zctx.FromContext(ctx)
	if err != nil {
		logger.Err(err).Msg("error getting app context")
		return
	}

	toChain, err := app.GetChain(txData.toChainID.Int64())
	switch {
	case err != nil:
		logger.Error().Err(err).Msgf("error getting toChain %d", txData.toChainID.Int64())
		return
	case toChain.IsZeta():
		// should not happen
		logger.Error().Msgf("unable to broadcast when toChain is zetaChain (%d)", toChain.ID())
		return
	case tx == nil:
		logger.Warn().Msgf("BroadcastOutbound: no tx to broadcast %s", cctx.Index)
		return
	}

	// broadcast transaction
	outboundHash := tx.Hash().Hex()

	// try broacasting tx with increasing backoff (1s, 2s, 4s, 8s, 16s) in case of RPC error
	backOff := broadcastBackoff
	for i := 0; i < broadcastRetries; i++ {
		time.Sleep(backOff)
		err := signer.broadcast(ctx, tx)
		if err != nil {
			log.Warn().
				Err(err).
				Msgf("BroadcastOutbound: error broadcasting tx %s on chain %d nonce %d retry %d signer %s",
					outboundHash, toChain.ID(), cctx.GetCurrentOutboundParam().TssNonce, i, myID)
			retry, report := zetacore.HandleBroadcastError(
				err,
				strconv.FormatUint(cctx.GetCurrentOutboundParam().TssNonce, 10),
				fmt.Sprintf("%d", toChain.ID()),
				outboundHash,
			)
			if report {
				signer.reportToOutboundTracker(ctx, zetacoreClient, toChain.ID(), tx.Nonce(), outboundHash, logger)
			}
			if !retry {
				break
			}
			backOff *= 2
			continue
		}
		logger.Info().Msgf("BroadcastOutbound: broadcasted tx %s on chain %d nonce %d signer %s",
			outboundHash, toChain.ID(), cctx.GetCurrentOutboundParam().TssNonce, myID)
		signer.reportToOutboundTracker(ctx, zetacoreClient, toChain.ID(), tx.Nonce(), outboundHash, logger)
		break // successful broadcast; no need to retry
	}
}

// SignERC20WithdrawTx
// function withdraw(
// address recipient,
// address asset,
// uint256 amount,
// ) external onlyTssAddress
func (signer *Signer) SignERC20WithdrawTx(ctx context.Context, txData *OutboundData) (*ethtypes.Transaction, error) {
	data, err := signer.erc20CustodyABI.Pack("withdraw", txData.to, txData.asset, txData.amount)
	if err != nil {
		return nil, fmt.Errorf("withdraw pack error: %w", err)
	}

	tx, _, _, err := signer.Sign(
		ctx,
		data,
		signer.er20CustodyAddress,
		zeroValue,
		txData.gas,
		txData.nonce,
		txData.height,
	)
	if err != nil {
		return nil, fmt.Errorf("sign withdraw error: %w", err)
	}

	return tx, nil
}

// EvmClient returns the EVM RPC client
func (signer *Signer) EvmClient() interfaces.EVMRPCClient {
	return signer.client
}

// EvmSigner returns the EVM signer object for the signer
func (signer *Signer) EvmSigner() ethtypes.Signer {
	// TODO(revamp): rename field into evmSigner
	return signer.ethSigner
}

// IsSenderZetaChain checks if the sender chain is ZetaChain
// TODO(revamp): move to another package more general for cctx functions
func IsSenderZetaChain(
	cctx *types.CrossChainTx,
	zetacoreClient interfaces.ZetacoreClient,
) bool {
	return cctx.InboundParams.SenderChainId == zetacoreClient.Chain().ChainId &&
		cctx.CctxStatus.Status == types.CctxStatus_PendingOutbound
}

// ErrorMsg returns a error message for SignOutbound failure with cctx data
func ErrorMsg(cctx *types.CrossChainTx) string {
	return fmt.Sprintf(
		"signer SignOutbound error: nonce %d chain %d",
		cctx.GetCurrentOutboundParam().TssNonce,
		cctx.GetCurrentOutboundParam().ReceiverChainId,
	)
}

// SignWhitelistERC20Cmd signs a whitelist command for ERC20 token
// TODO(revamp): move the cmd in a specific file
func (signer *Signer) SignWhitelistERC20Cmd(
	ctx context.Context,
	txData *OutboundData,
	params string,
) (*ethtypes.Transaction, error) {
	outboundParams := txData.outboundParams
	erc20 := ethcommon.HexToAddress(params)
	if erc20 == (ethcommon.Address{}) {
		return nil, fmt.Errorf("SignCommandTx: invalid erc20 address %s", params)
	}

	custodyAbi, err := erc20custody.ERC20CustodyMetaData.GetAbi()
	if err != nil {
		return nil, err
	}

	data, err := custodyAbi.Pack("whitelist", erc20)
	if err != nil {
		return nil, fmt.Errorf("whitelist pack error: %w", err)
	}

	tx, _, _, err := signer.Sign(
		ctx,
		data,
		txData.to,
		zeroValue,
		txData.gas,
		outboundParams.TssNonce,
		txData.height,
	)
	if err != nil {
		return nil, fmt.Errorf("sign whitelist error: %w", err)
	}

	return tx, nil
}

// SignMigrateTssFundsCmd signs a migrate TSS funds command
// TODO(revamp): move the cmd in a specific file
func (signer *Signer) SignMigrateTssFundsCmd(ctx context.Context, txData *OutboundData) (*ethtypes.Transaction, error) {
	tx, _, _, err := signer.Sign(
		ctx,
		nil,
		txData.to,
		txData.amount,
		txData.gas,
		txData.nonce,
		txData.height,
	)
	if err != nil {
		return nil, fmt.Errorf("SignMigrateTssFundsCmd error: %w", err)
	}
	return tx, nil
}

// getEVMRPC is a helper function to set up the client and signer, also initializes a mock client for unit tests
func getEVMRPC(ctx context.Context, endpoint string) (interfaces.EVMRPCClient, ethtypes.Signer, error) {
	if endpoint == mocks.EVMRPCEnabled {
		chainID := big.NewInt(chains.BscMainnet.ChainId)
		ethSigner := ethtypes.NewLondonSigner(chainID)
		client := &mocks.MockEvmClient{}
		return client, ethSigner, nil
	}
	httpClient, err := metrics.GetInstrumentedHTTPClient(endpoint)
	if err != nil {
		return nil, nil, errors.Wrap(err, "unable to get instrumented HTTP client")
	}

	rpcClient, err := ethrpc.DialHTTPWithClient(endpoint, httpClient)
	if err != nil {
		return nil, nil, errors.Wrapf(err, "unable to dial EVM client (endpoint %q)", endpoint)
	}
	client := ethclient.NewClient(rpcClient)

	chainID, err := client.ChainID(ctx)
	if err != nil {
		return nil, nil, errors.Wrap(err, "unable to get chain ID")
	}

	ethSigner := ethtypes.LatestSignerForChainID(chainID)

	return client, ethSigner, nil
}<|MERGE_RESOLUTION|>--- conflicted
+++ resolved
@@ -20,15 +20,9 @@
 	ethrpc "github.com/ethereum/go-ethereum/rpc"
 	"github.com/rs/zerolog"
 	"github.com/rs/zerolog/log"
-	"github.com/zeta-chain/protocol-contracts/pkg/contracts/evm/erc20custody.sol"
 
 	"github.com/zeta-chain/zetacore/pkg/chains"
 	"github.com/zeta-chain/zetacore/pkg/coin"
-<<<<<<< HEAD
-	crosschainkeeper "github.com/zeta-chain/zetacore/x/crosschain/keeper"
-=======
-	"github.com/zeta-chain/zetacore/pkg/constant"
->>>>>>> 8264fe56
 	"github.com/zeta-chain/zetacore/x/crosschain/types"
 	"github.com/zeta-chain/zetacore/zetaclient/chains/base"
 	"github.com/zeta-chain/zetacore/zetaclient/chains/evm"
@@ -711,63 +705,6 @@
 	)
 }
 
-// SignWhitelistERC20Cmd signs a whitelist command for ERC20 token
-// TODO(revamp): move the cmd in a specific file
-func (signer *Signer) SignWhitelistERC20Cmd(
-	ctx context.Context,
-	txData *OutboundData,
-	params string,
-) (*ethtypes.Transaction, error) {
-	outboundParams := txData.outboundParams
-	erc20 := ethcommon.HexToAddress(params)
-	if erc20 == (ethcommon.Address{}) {
-		return nil, fmt.Errorf("SignCommandTx: invalid erc20 address %s", params)
-	}
-
-	custodyAbi, err := erc20custody.ERC20CustodyMetaData.GetAbi()
-	if err != nil {
-		return nil, err
-	}
-
-	data, err := custodyAbi.Pack("whitelist", erc20)
-	if err != nil {
-		return nil, fmt.Errorf("whitelist pack error: %w", err)
-	}
-
-	tx, _, _, err := signer.Sign(
-		ctx,
-		data,
-		txData.to,
-		zeroValue,
-		txData.gas,
-		outboundParams.TssNonce,
-		txData.height,
-	)
-	if err != nil {
-		return nil, fmt.Errorf("sign whitelist error: %w", err)
-	}
-
-	return tx, nil
-}
-
-// SignMigrateTssFundsCmd signs a migrate TSS funds command
-// TODO(revamp): move the cmd in a specific file
-func (signer *Signer) SignMigrateTssFundsCmd(ctx context.Context, txData *OutboundData) (*ethtypes.Transaction, error) {
-	tx, _, _, err := signer.Sign(
-		ctx,
-		nil,
-		txData.to,
-		txData.amount,
-		txData.gas,
-		txData.nonce,
-		txData.height,
-	)
-	if err != nil {
-		return nil, fmt.Errorf("SignMigrateTssFundsCmd error: %w", err)
-	}
-	return tx, nil
-}
-
 // getEVMRPC is a helper function to set up the client and signer, also initializes a mock client for unit tests
 func getEVMRPC(ctx context.Context, endpoint string) (interfaces.EVMRPCClient, ethtypes.Signer, error) {
 	if endpoint == mocks.EVMRPCEnabled {
