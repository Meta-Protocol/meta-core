package signer

import (
	"context"
	"math/big"
	"testing"

	sdktypes "github.com/cosmos/cosmos-sdk/types"
	ethcommon "github.com/ethereum/go-ethereum/common"
	ethtypes "github.com/ethereum/go-ethereum/core/types"
	"github.com/ethereum/go-ethereum/crypto"
	"github.com/rs/zerolog"
	"github.com/stretchr/testify/assert"
	"github.com/stretchr/testify/require"
	observertypes "github.com/zeta-chain/zetacore/x/observer/types"
	zctx "github.com/zeta-chain/zetacore/zetaclient/context"
	"github.com/zeta-chain/zetacore/zetaclient/db"
	"github.com/zeta-chain/zetacore/zetaclient/keys"

	"github.com/zeta-chain/zetacore/pkg/chains"
	"github.com/zeta-chain/zetacore/testutil/sample"
	crosschaintypes "github.com/zeta-chain/zetacore/x/crosschain/types"
	"github.com/zeta-chain/zetacore/zetaclient/chains/base"
	"github.com/zeta-chain/zetacore/zetaclient/chains/evm/observer"
	"github.com/zeta-chain/zetacore/zetaclient/chains/interfaces"
	"github.com/zeta-chain/zetacore/zetaclient/config"
	"github.com/zeta-chain/zetacore/zetaclient/metrics"
	"github.com/zeta-chain/zetacore/zetaclient/outboundprocessor"
	"github.com/zeta-chain/zetacore/zetaclient/testutils"
	"github.com/zeta-chain/zetacore/zetaclient/testutils/mocks"
)

var (
	// Dummy addresses as they are just used as transaction data to be signed
	ConnectorAddress    = sample.EthAddress()
	ERC20CustodyAddress = sample.EthAddress()
)

// getNewEvmSigner creates a new EVM chain signer for testing
func getNewEvmSigner(tss interfaces.TSSSigner) (*Signer, error) {
	ctx := context.Background()

	// use default mock TSS if not provided
	if tss == nil {
		tss = mocks.NewTSSMainnet()
	}

	mpiAddress := ConnectorAddress
	erc20CustodyAddress := ERC20CustodyAddress
	logger := base.Logger{}

	return NewSigner(
		ctx,
		chains.BscMainnet,
		tss,
		nil,
		logger,
		mocks.EVMRPCEnabled,
		config.GetConnectorABI(),
		config.GetERC20CustodyABI(),
		mpiAddress,
		erc20CustodyAddress,
	)
}

// getNewEvmChainObserver creates a new EVM chain observer for testing
func getNewEvmChainObserver(t *testing.T, tss interfaces.TSSSigner) (*observer.Observer, error) {
	ctx := context.Background()

	// use default mock TSS if not provided
	if tss == nil {
		tss = mocks.NewTSSMainnet()
	}
	cfg := config.New(false)

	// prepare mock arguments to create observer
	evmcfg := config.EVMConfig{Chain: chains.BscMainnet, Endpoint: "http://localhost:8545"}
	evmClient := mocks.NewMockEvmClient().WithBlockNumber(1000)
	params := mocks.MockChainParams(evmcfg.Chain.ChainId, 10)
	cfg.EVMChainConfigs[chains.BscMainnet.ChainId] = evmcfg
	//appContext := context.New(cfg, zerolog.Nop())
	logger := base.Logger{}
	ts := &metrics.TelemetryServer{}

	database, err := db.NewFromSqliteInMemory(true)
	require.NoError(t, err)

	return observer.NewObserver(
		ctx,
		evmcfg,
		evmClient,
		params,
		mocks.NewZetacoreClient(t),
		tss,
		database,
		logger,
		ts,
	)
}

func getNewOutboundProcessor() *outboundprocessor.Processor {
	logger := zerolog.Logger{}
	return outboundprocessor.NewProcessor(logger)
}

func getCCTX(t *testing.T) *crosschaintypes.CrossChainTx {
	return testutils.LoadCctxByNonce(t, 56, 68270)
}

func getInvalidCCTX(t *testing.T) *crosschaintypes.CrossChainTx {
	cctx := getCCTX(t)
	// modify receiver chain id to make it invalid
	cctx.GetCurrentOutboundParam().ReceiverChainId = 13378337
	return cctx
}

// verifyTxSignature is a helper function to verify the signature of a transaction
func verifyTxSignature(t *testing.T, tx *ethtypes.Transaction, tssPubkey []byte, signer ethtypes.Signer) {
	_, r, s := tx.RawSignatureValues()
	signature := append(r.Bytes(), s.Bytes()...)
	hash := signer.Hash(tx)

	verified := crypto.VerifySignature(tssPubkey, hash.Bytes(), signature)
	require.True(t, verified)
}

// verifyTxBodyBasics is a helper function to verify 'to', 'nonce' and 'amount' of a transaction
func verifyTxBodyBasics(
	t *testing.T,
	tx *ethtypes.Transaction,
	to ethcommon.Address,
	nonce uint64,
	amount *big.Int,
) {
	require.Equal(t, to, *tx.To())
	require.Equal(t, nonce, tx.Nonce())
	require.True(t, amount.Cmp(tx.Value()) == 0)
}

func TestSigner_SetGetConnectorAddress(t *testing.T) {
	evmSigner, err := getNewEvmSigner(nil)
	require.NoError(t, err)
	// Get and compare
	require.Equal(t, ConnectorAddress, evmSigner.GetZetaConnectorAddress())

	// Update and get again
	newConnector := sample.EthAddress()
	evmSigner.SetZetaConnectorAddress(newConnector)
	require.Equal(t, newConnector, evmSigner.GetZetaConnectorAddress())
}

func TestSigner_SetGetERC20CustodyAddress(t *testing.T) {
	evmSigner, err := getNewEvmSigner(nil)
	require.NoError(t, err)
	// Get and compare
	require.Equal(t, ERC20CustodyAddress, evmSigner.GetERC20CustodyAddress())

	// Update and get again
	newCustody := sample.EthAddress()
	evmSigner.SetERC20CustodyAddress(newCustody)
	require.Equal(t, newCustody, evmSigner.GetERC20CustodyAddress())
}

func TestSigner_TryProcessOutbound(t *testing.T) {
	ctx := makeCtx(t)

	evmSigner, err := getNewEvmSigner(nil)
	require.NoError(t, err)
	cctx := getCCTX(t)
	processor := getNewOutboundProcessor()
	mockObserver, err := getNewEvmChainObserver(t, nil)
	require.NoError(t, err)

	// Test with mock client that has keys
	client := mocks.NewZetacoreClient(t).
		WithKeys(&keys.Keys{}).
		WithZetaChain().
		WithPostVoteOutbound("", "")

	evmSigner.TryProcessOutbound(ctx, cctx, processor, "123", mockObserver, client, 123)

	// Check if cctx was signed and broadcasted
	list := evmSigner.GetReportedTxList()
	require.Len(t, *list, 1)
}

func TestSigner_SignOutbound(t *testing.T) {
	ctx := makeCtx(t)

	// Setup evm signer
	tss := mocks.NewTSSMainnet()
	evmSigner, err := getNewEvmSigner(tss)
	require.NoError(t, err)

	// Setup txData struct

	cctx := getCCTX(t)
	txData, skip, err := NewOutboundData(ctx, cctx, 123, zerolog.Logger{})
	require.False(t, skip)
	require.NoError(t, err)

	t.Run("SignOutbound - should successfully sign LegacyTx", func(t *testing.T) {
		// Call SignOutbound
		tx, err := evmSigner.SignOutbound(ctx, txData)
		require.NoError(t, err)

		// Verify Signature
		tss := mocks.NewTSSMainnet()
		verifyTxSignature(t, tx, tss.Pubkey(), evmSigner.EvmSigner())

		// check that by default tx type is legacy tx
		assert.Equal(t, ethtypes.LegacyTxType, int(tx.Type()))
	})
	t.Run("SignOutbound - should fail if keysign fails", func(t *testing.T) {
		// Pause tss to make keysign fail
		tss.Pause()

		// Call SignOutbound
		tx, err := evmSigner.SignOutbound(ctx, txData)
		require.ErrorContains(t, err, "sign onReceive error")
		require.Nil(t, tx)
	})

	t.Run("SignOutbound - should successfully sign DynamicFeeTx", func(t *testing.T) {
		// ARRANGE
		const (
			gwei        = 1_000_000_000
			priorityFee = 1 * gwei
			gasPrice    = 3 * gwei
		)

		// Given a CCTX with gas price and priority fee
		cctx := getCCTX(t)
		cctx.OutboundParams[0].GasPrice = big.NewInt(gasPrice).String()
		cctx.OutboundParams[0].GasPriorityFee = big.NewInt(priorityFee).String()

		// Given outbound data
		txData, skip, err := NewOutboundData(ctx, cctx, 123, makeLogger(t))
		require.False(t, skip)
		require.NoError(t, err)

		// Given a working TSS
		tss.Unpause()

		// ACT
		tx, err := evmSigner.SignOutbound(ctx, txData)
		require.NoError(t, err)

		// ASSERT
		verifyTxSignature(t, tx, mocks.NewTSSMainnet().Pubkey(), evmSigner.EvmSigner())

		// check that by default tx type is a dynamic fee tx
		assert.Equal(t, ethtypes.DynamicFeeTxType, int(tx.Type()))

		// check that the gasPrice & priorityFee are set correctly
		assert.Equal(t, int64(gasPrice), tx.GasFeeCap().Int64())
		assert.Equal(t, int64(priorityFee), tx.GasTipCap().Int64())
	})
}

func TestSigner_SignRevertTx(t *testing.T) {
	ctx := makeCtx(t)

	// Setup evm signer
	tss := mocks.NewTSSMainnet()
	evmSigner, err := getNewEvmSigner(tss)
	require.NoError(t, err)

	// Setup txData struct
	cctx := getCCTX(t)
	txData, skip, err := NewOutboundData(ctx, cctx, 123, zerolog.Logger{})
	require.False(t, skip)
	require.NoError(t, err)

	t.Run("SignRevertTx - should successfully sign", func(t *testing.T) {
		// Call SignRevertTx
		tx, err := evmSigner.SignRevertTx(ctx, txData)
		require.NoError(t, err)

		// Verify tx signature
		tss := mocks.NewTSSMainnet()
		verifyTxSignature(t, tx, tss.Pubkey(), evmSigner.EvmSigner())

		// Verify tx body basics
		// Note: Revert tx calls connector contract with 0 gas token
		verifyTxBodyBasics(t, tx, evmSigner.zetaConnectorAddress, txData.nonce, big.NewInt(0))
	})
	t.Run("SignRevertTx - should fail if keysign fails", func(t *testing.T) {
		// Pause tss to make keysign fail
		tss.Pause()

		// Call SignRevertTx
		tx, err := evmSigner.SignRevertTx(ctx, txData)
		require.ErrorContains(t, err, "sign onRevert error")
		require.Nil(t, tx)
	})
}

func TestSigner_SignCancelTx(t *testing.T) {
	ctx := makeCtx(t)

	// Setup evm signer
	tss := mocks.NewTSSMainnet()
	evmSigner, err := getNewEvmSigner(tss)
	require.NoError(t, err)

	// Setup txData struct
	cctx := getCCTX(t)
	txData, skip, err := NewOutboundData(ctx, cctx, 123, zerolog.Logger{})
	require.False(t, skip)
	require.NoError(t, err)

	t.Run("SignCancelTx - should successfully sign", func(t *testing.T) {
		// Call SignRevertTx
		tx, err := evmSigner.SignCancelTx(ctx, txData)
		require.NoError(t, err)

		// Verify tx signature
		tss := mocks.NewTSSMainnet()
		verifyTxSignature(t, tx, tss.Pubkey(), evmSigner.EvmSigner())

		// Verify tx body basics
		// Note: Cancel tx sends 0 gas token to TSS self address
		verifyTxBodyBasics(t, tx, evmSigner.TSS().EVMAddress(), txData.nonce, big.NewInt(0))
	})
	t.Run("SignCancelTx - should fail if keysign fails", func(t *testing.T) {
		// Pause tss to make keysign fail
		tss.Pause()

		// Call SignCancelTx
		tx, err := evmSigner.SignCancelTx(ctx, txData)
		require.ErrorContains(t, err, "SignCancelTx error")
		require.Nil(t, tx)
	})
}

func TestSigner_SignWithdrawTx(t *testing.T) {
	ctx := makeCtx(t)

	// Setup evm signer
	tss := mocks.NewTSSMainnet()
	evmSigner, err := getNewEvmSigner(tss)
	require.NoError(t, err)

	// Setup txData struct
	cctx := getCCTX(t)
	txData, skip, err := NewOutboundData(ctx, cctx, 123, zerolog.Logger{})
	require.False(t, skip)
	require.NoError(t, err)

	t.Run("SignWithdrawTx - should successfully sign", func(t *testing.T) {
		// Call SignWithdrawTx
		tx, err := evmSigner.SignWithdrawTx(ctx, txData)
		require.NoError(t, err)

		// Verify tx signature
		tss := mocks.NewTSSMainnet()
		verifyTxSignature(t, tx, tss.Pubkey(), evmSigner.EvmSigner())

		// Verify tx body basics
		verifyTxBodyBasics(t, tx, txData.to, txData.nonce, txData.amount)
	})
	t.Run("SignWithdrawTx - should fail if keysign fails", func(t *testing.T) {
		// Pause tss to make keysign fail
		tss.Pause()

		// Call SignWithdrawTx
		tx, err := evmSigner.SignWithdrawTx(ctx, txData)
		require.ErrorContains(t, err, "SignWithdrawTx error")
		require.Nil(t, tx)
	})
}

<<<<<<< HEAD
=======
func TestSigner_SignCommandTx(t *testing.T) {
	ctx := makeCtx(t)

	// Setup evm signer
	evmSigner, err := getNewEvmSigner(nil)
	require.NoError(t, err)

	// Setup txData struct
	cctx := getCCTX(t)
	txData, skip, err := NewOutboundData(ctx, cctx, 123, zerolog.Logger{})
	require.False(t, skip)
	require.NoError(t, err)

	t.Run("SignCommandTx CmdWhitelistERC20", func(t *testing.T) {
		cmd := constant.CmdWhitelistERC20
		params := ConnectorAddress.Hex()
		// Call SignCommandTx
		tx, err := evmSigner.SignCommandTx(ctx, txData, cmd, params)
		require.NoError(t, err)

		// Verify tx signature
		tss := mocks.NewTSSMainnet()
		verifyTxSignature(t, tx, tss.Pubkey(), evmSigner.EvmSigner())

		// Verify tx body basics
		// Note: Revert tx calls erc20 custody contract with 0 gas token
		verifyTxBodyBasics(t, tx, txData.to, txData.nonce, big.NewInt(0))
	})

	t.Run("SignCommandTx CmdMigrateTssFunds", func(t *testing.T) {
		cmd := constant.CmdMigrateTssFunds
		// Call SignCommandTx
		tx, err := evmSigner.SignCommandTx(ctx, txData, cmd, "")
		require.NoError(t, err)

		// Verify tx signature
		tss := mocks.NewTSSMainnet()
		verifyTxSignature(t, tx, tss.Pubkey(), evmSigner.EvmSigner())

		// Verify tx body basics
		verifyTxBodyBasics(t, tx, txData.to, txData.nonce, txData.amount)
	})
}

>>>>>>> 8264fe56
func TestSigner_SignERC20WithdrawTx(t *testing.T) {
	ctx := makeCtx(t)

	// Setup evm signer
	tss := mocks.NewTSSMainnet()
	evmSigner, err := getNewEvmSigner(tss)
	require.NoError(t, err)

	// Setup txData struct
	cctx := getCCTX(t)
	txData, skip, err := NewOutboundData(ctx, cctx, 123, zerolog.Logger{})
	require.False(t, skip)
	require.NoError(t, err)

	t.Run("SignERC20WithdrawTx - should successfully sign", func(t *testing.T) {
		// Call SignERC20WithdrawTx
		tx, err := evmSigner.SignERC20WithdrawTx(ctx, txData)
		require.NoError(t, err)

		// Verify tx signature
		tss := mocks.NewTSSMainnet()
		verifyTxSignature(t, tx, tss.Pubkey(), evmSigner.EvmSigner())

		// Verify tx body basics
		// Note: Withdraw tx calls erc20 custody contract with 0 gas token
		verifyTxBodyBasics(t, tx, evmSigner.er20CustodyAddress, txData.nonce, big.NewInt(0))
	})

	t.Run("SignERC20WithdrawTx - should fail if keysign fails", func(t *testing.T) {
		// pause tss to make keysign fail
		tss.Pause()

		// Call SignERC20WithdrawTx
		tx, err := evmSigner.SignERC20WithdrawTx(ctx, txData)
		require.ErrorContains(t, err, "sign withdraw error")
		require.Nil(t, tx)
	})
}

func TestSigner_BroadcastOutbound(t *testing.T) {
	ctx := makeCtx(t)

	// Setup evm signer
	evmSigner, err := getNewEvmSigner(nil)
	require.NoError(t, err)

	// Setup txData struct
	cctx := getCCTX(t)
	txData, skip, err := NewOutboundData(ctx, cctx, 123, zerolog.Logger{})
	require.NoError(t, err)
	require.False(t, skip)

	t.Run("BroadcastOutbound - should successfully broadcast", func(t *testing.T) {
		// Call SignERC20WithdrawTx
		tx, err := evmSigner.SignERC20WithdrawTx(ctx, txData)
		require.NoError(t, err)

		evmSigner.BroadcastOutbound(
			ctx,
			tx,
			cctx,
			zerolog.Logger{},
			sdktypes.AccAddress{},
			mocks.NewZetacoreClient(t),
			txData,
		)

		//Check if cctx was signed and broadcasted
		list := evmSigner.GetReportedTxList()
		require.Len(t, *list, 1)
	})
}

func TestSigner_getEVMRPC(t *testing.T) {
	ctx := context.Background()

	t.Run("getEVMRPC error dialing", func(t *testing.T) {
		client, signer, err := getEVMRPC(ctx, "invalidEndpoint")
		require.Nil(t, client)
		require.Nil(t, signer)
		require.Error(t, err)
	})
}

func TestSigner_SignerErrorMsg(t *testing.T) {
	cctx := getCCTX(t)

	msg := ErrorMsg(cctx)
	require.Contains(t, msg, "nonce 68270 chain 56")
}

<<<<<<< HEAD
=======
func TestSigner_SignWhitelistERC20Cmd(t *testing.T) {
	ctx := makeCtx(t)

	// Setup evm signer
	tss := mocks.NewTSSMainnet()
	evmSigner, err := getNewEvmSigner(tss)
	require.NoError(t, err)

	// Setup txData struct
	cctx := getCCTX(t)
	txData, skip, err := NewOutboundData(ctx, cctx, 123, zerolog.Logger{})
	require.NoError(t, err)
	require.False(t, skip)

	t.Run("SignWhitelistERC20Cmd - should successfully sign", func(t *testing.T) {
		// Call SignWhitelistERC20Cmd
		tx, err := evmSigner.SignWhitelistERC20Cmd(ctx, txData, sample.EthAddress().Hex())
		require.NoError(t, err)
		require.NotNil(t, tx)

		// Verify tx signature
		tss := mocks.NewTSSMainnet()
		verifyTxSignature(t, tx, tss.Pubkey(), evmSigner.EvmSigner())

		// Verify tx body basics
		verifyTxBodyBasics(t, tx, txData.to, txData.nonce, zeroValue)
	})
	t.Run("SignWhitelistERC20Cmd - should fail on invalid erc20 address", func(t *testing.T) {
		tx, err := evmSigner.SignWhitelistERC20Cmd(ctx, txData, "")
		require.Nil(t, tx)
		require.ErrorContains(t, err, "invalid erc20 address")
	})
	t.Run("SignWhitelistERC20Cmd - should fail if keysign fails", func(t *testing.T) {
		// Pause tss to make keysign fail
		tss.Pause()

		// Call SignWhitelistERC20Cmd
		tx, err := evmSigner.SignWhitelistERC20Cmd(ctx, txData, sample.EthAddress().Hex())
		require.ErrorContains(t, err, "sign whitelist error")
		require.Nil(t, tx)
	})
}

func TestSigner_SignMigrateTssFundsCmd(t *testing.T) {
	ctx := makeCtx(t)

	// Setup evm signer
	tss := mocks.NewTSSMainnet()
	evmSigner, err := getNewEvmSigner(tss)
	require.NoError(t, err)

	// Setup txData struct
	cctx := getCCTX(t)
	txData, skip, err := NewOutboundData(ctx, cctx, 123, zerolog.Logger{})
	require.False(t, skip)
	require.NoError(t, err)

	t.Run("SignMigrateTssFundsCmd - should successfully sign", func(t *testing.T) {
		// Call SignMigrateTssFundsCmd
		tx, err := evmSigner.SignMigrateTssFundsCmd(ctx, txData)
		require.NoError(t, err)
		require.NotNil(t, tx)

		// Verify tx signature
		tss := mocks.NewTSSMainnet()
		verifyTxSignature(t, tx, tss.Pubkey(), evmSigner.EvmSigner())

		// Verify tx body basics
		verifyTxBodyBasics(t, tx, txData.to, txData.nonce, txData.amount)
	})

	t.Run("SignMigrateTssFundsCmd - should fail if keysign fails", func(t *testing.T) {
		// Pause tss to make keysign fail
		tss.Pause()

		// Call SignMigrateTssFundsCmd
		tx, err := evmSigner.SignMigrateTssFundsCmd(ctx, txData)
		require.ErrorContains(t, err, "SignMigrateTssFundsCmd error")
		require.Nil(t, tx)
	})
}
>>>>>>> 8264fe56
func makeCtx(t *testing.T) context.Context {
	app := zctx.New(config.New(false), zerolog.Nop())

	bscParams := mocks.MockChainParams(chains.BscMainnet.ChainId, 10)

	err := app.Update(
		observertypes.Keygen{},
		[]chains.Chain{chains.BscMainnet, chains.ZetaChainMainnet},
		nil,
		map[int64]*observertypes.ChainParams{
			chains.BscMainnet.ChainId: &bscParams,
		},
		"tssPubKey",
		observertypes.CrosschainFlags{},
	)
	require.NoError(t, err, "unable to update app context")

	return zctx.WithAppContext(context.Background(), app)
}

func makeLogger(t *testing.T) zerolog.Logger {
	return zerolog.New(zerolog.NewTestWriter(t))
}<|MERGE_RESOLUTION|>--- conflicted
+++ resolved
@@ -371,53 +371,6 @@
 	})
 }
 
-<<<<<<< HEAD
-=======
-func TestSigner_SignCommandTx(t *testing.T) {
-	ctx := makeCtx(t)
-
-	// Setup evm signer
-	evmSigner, err := getNewEvmSigner(nil)
-	require.NoError(t, err)
-
-	// Setup txData struct
-	cctx := getCCTX(t)
-	txData, skip, err := NewOutboundData(ctx, cctx, 123, zerolog.Logger{})
-	require.False(t, skip)
-	require.NoError(t, err)
-
-	t.Run("SignCommandTx CmdWhitelistERC20", func(t *testing.T) {
-		cmd := constant.CmdWhitelistERC20
-		params := ConnectorAddress.Hex()
-		// Call SignCommandTx
-		tx, err := evmSigner.SignCommandTx(ctx, txData, cmd, params)
-		require.NoError(t, err)
-
-		// Verify tx signature
-		tss := mocks.NewTSSMainnet()
-		verifyTxSignature(t, tx, tss.Pubkey(), evmSigner.EvmSigner())
-
-		// Verify tx body basics
-		// Note: Revert tx calls erc20 custody contract with 0 gas token
-		verifyTxBodyBasics(t, tx, txData.to, txData.nonce, big.NewInt(0))
-	})
-
-	t.Run("SignCommandTx CmdMigrateTssFunds", func(t *testing.T) {
-		cmd := constant.CmdMigrateTssFunds
-		// Call SignCommandTx
-		tx, err := evmSigner.SignCommandTx(ctx, txData, cmd, "")
-		require.NoError(t, err)
-
-		// Verify tx signature
-		tss := mocks.NewTSSMainnet()
-		verifyTxSignature(t, tx, tss.Pubkey(), evmSigner.EvmSigner())
-
-		// Verify tx body basics
-		verifyTxBodyBasics(t, tx, txData.to, txData.nonce, txData.amount)
-	})
-}
-
->>>>>>> 8264fe56
 func TestSigner_SignERC20WithdrawTx(t *testing.T) {
 	ctx := makeCtx(t)
 
@@ -509,90 +462,6 @@
 	require.Contains(t, msg, "nonce 68270 chain 56")
 }
 
-<<<<<<< HEAD
-=======
-func TestSigner_SignWhitelistERC20Cmd(t *testing.T) {
-	ctx := makeCtx(t)
-
-	// Setup evm signer
-	tss := mocks.NewTSSMainnet()
-	evmSigner, err := getNewEvmSigner(tss)
-	require.NoError(t, err)
-
-	// Setup txData struct
-	cctx := getCCTX(t)
-	txData, skip, err := NewOutboundData(ctx, cctx, 123, zerolog.Logger{})
-	require.NoError(t, err)
-	require.False(t, skip)
-
-	t.Run("SignWhitelistERC20Cmd - should successfully sign", func(t *testing.T) {
-		// Call SignWhitelistERC20Cmd
-		tx, err := evmSigner.SignWhitelistERC20Cmd(ctx, txData, sample.EthAddress().Hex())
-		require.NoError(t, err)
-		require.NotNil(t, tx)
-
-		// Verify tx signature
-		tss := mocks.NewTSSMainnet()
-		verifyTxSignature(t, tx, tss.Pubkey(), evmSigner.EvmSigner())
-
-		// Verify tx body basics
-		verifyTxBodyBasics(t, tx, txData.to, txData.nonce, zeroValue)
-	})
-	t.Run("SignWhitelistERC20Cmd - should fail on invalid erc20 address", func(t *testing.T) {
-		tx, err := evmSigner.SignWhitelistERC20Cmd(ctx, txData, "")
-		require.Nil(t, tx)
-		require.ErrorContains(t, err, "invalid erc20 address")
-	})
-	t.Run("SignWhitelistERC20Cmd - should fail if keysign fails", func(t *testing.T) {
-		// Pause tss to make keysign fail
-		tss.Pause()
-
-		// Call SignWhitelistERC20Cmd
-		tx, err := evmSigner.SignWhitelistERC20Cmd(ctx, txData, sample.EthAddress().Hex())
-		require.ErrorContains(t, err, "sign whitelist error")
-		require.Nil(t, tx)
-	})
-}
-
-func TestSigner_SignMigrateTssFundsCmd(t *testing.T) {
-	ctx := makeCtx(t)
-
-	// Setup evm signer
-	tss := mocks.NewTSSMainnet()
-	evmSigner, err := getNewEvmSigner(tss)
-	require.NoError(t, err)
-
-	// Setup txData struct
-	cctx := getCCTX(t)
-	txData, skip, err := NewOutboundData(ctx, cctx, 123, zerolog.Logger{})
-	require.False(t, skip)
-	require.NoError(t, err)
-
-	t.Run("SignMigrateTssFundsCmd - should successfully sign", func(t *testing.T) {
-		// Call SignMigrateTssFundsCmd
-		tx, err := evmSigner.SignMigrateTssFundsCmd(ctx, txData)
-		require.NoError(t, err)
-		require.NotNil(t, tx)
-
-		// Verify tx signature
-		tss := mocks.NewTSSMainnet()
-		verifyTxSignature(t, tx, tss.Pubkey(), evmSigner.EvmSigner())
-
-		// Verify tx body basics
-		verifyTxBodyBasics(t, tx, txData.to, txData.nonce, txData.amount)
-	})
-
-	t.Run("SignMigrateTssFundsCmd - should fail if keysign fails", func(t *testing.T) {
-		// Pause tss to make keysign fail
-		tss.Pause()
-
-		// Call SignMigrateTssFundsCmd
-		tx, err := evmSigner.SignMigrateTssFundsCmd(ctx, txData)
-		require.ErrorContains(t, err, "SignMigrateTssFundsCmd error")
-		require.Nil(t, tx)
-	})
-}
->>>>>>> 8264fe56
 func makeCtx(t *testing.T) context.Context {
 	app := zctx.New(config.New(false), zerolog.Nop())
 
