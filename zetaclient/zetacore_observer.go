--- conflicted
+++ resolved
@@ -5,21 +5,18 @@
 	"math"
 	"time"
 
+	sdkmath "cosmossdk.io/math"
 	ethcommon "github.com/ethereum/go-ethereum/common"
+	"github.com/rs/zerolog"
 	"github.com/zeta-chain/zetacore/pkg/chains"
+	"github.com/zeta-chain/zetacore/x/crosschain/types"
+	observertypes "github.com/zeta-chain/zetacore/x/observer/types"
 	appcontext "github.com/zeta-chain/zetacore/zetaclient/app_context"
 	"github.com/zeta-chain/zetacore/zetaclient/bitcoin"
 	corecontext "github.com/zeta-chain/zetacore/zetaclient/core_context"
 	"github.com/zeta-chain/zetacore/zetaclient/interfaces"
+	"github.com/zeta-chain/zetacore/zetaclient/metrics"
 	"github.com/zeta-chain/zetacore/zetaclient/outtxprocessor"
-
-	observertypes "github.com/zeta-chain/zetacore/x/observer/types"
-
-	sdkmath "cosmossdk.io/math"
-
-	"github.com/rs/zerolog"
-	"github.com/zeta-chain/zetacore/x/crosschain/types"
-	"github.com/zeta-chain/zetacore/zetaclient/metrics"
 )
 
 const (
@@ -138,7 +135,6 @@
 
 					// schedule keysign for pending cctxs on each chain
 					coreContext := appContext.ZetaCoreContext()
-<<<<<<< HEAD
 					if flags := coreContext.GetCrossChainFlags(); flags.IsOutboundEnabled {
 						supportedChains := coreContext.GetEnabledChains()
 						for _, c := range supportedChains {
@@ -154,6 +150,10 @@
 							ob, err := co.GetUpdatedChainClient(coreContext, c.ChainId)
 							if err != nil {
 								co.logger.ZetaChainWatcher.Error().Err(err).Msgf("startCctxScheduler: getTargetChainOb failed for chain %d", c.ChainId)
+								continue
+							}
+							if !ob.GetChainParams().IsSupported {
+								co.logger.ZetaChainWatcher.Info().Msgf("startCctxScheduler: chain %d is not supported", c.ChainId)
 								continue
 							}
 
@@ -175,46 +175,6 @@
 								co.logger.ZetaChainWatcher.Error().Msgf("startCctxScheduler: unsupported chain %d", c.ChainId)
 								continue
 							}
-=======
-					supportedChains := coreContext.GetEnabledChains()
-					for _, c := range supportedChains {
-						if c.ChainId == co.bridge.ZetaChain().ChainId {
-							continue
-						}
-						// update chain parameters for signer and chain client
-						signer, err := co.GetUpdatedSigner(coreContext, c.ChainId)
-						if err != nil {
-							co.logger.ZetaChainWatcher.Error().Err(err).Msgf("startCctxScheduler: getUpdatedSigner failed for chain %d", c.ChainId)
-							continue
-						}
-						ob, err := co.GetUpdatedChainClient(coreContext, c.ChainId)
-						if err != nil {
-							co.logger.ZetaChainWatcher.Error().Err(err).Msgf("startCctxScheduler: getTargetChainOb failed for chain %d", c.ChainId)
-							continue
-						}
-						if !ob.GetChainParams().IsSupported {
-							co.logger.ZetaChainWatcher.Info().Msgf("startCctxScheduler: chain %d is not supported", c.ChainId)
-							continue
-						}
-
-						cctxList, totalPending, err := co.bridge.ListPendingCctx(c.ChainId)
-						if err != nil {
-							co.logger.ZetaChainWatcher.Error().Err(err).Msgf("startCctxScheduler: ListPendingCctx failed for chain %d", c.ChainId)
-							continue
-						}
-						// Set Pending transactions prometheus gauge
-						metrics.PendingTxsPerChain.WithLabelValues(c.ChainName.String()).Set(float64(totalPending))
-
-						// #nosec G701 range is verified
-						zetaHeight := uint64(bn)
-						if chains.IsEVMChain(c.ChainId) {
-							co.scheduleCctxEVM(outTxMan, zetaHeight, c.ChainId, cctxList, ob, signer)
-						} else if chains.IsBitcoinChain(c.ChainId) {
-							co.scheduleCctxBTC(outTxMan, zetaHeight, c.ChainId, cctxList, ob, signer)
-						} else {
-							co.logger.ZetaChainWatcher.Error().Msgf("startCctxScheduler: unsupported chain %d", c.ChainId)
-							continue
->>>>>>> ae299689
 						}
 					}
 
