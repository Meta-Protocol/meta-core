--- conflicted
+++ resolved
@@ -123,6 +123,7 @@
 
 					supportedChains := GetSupportedChains()
 					for _, c := range supportedChains {
+
 						signer := co.signerMap[*c]
 						chainClient := co.clientMap[*c]
 						sendList, err := co.bridge.GetAllPendingCctx(uint64(c.ChainId))
@@ -131,13 +132,10 @@
 							continue
 						}
 
-<<<<<<< HEAD
-=======
 						if c.ChainId == common.ZetaChain().ChainId {
 							continue
 						}
 
->>>>>>> a623ce66
 						ob, err := co.getTargetChainOb(c.ChainId)
 						if err != nil {
 							co.logger.ZetaChainWatcher.Error().Err(err).Msgf("getTargetChainOb fail %s", c.ChainName)
