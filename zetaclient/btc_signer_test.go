--- conflicted
+++ resolved
@@ -253,26 +253,6 @@
 	require.Equal(t, 0.01, amount)
 	require.Equal(t, ob.utxos[0:1], result)
 
-<<<<<<< HEAD
-	// // Case2: nonce = 1, must FAIL and wait for previous transaction to be mined
-	// // 		input: utxoCap = 5, amount = 0.5, nonce = 1
-	// // 		output: error
-	// result, amount, err = ob.SelectUTXOs(0.5, 5, 1, tssAddress)
-	// require.NotNil(t, err)
-	// require.Nil(t, result)
-	// require.Zero(t, amount)
-	// require.Equal(t, "findNonceMarkUTXO: outTx 0-mgaRVNhouhVaiKx8xVtLNHBbSUe1o36qZJ-0 not included yet", err.Error())
-	// mineTxNSetNonceMark(ob, 0, dummyTxID, -1) // mine a transaction for nonce 0
-
-	// // Case3: nonce = 1, must FAIL without nonce mark utxo
-	// // 		input: utxoCap = 5, amount = 0.5, nonce = 1
-	// // 		output: error
-	// result, amount, err = ob.SelectUTXOs(0.5, 5, 1, tssAddress)
-	// require.NotNil(t, err)
-	// require.Nil(t, result)
-	// require.Zero(t, amount)
-	// require.Equal(t, "findNonceMarkUTXO: cannot find nonce-mark utxo with nonce 0", err.Error())
-=======
 	// Case2: nonce = 1, must FAIL and wait for previous transaction to be mined
 	// 		input: utxoCap = 5, amount = 0.5, nonce = 1
 	// 		output: error
@@ -291,7 +271,6 @@
 	require.Nil(t, result)
 	require.Zero(t, amount)
 	require.Equal(t, "findNonceMarkUTXO: cannot find nonce-mark utxo with nonce 0", err.Error())
->>>>>>> f63a256c
 
 	// add nonce-mark utxo for nonce 0
 	nonceMark0 := btcjson.ListUnspentResult{TxID: dummyTxID, Address: tssAddress, Amount: float64(NonceMarkAmount(0)) * 1e-8}
