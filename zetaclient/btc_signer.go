--- conflicted
+++ resolved
@@ -293,11 +293,8 @@
 		logger.Error().Msgf("cannot convert gas price  %s ", params.OutboundTxGasPrice)
 		return
 	}
-
-<<<<<<< HEAD
-=======
+	
 	// Check receiver P2WPKH address
->>>>>>> c66a9044
 	addr, err := btcutil.DecodeAddress(params.Receiver, config.BitconNetParams)
 	if err != nil {
 		logger.Error().Err(err).Msgf("cannot decode address %s ", params.Receiver)
