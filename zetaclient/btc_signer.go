package zetaclient

import (
	"bytes"
	"encoding/hex"
	"fmt"
	"math/big"
	"math/rand"
	"time"

	"github.com/btcsuite/btcd/btcec"
	"github.com/btcsuite/btcd/chaincfg/chainhash"
	"github.com/btcsuite/btcd/rpcclient"
	"github.com/btcsuite/btcd/txscript"
	"github.com/btcsuite/btcd/wire"
	"github.com/btcsuite/btcutil"
	"github.com/rs/zerolog"
	"github.com/zeta-chain/zetacore/common"
	"github.com/zeta-chain/zetacore/x/crosschain/types"
	zetaObserverModuleTypes "github.com/zeta-chain/zetacore/x/observer/types"
	"github.com/zeta-chain/zetacore/zetaclient/config"
)

const (
	maxNoOfInputsPerTx = 20
	outTxBytesMin      = 400    // 500B is a conservative estimate for a 2-input, 3-output SegWit tx
	outTxBytesMax      = 4_000  // 4KB is a conservative estimate for a 21-input, 3-output SegWit tx
	outTxBytesCap      = 10_000 // in case of accident

	// for ZRC20 configuration
	bytesPerInput = 150                             // each input is about 150 bytes
	ZRC20GasLimit = outTxBytesMin + bytesPerInput*8 // 1600B a suggested ZRC20 GAS_LIMIT for a 10-input, 3-output SegWit tx
)

type BTCSigner struct {
	tssSigner TSSSigner
	rpcClient *rpcclient.Client
	logger    zerolog.Logger
	ts        *TelemetryServer
}

var _ ChainSigner = &BTCSigner{}

func NewBTCSigner(cfg config.BTCConfig, tssSigner TSSSigner, logger zerolog.Logger, ts *TelemetryServer) (*BTCSigner, error) {
	connCfg := &rpcclient.ConnConfig{
		Host:         cfg.RPCHost,
		User:         cfg.RPCUsername,
		Pass:         cfg.RPCPassword,
		HTTPPostMode: true,
		DisableTLS:   true,
		Params:       cfg.RPCParams,
	}
	client, err := rpcclient.New(connCfg, nil)
	if err != nil {
		return nil, fmt.Errorf("error creating bitcoin rpc client: %s", err)
	}

	return &BTCSigner{
		tssSigner: tssSigner,
		rpcClient: client,
		logger: logger.With().
			Str("chain", "BTC").
			Str("module", "BTCSigner").Logger(),
		ts: ts,
	}, nil
}

// SignWithdrawTx receives utxos sorted by value, amount in BTC, feeRate in BTC per Kb
<<<<<<< HEAD
func (signer *BTCSigner) SignWithdrawTx(to *btcutil.AddressWitnessPubKeyHash, amount float64, gasPrice *big.Int, btcClient *BitcoinChainClient, height uint64, nonce uint64, chain *common.Chain) (*wire.MsgTx, error) {
	estimateFee := 0.0001 // 10,000 sats, should be good for testnet
	minFee := 0.00005
	nonceMark := common.NonceMarkAmount(nonce)
=======
func (signer *BTCSigner) SignWithdrawTx(to *btcutil.AddressWitnessPubKeyHash, amount float64, gasPrice *big.Int, sizeLimit uint64,
	btcClient *BitcoinChainClient, height uint64, nonce uint64, chain *common.Chain) (*wire.MsgTx, error) {
	estimateFee := float64(gasPrice.Uint64()) * outTxBytesMax / 1e8
	nonceMark := NonceMarkAmount(nonce)
>>>>>>> f51f6e0c

	// refresh unspent UTXOs and continue with keysign regardless of error
	err := btcClient.FetchUTXOS()
	if err != nil {
		signer.logger.Error().Err(err).Msgf("SignWithdrawTx: FetchUTXOS error: nonce %d chain %d", nonce, chain.ChainId)
	}

	// select N UTXOs to cover the total expense
	prevOuts, total, err := btcClient.SelectUTXOs(amount+estimateFee+float64(nonceMark)*1e-8, maxNoOfInputsPerTx, nonce, false)
	if err != nil {
		return nil, err
	}

	// build tx with selected unspents
	tx := wire.NewMsgTx(wire.TxVersion)
	for _, prevOut := range prevOuts {
		hash, err := chainhash.NewHashFromStr(prevOut.TxID)
		if err != nil {
			return nil, err
		}
		outpoint := wire.NewOutPoint(hash, prevOut.Vout)
		txIn := wire.NewTxIn(outpoint, nil, nil)
		tx.AddTxIn(txIn)
	}

	amountSatoshis, err := getSatoshis(amount)
	if err != nil {
		return nil, err
	}

	// size checking
	txSize := uint64(tx.SerializeSize())
	if txSize > sizeLimit { // ZRC20 'withdraw' charged less fee from end user
		signer.logger.Info().Msgf("sizeLimit %d is less than txSize %d for nonce %d", sizeLimit, txSize, nonce)
	}
	if txSize < outTxBytesMin { // outbound shouldn't be blocked a low sizeLimit
		signer.logger.Warn().Msgf("sizeLimit %d is less than outTxBytesMin %d; use outTxBytesMin", sizeLimit, outTxBytesMin)
		txSize = outTxBytesMin
	}
	if txSize > outTxBytesCap { // in case of accident
		signer.logger.Warn().Msgf("sizeLimit %d is greater than outTxBytesCap %d; use outTxBytesCap", sizeLimit, outTxBytesCap)
		txSize = outTxBytesCap
	}

	// fee calculation
	fees := new(big.Int).Mul(big.NewInt(int64(txSize)), gasPrice)
	fees.Div(fees, big.NewInt(bytesPerKB))
	signer.logger.Info().Msgf("bitcoin outTx nonce %d gasPrice %s size %d fees %s", nonce, gasPrice.String(), txSize, fees.String())

	// calculate remaining btc to TSS self
	tssAddrWPKH := signer.tssSigner.BTCAddressWitnessPubkeyHash()
	payToSelf, err := payToWitnessPubKeyHashScript(tssAddrWPKH.WitnessProgram())
	if err != nil {
		return nil, err
	}
	remaining := total - amount
	remainingSats, err := getSatoshis(remaining)
	if err != nil {
		return nil, err
	}
	remainingSats -= fees.Int64()
	remainingSats -= nonceMark
	if remainingSats < 0 {
		fmt.Printf("BTCSigner: SignWithdrawTx: Remainder Value is negative! : %d\n", remainingSats)
		fmt.Printf("BTCSigner: SignWithdrawTx: Number of inputs : %d\n", len(tx.TxIn))
		return nil, fmt.Errorf("remainder value is negative")
	} else if remainingSats == nonceMark {
		fmt.Printf("BTCSigner: SignWithdrawTx: Adjust remainder value to avoid duplicate nonce-mark: %d\n", remainingSats)
		remainingSats--
	}

	// 1st output: the nonce-mark btc to TSS self
	txOut1 := wire.NewTxOut(nonceMark, payToSelf)
	tx.AddTxOut(txOut1)

	// 2nd output: the payment to the recipient
	pkScript, err := payToWitnessPubKeyHashScript(to.WitnessProgram())
	if err != nil {
		return nil, err
	}
	txOut2 := wire.NewTxOut(amountSatoshis, pkScript)
	tx.AddTxOut(txOut2)

	// 3rd output: the remaining btc to TSS self
	if remainingSats > 0 {
		txOut3 := wire.NewTxOut(remainingSats, payToSelf)
		tx.AddTxOut(txOut3)
	}

	// sign the tx
	sigHashes := txscript.NewTxSigHashes(tx)
	witnessHashes := make([][]byte, len(tx.TxIn))
	for ix := range tx.TxIn {
		amt, err := getSatoshis(prevOuts[ix].Amount)
		if err != nil {
			return nil, err
		}
		pkScript, err := hex.DecodeString(prevOuts[ix].ScriptPubKey)
		if err != nil {
			return nil, err
		}
		witnessHashes[ix], err = txscript.CalcWitnessSigHash(pkScript, sigHashes, txscript.SigHashAll, tx, ix, amt)
		if err != nil {
			return nil, err
		}
	}
	tss, ok := signer.tssSigner.(*TSS)
	if !ok {
		return nil, fmt.Errorf("tssSigner is not a TSS")
	}
	sig65Bs, err := tss.SignBatch(witnessHashes, height, nonce, chain)
	if err != nil {
		return nil, fmt.Errorf("SignBatch error: %v", err)
	}

	for ix := range tx.TxIn {
		sig65B := sig65Bs[ix]
		R := big.NewInt(0).SetBytes(sig65B[:32])
		S := big.NewInt(0).SetBytes(sig65B[32:64])
		sig := btcec.Signature{
			R: R,
			S: S,
		}

		pkCompressed := signer.tssSigner.PubKeyCompressedBytes()
		hashType := txscript.SigHashAll
		txWitness := wire.TxWitness{append(sig.Serialize(), byte(hashType)), pkCompressed}
		tx.TxIn[ix].Witness = txWitness
	}
	return tx, nil
}

func (signer *BTCSigner) Broadcast(signedTx *wire.MsgTx) error {
	fmt.Printf("BTCSigner: Broadcasting: %s\n", signedTx.TxHash().String())

	var outBuff bytes.Buffer
	err := signedTx.Serialize(&outBuff)
	if err != nil {
		return err
	}
	str := hex.EncodeToString(outBuff.Bytes())
	fmt.Printf("BTCSigner: Transaction Data: %s\n", str)

	hash, err := signer.rpcClient.SendRawTransaction(signedTx, true)
	if err != nil {
		return err
	}
	signer.logger.Info().Msgf("Broadcasting BTC tx , hash %s ", hash)
	return nil
}

func (signer *BTCSigner) TryProcessOutTx(send *types.CrossChainTx, outTxMan *OutTxProcessorManager, outTxID string, chainclient ChainClient, zetaBridge *ZetaCoreBridge, height uint64) {
	defer func() {
		outTxMan.EndTryProcess(outTxID)
		if err := recover(); err != nil {
			signer.logger.Error().Msgf("BTC TryProcessOutTx: %s, caught panic error: %v", send.Index, err)
		}
	}()

	logger := signer.logger.With().
		Str("OutTxID", outTxID).
		Str("SendHash", send.Index).
		Logger()

	params := send.GetCurrentOutTxParam()
	if params.CoinType != common.CoinType_Gas {
		logger.Error().Msgf("BTC TryProcessOutTx: can only send BTC to a BTC network")
		return
	}

	logger.Info().Msgf("BTC TryProcessOutTx: %s, value %d to %s", send.Index, params.Amount.BigInt(), params.Receiver)
	btcClient, ok := chainclient.(*BitcoinChainClient)
	if !ok {
		logger.Error().Msgf("chain client is not a bitcoin client")
		return
	}
	flags, err := zetaBridge.GetCrosschainFlags()
	if err != nil {
		logger.Error().Err(err).Msgf("cannot get crosschain flags")
		return
	}
	if !flags.IsOutboundEnabled {
		logger.Info().Msgf("outbound is disabled")
		return
	}
	myid := zetaBridge.keys.GetAddress()
	// Early return if the send is already processed
	// FIXME: handle revert case
	outboundTxTssNonce := params.OutboundTxTssNonce
	included, confirmed, err := btcClient.IsSendOutTxProcessed(send.Index, outboundTxTssNonce, common.CoinType_Gas, logger)
	if err != nil {
		logger.Error().Err(err).Msgf("cannot check if send %s is processed", send.Index)
		return
	}
	if included || confirmed {
		logger.Info().Msgf("CCTX %s already processed; exit signer", outTxID)
		return
	}

	sizelimit := params.OutboundTxGasLimit
	gasprice, ok := new(big.Int).SetString(params.OutboundTxGasPrice, 10)
	if !ok || gasprice.Cmp(big.NewInt(0)) < 0 {
		logger.Error().Msgf("cannot convert gas price  %s ", params.OutboundTxGasPrice)
		return
	}

	// FIXME: config chain params
	addr, err := btcutil.DecodeAddress(params.Receiver, config.BitconNetParams)
	if err != nil {
		logger.Error().Err(err).Msgf("cannot decode address %s ", params.Receiver)
		return
	}
	to, ok := addr.(*btcutil.AddressWitnessPubKeyHash)
	if err != nil || !ok {
		logger.Error().Err(err).Msgf("cannot convert address %s to P2WPKH address", params.Receiver)
		return
	}

	logger.Info().Msgf("SignWithdrawTx: to %s, value %d sats", addr.EncodeAddress(), params.Amount.Uint64())
	logger.Info().Msgf("using utxos: %v", btcClient.utxos)
	tx, err := signer.SignWithdrawTx(to, float64(params.Amount.Uint64())/1e8, gasprice, sizelimit, btcClient, height,
		outboundTxTssNonce, &btcClient.chain)
	if err != nil {
		logger.Warn().Err(err).Msgf("SignOutboundTx error: nonce %d chain %d", outboundTxTssNonce, params.ReceiverChainId)
		return
	}
	logger.Info().Msgf("Key-sign success: %d => %s, nonce %d", send.InboundTxParams.SenderChainId, btcClient.chain.ChainName, outboundTxTssNonce)
	// FIXME: add prometheus metrics
	_, err = zetaBridge.GetObserverList(btcClient.chain)
	if err != nil {
		logger.Warn().Err(err).Msgf("unable to get observer list: chain %d observation %s", outboundTxTssNonce, zetaObserverModuleTypes.ObservationType_OutBoundTx.String())
	}
	if tx != nil {
		outTxHash := tx.TxHash().String()
		logger.Info().Msgf("on chain %s nonce %d, outTxHash %s signer %s", btcClient.chain.ChainName, outboundTxTssNonce, outTxHash, myid)
		// TODO: pick a few broadcasters.
		//if len(signers) == 0 || myid == signers[send.OutboundTxParams.Broadcaster] || myid == signers[int(send.OutboundTxParams.Broadcaster+1)%len(signers)] {
		// retry loop: 1s, 2s, 4s, 8s, 16s in case of RPC error
		for i := 0; i < 5; i++ {
			// #nosec G404 randomness is not a security issue here
			time.Sleep(time.Duration(rand.Intn(1500)) * time.Millisecond) //random delay to avoid sychronized broadcast
			err := signer.Broadcast(tx)
			if err != nil {
				logger.Warn().Err(err).Msgf("broadcasting tx %s to chain %s: nonce %d, retry %d", outTxHash, btcClient.chain.ChainName, outboundTxTssNonce, i)
				continue
			}
			logger.Info().Msgf("Broadcast success: nonce %d to chain %s outTxHash %s", outboundTxTssNonce, btcClient.chain.String(), outTxHash)
			zetaHash, err := zetaBridge.AddTxHashToOutTxTracker(btcClient.chain.ChainId, outboundTxTssNonce, outTxHash, nil, "", -1)
			if err != nil {
				logger.Err(err).Msgf("Unable to add to tracker on ZetaCore: nonce %d chain %s outTxHash %s", outboundTxTssNonce, btcClient.chain.ChainName, outTxHash)
			}
			logger.Info().Msgf("Broadcast to core successful %s", zetaHash)

			// Save successfully broadcasted transaction to btc chain client
			btcClient.SaveBroadcastedTx(outTxHash, outboundTxTssNonce)

			break // successful broadcast; no need to retry
		}
	}
}<|MERGE_RESOLUTION|>--- conflicted
+++ resolved
@@ -66,17 +66,10 @@
 }
 
 // SignWithdrawTx receives utxos sorted by value, amount in BTC, feeRate in BTC per Kb
-<<<<<<< HEAD
-func (signer *BTCSigner) SignWithdrawTx(to *btcutil.AddressWitnessPubKeyHash, amount float64, gasPrice *big.Int, btcClient *BitcoinChainClient, height uint64, nonce uint64, chain *common.Chain) (*wire.MsgTx, error) {
-	estimateFee := 0.0001 // 10,000 sats, should be good for testnet
-	minFee := 0.00005
-	nonceMark := common.NonceMarkAmount(nonce)
-=======
 func (signer *BTCSigner) SignWithdrawTx(to *btcutil.AddressWitnessPubKeyHash, amount float64, gasPrice *big.Int, sizeLimit uint64,
 	btcClient *BitcoinChainClient, height uint64, nonce uint64, chain *common.Chain) (*wire.MsgTx, error) {
 	estimateFee := float64(gasPrice.Uint64()) * outTxBytesMax / 1e8
-	nonceMark := NonceMarkAmount(nonce)
->>>>>>> f51f6e0c
+	nonceMark := common.NonceMarkAmount(nonce)
 
 	// refresh unspent UTXOs and continue with keysign regardless of error
 	err := btcClient.FetchUTXOS()
@@ -108,6 +101,7 @@
 	}
 
 	// size checking
+	// #nosec G701 check as positive
 	txSize := uint64(tx.SerializeSize())
 	if txSize > sizeLimit { // ZRC20 'withdraw' charged less fee from end user
 		signer.logger.Info().Msgf("sizeLimit %d is less than txSize %d for nonce %d", sizeLimit, txSize, nonce)
@@ -122,6 +116,7 @@
 	}
 
 	// fee calculation
+	// #nosec G701 always in range (checked above)
 	fees := new(big.Int).Mul(big.NewInt(int64(txSize)), gasPrice)
 	fees.Div(fees, big.NewInt(bytesPerKB))
 	signer.logger.Info().Msgf("bitcoin outTx nonce %d gasPrice %s size %d fees %s", nonce, gasPrice.String(), txSize, fees.String())
