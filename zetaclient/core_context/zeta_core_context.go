package corecontext

import (
	"fmt"
	"sort"
	"sync"

	lightclienttypes "github.com/zeta-chain/zetacore/x/lightclient/types"

	"github.com/rs/zerolog"
	"github.com/zeta-chain/zetacore/pkg/chains"
	observertypes "github.com/zeta-chain/zetacore/x/observer/types"
	"github.com/zeta-chain/zetacore/zetaclient/config"
)

// ZetaCoreContext contains core context params
// these are initialized and updated at runtime at every height
type ZetaCoreContext struct {
	coreContextLock    *sync.RWMutex
	keygen             observertypes.Keygen
	chainsEnabled      []chains.Chain
	evmChainParams     map[int64]*observertypes.ChainParams
	bitcoinChainParams *observertypes.ChainParams
	currentTssPubkey   string
	crossChainFlags    observertypes.CrosschainFlags

	// verificationFlags is used to store the verification flags for the lightclient module to enable header/proof verification
	verificationFlags lightclienttypes.VerificationFlags
}

// NewZetaCoreContext creates and returns new ZetaCoreContext
// it is initializing chain params from provided config
func NewZetaCoreContext(cfg config.Config) *ZetaCoreContext {
	evmChainParams := make(map[int64]*observertypes.ChainParams)
	for _, e := range cfg.EVMChainConfigs {
		evmChainParams[e.Chain.ChainId] = &observertypes.ChainParams{}
	}

	var bitcoinChainParams *observertypes.ChainParams
	_, found := cfg.GetBTCConfig()
	if found {
		bitcoinChainParams = &observertypes.ChainParams{}
	}

	return &ZetaCoreContext{
		coreContextLock:    new(sync.RWMutex),
		chainsEnabled:      []chains.Chain{},
		evmChainParams:     evmChainParams,
		bitcoinChainParams: bitcoinChainParams,
		crossChainFlags:    observertypes.CrosschainFlags{},
		verificationFlags:  lightclienttypes.VerificationFlags{},
	}
}

func (c *ZetaCoreContext) GetKeygen() observertypes.Keygen {
	c.coreContextLock.RLock()
	defer c.coreContextLock.RUnlock()

	var copiedPubkeys []string
	if c.keygen.GranteePubkeys != nil {
		copiedPubkeys = make([]string, len(c.keygen.GranteePubkeys))
		copy(copiedPubkeys, c.keygen.GranteePubkeys)
	}

	return observertypes.Keygen{
		Status:         c.keygen.Status,
		GranteePubkeys: copiedPubkeys,
		BlockNumber:    c.keygen.BlockNumber,
	}
}

func (c *ZetaCoreContext) GetCurrentTssPubkey() string {
	c.coreContextLock.RLock()
	defer c.coreContextLock.RUnlock()
	return c.currentTssPubkey
}

func (c *ZetaCoreContext) GetEnabledChains() []chains.Chain {
	c.coreContextLock.RLock()
	defer c.coreContextLock.RUnlock()
	copiedChains := make([]chains.Chain, len(c.chainsEnabled))
	copy(copiedChains, c.chainsEnabled)
	return copiedChains
}

func (c *ZetaCoreContext) GetEVMChainParams(chainID int64) (*observertypes.ChainParams, bool) {
	c.coreContextLock.RLock()
	defer c.coreContextLock.RUnlock()
	evmChainParams, found := c.evmChainParams[chainID]
	return evmChainParams, found
}

func (c *ZetaCoreContext) GetAllEVMChainParams() map[int64]*observertypes.ChainParams {
	c.coreContextLock.RLock()
	defer c.coreContextLock.RUnlock()

	// deep copy evm chain params
	copied := make(map[int64]*observertypes.ChainParams, len(c.evmChainParams))
	for chainID, evmConfig := range c.evmChainParams {
		copied[chainID] = &observertypes.ChainParams{}
		*copied[chainID] = *evmConfig
	}
	return copied
}

func (c *ZetaCoreContext) GetBTCChainParams() (chains.Chain, *observertypes.ChainParams, bool) {
	c.coreContextLock.RLock()
	defer c.coreContextLock.RUnlock()

	if c.bitcoinChainParams == nil { // bitcoin is not enabled
		return chains.Chain{}, &observertypes.ChainParams{}, false
	}

	chain := chains.GetChainFromChainID(c.bitcoinChainParams.ChainId)
	if chain == nil {
		panic(fmt.Sprintf("BTCChain is missing for chainID %d", c.bitcoinChainParams.ChainId))
	}

	return *chain, c.bitcoinChainParams, true
}

func (c *ZetaCoreContext) GetCrossChainFlags() observertypes.CrosschainFlags {
	c.coreContextLock.RLock()
	defer c.coreContextLock.RUnlock()
	return c.crossChainFlags
}

func (c *ZetaCoreContext) GetVerificationFlags() lightclienttypes.VerificationFlags {
	c.coreContextLock.RLock()
	defer c.coreContextLock.RUnlock()
	return c.verificationFlags
}

// Update updates core context and params for all chains
// this must be the ONLY function that writes to core context
func (c *ZetaCoreContext) Update(
	keygen *observertypes.Keygen,
	newChains []chains.Chain,
	evmChainParams map[int64]*observertypes.ChainParams,
	btcChainParams *observertypes.ChainParams,
	tssPubKey string,
	crosschainFlags observertypes.CrosschainFlags,
	verificationFlags lightclienttypes.VerificationFlags,
	init bool,
	logger zerolog.Logger,
) {
	c.coreContextLock.Lock()
	defer c.coreContextLock.Unlock()

	// Ignore whatever order zetabridge organizes chain list in state
	sort.SliceStable(newChains, func(i, j int) bool {
		return newChains[i].ChainId < newChains[j].ChainId
	})

	if len(newChains) == 0 {
		logger.Warn().Msg("UpdateChainParams: No chains enabled in ZeroCore")
	}

	// Add some warnings if chain list changes at runtime
	if !init {
		if len(c.chainsEnabled) != len(newChains) {
			logger.Warn().Msgf(
				"UpdateChainParams: ChainsEnabled changed at runtime!! current: %v, new: %v",
				c.chainsEnabled,
				newChains,
			)
		} else {
			for i, chain := range newChains {
				if chain != c.chainsEnabled[i] {
					logger.Warn().Msgf(
						"UpdateChainParams: ChainsEnabled changed at runtime!! current: %v, new: %v",
						c.chainsEnabled,
						newChains,
					)
				}
			}
		}
	}

	if keygen != nil {
		c.keygen = *keygen
	}

	c.chainsEnabled = newChains
	c.crossChainFlags = crosschainFlags
<<<<<<< HEAD

=======
	c.verificationFlags = verificationFlags
>>>>>>> 583bfaf5
	// update chain params for bitcoin if it has config in file
	if c.bitcoinChainParams != nil && btcChainParams != nil {
		c.bitcoinChainParams = btcChainParams
	}

	// update core params for evm chains we have configs in file
	for _, params := range evmChainParams {
		_, found := c.evmChainParams[params.ChainId]
		if !found {
			continue
		}
		c.evmChainParams[params.ChainId] = params
	}

	if tssPubKey != "" {
		c.currentTssPubkey = tssPubKey
	}
}

// IsOutboundObservationEnabled returns true if the chain is supported and outbound flag is enabled
func IsOutboundObservationEnabled(c *ZetaCoreContext, chainParams observertypes.ChainParams) bool {
	flags := c.GetCrossChainFlags()
	return chainParams.IsSupported && flags.IsOutboundEnabled
}

// IsInboundObservationEnabled returns true if the chain is supported and inbound flag is enabled
func IsInboundObservationEnabled(c *ZetaCoreContext, chainParams observertypes.ChainParams) bool {
	flags := c.GetCrossChainFlags()
	return chainParams.IsSupported && flags.IsInboundEnabled
}<|MERGE_RESOLUTION|>--- conflicted
+++ resolved
@@ -183,11 +183,8 @@
 
 	c.chainsEnabled = newChains
 	c.crossChainFlags = crosschainFlags
-<<<<<<< HEAD
-
-=======
 	c.verificationFlags = verificationFlags
->>>>>>> 583bfaf5
+
 	// update chain params for bitcoin if it has config in file
 	if c.bitcoinChainParams != nil && btcChainParams != nil {
 		c.bitcoinChainParams = btcChainParams
