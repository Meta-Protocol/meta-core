package metrics

import (
	"context"
	"encoding/json"
	"errors"
	"fmt"
	"net/http"
	"sync"
	"time"

	"github.com/gorilla/mux"
	"github.com/rs/zerolog"
	"github.com/rs/zerolog/log"

	"github.com/zeta-chain/zetacore/pkg/chains"
	"github.com/zeta-chain/zetacore/pkg/constant"
	"github.com/zeta-chain/zetacore/zetaclient/types"
)

// TelemetryServer provides http endpoint for Tss server
type TelemetryServer struct {
	logger                 zerolog.Logger
	s                      *http.Server
	p2pid                  string
	lastScannedBlockNumber map[int64]uint64 // chainID => block number
	lastCoreBlockNumber    int64
	mu                     sync.Mutex
	lastStartTimestamp     time.Time
	status                 types.Status
	ipAddress              string
	HotKeyBurnRate         *BurnRate
}

// NewTelemetryServer should only listen to the loopback
func NewTelemetryServer() *TelemetryServer {
	hs := &TelemetryServer{
		logger:                 log.With().Str("module", "http").Logger(),
		lastScannedBlockNumber: make(map[int64]uint64),
		lastStartTimestamp:     time.Now(),
		HotKeyBurnRate:         NewBurnRate(100),
	}
	s := &http.Server{
		Addr:              ":8123",
		Handler:           hs.Handlers(),
		ReadTimeout:       5 * time.Second,
		ReadHeaderTimeout: 5 * time.Second,
	}
	hs.s = s
	return hs
}

// SetP2PID sets p2pid
func (t *TelemetryServer) SetP2PID(p2pid string) {
	t.mu.Lock()
	t.p2pid = p2pid
	t.mu.Unlock()
}

// GetP2PID gets p2pid
func (t *TelemetryServer) GetP2PID() string {
	t.mu.Lock()
	defer t.mu.Unlock()
	return t.p2pid
}

// SetIPAddress sets p2pid
func (t *TelemetryServer) SetIPAddress(ip string) {
	t.mu.Lock()
	t.ipAddress = ip
	t.mu.Unlock()
}

// GetIPAddress gets p2pid
func (t *TelemetryServer) GetIPAddress() string {
	t.mu.Lock()
	defer t.mu.Unlock()
	return t.ipAddress
}

// GetLastStartTimestamp returns last start timestamp
func (t *TelemetryServer) GetLastStartTimestamp() time.Time {
	t.mu.Lock()
	defer t.mu.Unlock()
	return t.lastStartTimestamp
}

// SetLastScannedBlockNumber last scanned block number for chain in telemetry and metrics
func (t *TelemetryServer) SetLastScannedBlockNumber(chain chains.Chain, blockNumber uint64) {
	t.mu.Lock()
	t.lastScannedBlockNumber[chain.ChainId] = blockNumber
	LastScannedBlockNumber.WithLabelValues(chain.ChainName.String()).Set(float64(blockNumber))
	t.mu.Unlock()
}

// GetLastScannedBlockNumber returns last scanned block number for chain
func (t *TelemetryServer) GetLastScannedBlockNumber(chainID int64) uint64 {
	t.mu.Lock()
	defer t.mu.Unlock()
	return t.lastScannedBlockNumber[chainID]
}

// SetCoreBlockNumber sets core block number in telemetry and metrics
func (t *TelemetryServer) SetCoreBlockNumber(blockNumber int64) {
	t.mu.Lock()
	t.lastCoreBlockNumber = blockNumber
	LastCoreBlockNumber.Set(float64(blockNumber))
	t.mu.Unlock()
}

// GetCoreBlockNumber returns core block number
func (t *TelemetryServer) GetCoreBlockNumber() int64 {
	t.mu.Lock()
	defer t.mu.Unlock()
	return t.lastCoreBlockNumber
}

// SetNumberOfUTXOs sets number of UTXOs in telemetry and metrics
func (t *TelemetryServer) SetNumberOfUTXOs(numberOfUTXOs int) {
	t.mu.Lock()
	t.status.BTCNumberOfUTXOs = numberOfUTXOs
	NumberOfUTXO.Set(float64(numberOfUTXOs))
	t.mu.Unlock()
}

// AddFeeEntry adds fee entry
func (t *TelemetryServer) AddFeeEntry(block int64, amount int64) {
	t.mu.Lock()
	err := t.HotKeyBurnRate.AddFee(amount, block)
	if err != nil {
		log.Error().Err(err).Msg("failed to update hotkey burn rate")
	}
	t.mu.Unlock()
}

// Handlers registers the API routes and returns a new HTTP handler
func (t *TelemetryServer) Handlers() http.Handler {
	router := mux.NewRouter()
	router.Handle("/ping", http.HandlerFunc(t.pingHandler)).Methods(http.MethodGet)
	router.Handle("/p2p", http.HandlerFunc(t.p2pHandler)).Methods(http.MethodGet)
	router.Handle("/version", http.HandlerFunc(t.versionHandler)).Methods(http.MethodGet)
	router.Handle("/lastscannedblock", http.HandlerFunc(t.lastScannedBlockHandler)).Methods(http.MethodGet)
	router.Handle("/laststarttimestamp", http.HandlerFunc(t.lastStartTimestampHandler)).Methods(http.MethodGet)
	router.Handle("/lastcoreblock", http.HandlerFunc(t.lastCoreBlockHandler)).Methods(http.MethodGet)
	router.Handle("/status", http.HandlerFunc(t.statusHandler)).Methods(http.MethodGet)
	router.Handle("/ip", http.HandlerFunc(t.ipHandler)).Methods(http.MethodGet)
	router.Handle("/hotkeyburnrate", http.HandlerFunc(t.hotKeyFeeBurnRate)).Methods(http.MethodGet)

	router.Use(logMiddleware())

	return router
}

<<<<<<< HEAD
// Start starts the telemetry server
=======
// Start starts telemetry server
>>>>>>> a97bf130
func (t *TelemetryServer) Start() error {
	if t.s == nil {
		return errors.New("invalid http server instance")
	}
	if err := t.s.ListenAndServe(); err != nil {
		if !errors.Is(err, http.ErrServerClosed) {
			return fmt.Errorf("fail to start http server: %w", err)
		}
	}

	return nil
}

<<<<<<< HEAD
// Stop stops the telemetry server
=======
// Stop stops telemetry server
>>>>>>> a97bf130
func (t *TelemetryServer) Stop() error {
	c, cancel := context.WithTimeout(context.Background(), 10*time.Second)
	defer cancel()
	err := t.s.Shutdown(c)
	if err != nil {
		log.Error().Err(err).Msg("Failed to shutdown the HTTP server gracefully")
	}
	return err
}

// pingHandler returns a 200 OK response
func (t *TelemetryServer) pingHandler(w http.ResponseWriter, _ *http.Request) {
	w.WriteHeader(http.StatusOK)
}

// p2pHandler returns the p2p id
func (t *TelemetryServer) p2pHandler(w http.ResponseWriter, _ *http.Request) {
	w.WriteHeader(http.StatusOK)
	t.mu.Lock()
	defer t.mu.Unlock()
	fmt.Fprintf(w, "%s", t.p2pid)
}

// ipHandler returns the ip address
func (t *TelemetryServer) ipHandler(w http.ResponseWriter, _ *http.Request) {
	w.WriteHeader(http.StatusOK)
	t.mu.Lock()
	defer t.mu.Unlock()
	fmt.Fprintf(w, "%s", t.ipAddress)
}

<<<<<<< HEAD
// hotKeyFeeBurnRate returns the hot key fee burn rate
=======
func (t *TelemetryServer) lastScannedBlockHandler(w http.ResponseWriter, _ *http.Request) {
	w.Header().Set("Content-Type", "application/json")

	t.mu.Lock()
	defer t.mu.Unlock()
	// Convert map to JSON
	jsonBytes, err := json.Marshal(t.lastScannedBlockNumber)
	if err != nil {
		http.Error(w, err.Error(), http.StatusInternalServerError)
		return
	}
	_, err = w.Write(jsonBytes)
	if err != nil {
		t.logger.Error().Err(err).Msg("Failed to write response")
	}
}

func (t *TelemetryServer) lastCoreBlockHandler(w http.ResponseWriter, _ *http.Request) {
	w.WriteHeader(http.StatusOK)
	t.mu.Lock()
	defer t.mu.Unlock()
	fmt.Fprintf(w, "%d", t.lastCoreBlockNumber)
}

func (t *TelemetryServer) statusHandler(w http.ResponseWriter, _ *http.Request) {
	w.WriteHeader(http.StatusOK)
	t.mu.Lock()
	defer t.mu.Unlock()
	s, err := json.MarshalIndent(t.status, "", "\t")
	if err != nil {
		t.logger.Error().Err(err).Msg("Failed to marshal status")
	}
	fmt.Fprintf(w, "%s", s)
}

func (t *TelemetryServer) versionHandler(w http.ResponseWriter, _ *http.Request) {
	w.WriteHeader(http.StatusOK)
	fmt.Fprintf(w, "%s", constant.Version)
}

func (t *TelemetryServer) lastStartTimestampHandler(w http.ResponseWriter, _ *http.Request) {
	w.WriteHeader(http.StatusOK)
	t.mu.Lock()
	defer t.mu.Unlock()
	fmt.Fprintf(w, "%s", t.lastStartTimestamp.Format(time.RFC3339))
}

>>>>>>> a97bf130
func (t *TelemetryServer) hotKeyFeeBurnRate(w http.ResponseWriter, _ *http.Request) {
	w.WriteHeader(http.StatusOK)
	t.mu.Lock()
	defer t.mu.Unlock()
	fmt.Fprintf(w, "%v", t.HotKeyBurnRate.GetBurnRate())
}

// logMiddleware logs the incoming HTTP request
func logMiddleware() mux.MiddlewareFunc {
	return func(handler http.Handler) http.Handler {
		return http.HandlerFunc(func(w http.ResponseWriter, r *http.Request) {
			log.Debug().
				Str("route", r.URL.Path).
				Str("port", r.URL.Port()).
				Str("method", r.Method).
				Msg("HTTP request received")

			handler.ServeHTTP(w, r)
		})
	}
}<|MERGE_RESOLUTION|>--- conflicted
+++ resolved
@@ -151,11 +151,7 @@
 	return router
 }
 
-<<<<<<< HEAD
-// Start starts the telemetry server
-=======
 // Start starts telemetry server
->>>>>>> a97bf130
 func (t *TelemetryServer) Start() error {
 	if t.s == nil {
 		return errors.New("invalid http server instance")
@@ -169,11 +165,7 @@
 	return nil
 }
 
-<<<<<<< HEAD
-// Stop stops the telemetry server
-=======
 // Stop stops telemetry server
->>>>>>> a97bf130
 func (t *TelemetryServer) Stop() error {
 	c, cancel := context.WithTimeout(context.Background(), 10*time.Second)
 	defer cancel()
@@ -205,9 +197,6 @@
 	fmt.Fprintf(w, "%s", t.ipAddress)
 }
 
-<<<<<<< HEAD
-// hotKeyFeeBurnRate returns the hot key fee burn rate
-=======
 func (t *TelemetryServer) lastScannedBlockHandler(w http.ResponseWriter, _ *http.Request) {
 	w.Header().Set("Content-Type", "application/json")
 
@@ -255,7 +244,6 @@
 	fmt.Fprintf(w, "%s", t.lastStartTimestamp.Format(time.RFC3339))
 }
 
->>>>>>> a97bf130
 func (t *TelemetryServer) hotKeyFeeBurnRate(w http.ResponseWriter, _ *http.Request) {
 	w.WriteHeader(http.StatusOK)
 	t.mu.Lock()
