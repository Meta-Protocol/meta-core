package zetaclient

import (
	"context"
	"fmt"
	"github.com/cosmos/cosmos-sdk/client/grpc/tmservice"
	sdk "github.com/cosmos/cosmos-sdk/types"
	"github.com/cosmos/cosmos-sdk/types/query"
	tmtypes "github.com/tendermint/tendermint/proto/tendermint/types"
	"github.com/zeta-chain/zetacore/common"
	"github.com/zeta-chain/zetacore/x/crosschain/types"
	zetaObserverTypes "github.com/zeta-chain/zetacore/x/observer/types"
	"google.golang.org/grpc"
	"math/big"
	"time"
)

const (
	PostZetaConversionRateGasLimit  = 200_000
	PostGasPriceGasLimit            = 1_500_000
	AddTxHashToOutTxTrackerGasLimit = 200_000
	PostNonceGasLimit               = 200_000
	PostSendEVMGasLimit             = 10_000_000 // likely emit a lot of logs, so costly
	PostSendNonEVMGasLimit          = 1_500_000
	PostReceiveConfirmationGasLimit = 200_000
	DefaultGasLimit                 = 200_000
)

func (b *ZetaCoreBridge) PostGasPrice(chain common.Chain, gasPrice uint64, supply string, blockNum uint64) (string, error) {
	signerAddress := b.keys.GetSignerInfo().GetAddress().String()
	msg := types.NewMsgGasPriceVoter(signerAddress, chain.ChainId, gasPrice, supply, blockNum)
	zetaTxHash, err := b.Broadcast(PostGasPriceGasLimit, msg)
	if err != nil {
		b.logger.Error().Err(err).Msg("PostGasPrice broadcast fail")
		return "", err
	}
	return zetaTxHash, nil
}

func (b *ZetaCoreBridge) AddTxHashToOutTxTracker(chainID int64, nonce uint64, txHash string) (string, error) {
	signerAddress := b.keys.GetSignerInfo().GetAddress().String()
	msg := types.NewMsgAddToOutTxTracker(signerAddress, chainID, nonce, txHash)
	zetaTxHash, err := b.Broadcast(AddTxHashToOutTxTrackerGasLimit, msg)
	if err != nil {
		b.logger.Error().Err(err).Msg("AddTxHashToOutTxTracker broadcast fail")
		return "", err
	}
	return zetaTxHash, nil
}

func (b *ZetaCoreBridge) PostNonce(chain common.Chain, nonce uint64) (string, error) {
	signerAddress := b.keys.GetSignerInfo().GetAddress().String()
	msg := types.NewMsgNonceVoter(signerAddress, chain.ChainName.String(), nonce)
	zetaTxHash, err := b.Broadcast(PostNonceGasLimit, msg)
	if err != nil {
		b.logger.Error().Err(err).Msg("PostNonce broadcast fail")
		return "", err
	}
	return zetaTxHash, nil
}
<<<<<<< HEAD

func (b *ZetaCoreBridge) PostSend(sender string, senderChain string, txOrigin string, receiver string, receiverChain string, mBurnt string, mMint string, message string, inTxHash string, inBlockHeight uint64, gasLimit uint64, coinType common.CoinType, zetaGasLimt uint64, asset string) (string, error) {
=======
func (b *ZetaCoreBridge) PostSend(sender string, senderChain int64, txOrigin string, receiver string, receiverChain int64, mBurnt string, mMint string, message string, inTxHash string, inBlockHeight uint64, gasLimit uint64, coinType common.CoinType, zetaGasLimit uint64) (string, error) {
>>>>>>> 4b9e74e4
	signerAddress := b.keys.GetSignerInfo().GetAddress().String()
	msg := types.NewMsgSendVoter(signerAddress, sender, senderChain, txOrigin, receiver, receiverChain, mBurnt, mMint, message, inTxHash, inBlockHeight, gasLimit, coinType, asset)
	var zetaTxHash string
	for i := 0; i < 2; i++ {
		zetaTxHash, err := b.Broadcast(zetaGasLimit, msg)
		if err != nil {
			b.logger.Error().Err(err).Msg("PostSend broadcast fail; re-trying...")
		} else {
			return zetaTxHash, nil
		}
		time.Sleep(1 * time.Second)
	}
	return zetaTxHash, fmt.Errorf("postSend: re-try fails")
}

// FIXME: pass nonce
func (b *ZetaCoreBridge) PostReceiveConfirmation(sendHash string, outTxHash string, outBlockHeight uint64, mMint *big.Int, status common.ReceiveStatus, chain common.Chain, nonce int, coinType common.CoinType) (string, error) {
	signerAddress := b.keys.GetSignerInfo().GetAddress().String()
	msg := types.NewMsgReceiveConfirmation(signerAddress, sendHash, outTxHash, outBlockHeight, sdk.NewUintFromBigInt(mMint), status, chain.ChainId, uint64(nonce), coinType)
	//b.logger.Info().Msgf("PostReceiveConfirmation msg digest: %s", msg.Digest())
	var zetaTxHash string
	var gasLimit uint64 = PostReceiveConfirmationGasLimit
	if status == common.ReceiveStatus_Failed {
		gasLimit = PostSendEVMGasLimit
	}
	for i := 0; i < 2; i++ {
		zetaTxHash, err := b.Broadcast(gasLimit, msg)
		if err != nil {
			b.logger.Error().Err(err).Msg("PostReceiveConfirmation broadcast fail; re-trying...")
		} else {
			return zetaTxHash, nil
		}
		time.Sleep(1 * time.Second)
	}
	return zetaTxHash, fmt.Errorf("postReceiveConfirmation: re-try fails")
}

func (b *ZetaCoreBridge) GetAllCctx() ([]*types.CrossChainTx, error) {
	client := types.NewQueryClient(b.grpcConn)
	resp, err := client.CctxAll(context.Background(), &types.QueryAllCctxRequest{})
	if err != nil {
		b.logger.Error().Err(err).Msg("query CctxAll error")
		return nil, err
	}
	return resp.CrossChainTx, nil
}

func (b *ZetaCoreBridge) GetCctxByHash(sendHash string) (*types.CrossChainTx, error) {
	client := types.NewQueryClient(b.grpcConn)
	resp, err := client.Cctx(context.Background(), &types.QueryGetCctxRequest{Index: sendHash})
	if err != nil {
		b.logger.Error().Err(err).Msg("GetCctxByHash error")
		return nil, err
	}
	return resp.CrossChainTx, nil
}

func (b *ZetaCoreBridge) GetObserverList(chain common.Chain, observationType string) ([]string, error) {
	client := zetaObserverTypes.NewQueryClient(b.grpcConn)
	b.logger.Info().Msgf("GetObserverList resp: %s, %s", chain.ChainName.String(), observationType)
	resp, err := client.ObserversByChainAndType(context.Background(), &zetaObserverTypes.QueryObserversByChainAndTypeRequest{
		ObservationChain: chain.ChainName.String(),
		ObservationType:  observationType,
	})
	if err != nil {
		b.logger.Error().Err(err).Msg("query GetObserverList error")
		return nil, err
	}
	return resp.Observers, nil
}

func (b *ZetaCoreBridge) GetAllPendingCctx() ([]*types.CrossChainTx, error) {
	client := types.NewQueryClient(b.grpcConn)
	maxSizeOption := grpc.MaxCallRecvMsgSize(32 * 1024 * 1024)
	resp, err := client.CctxAllPending(context.Background(), &types.QueryAllCctxPendingRequest{}, maxSizeOption)
	if err != nil {
		b.logger.Error().Err(err).Msg("query CctxAllPending error")
		return nil, err
	}
	return resp.CrossChainTx, nil
}

func (b *ZetaCoreBridge) GetLastBlockHeight() ([]*types.LastBlockHeight, error) {
	client := types.NewQueryClient(b.grpcConn)
	resp, err := client.LastBlockHeightAll(context.Background(), &types.QueryAllLastBlockHeightRequest{})
	if err != nil {
		b.logger.Warn().Err(err).Msg("query GetBlockHeight error")
		return nil, err
	}
	return resp.LastBlockHeight, nil
}

func (b *ZetaCoreBridge) GetLatestZetaBlock() (*tmtypes.Block, error) {
	client := tmservice.NewServiceClient(b.grpcConn)
	res, err := client.GetLatestBlock(context.Background(), &tmservice.GetLatestBlockRequest{})
	if err != nil {
		fmt.Printf("GetLatestBlock grpc err: %s\n", err)
		return nil, err
	}
	return res.Block, nil
}

func (b *ZetaCoreBridge) GetLastBlockHeightByChain(chain common.Chain) (*types.LastBlockHeight, error) {
	client := types.NewQueryClient(b.grpcConn)
	resp, err := client.LastBlockHeight(context.Background(), &types.QueryGetLastBlockHeightRequest{Index: chain.ChainName.String()})
	if err != nil {
		b.logger.Error().Err(err).Msg("query GetBlockHeight error")
		return nil, err
	}
	return resp.LastBlockHeight, nil
}

func (b *ZetaCoreBridge) GetZetaBlockHeight() (uint64, error) {
	client := types.NewQueryClient(b.grpcConn)
	resp, err := client.LastMetaHeight(context.Background(), &types.QueryLastMetaHeightRequest{})
	if err != nil {
		b.logger.Warn().Err(err).Msg("query GetBlockHeight error")
		return 0, err
	}
	return resp.Height, nil
}

func (b *ZetaCoreBridge) GetNonceByChain(chain common.Chain) (*types.ChainNonces, error) {
	client := types.NewQueryClient(b.grpcConn)
	resp, err := client.ChainNonces(context.Background(), &types.QueryGetChainNoncesRequest{Index: chain.ChainName.String()})
	if err != nil {
		b.logger.Error().Err(err).Msg("query QueryGetChainNoncesRequest error")
		return nil, err
	}
	return resp.ChainNonces, nil
}

func (b *ZetaCoreBridge) SetNodeKey(pubkeyset common.PubKeySet, conskey string) (string, error) {
	signerAddress := b.keys.GetSignerInfo().GetAddress().String()
	msg := types.NewMsgSetNodeKeys(signerAddress, pubkeyset, conskey)
	zetaTxHash, err := b.Broadcast(DefaultGasLimit, msg)
	if err != nil {
		return "", err
	}
	return zetaTxHash, nil
}

func (b *ZetaCoreBridge) GetAllNodeAccounts() ([]*types.NodeAccount, error) {
	client := types.NewQueryClient(b.grpcConn)
	resp, err := client.NodeAccountAll(context.Background(), &types.QueryAllNodeAccountRequest{})
	if err != nil {
		b.logger.Error().Err(err).Msg("query GetAllNodeAccounts error")
		return nil, err
	}
	b.logger.Info().Msgf("GetAllNodeAccounts: %d", len(resp.NodeAccount))

	return resp.NodeAccount, nil
}

func (b *ZetaCoreBridge) GetKeyGen() (*types.Keygen, error) {
	client := types.NewQueryClient(b.grpcConn)
	resp, err := client.Keygen(context.Background(), &types.QueryGetKeygenRequest{})
	if err != nil {
		//log.Error().Err(err).Msg("query GetKeyGen error")
		return nil, err
	}
	return resp.Keygen, nil
}

func (b *ZetaCoreBridge) SetTSS(chain common.Chain, address string, pubkey string) (string, error) {
	signerAddress := b.keys.GetSignerInfo().GetAddress().String()
	msg := types.NewMsgCreateTSSVoter(signerAddress, chain.ChainName.String(), address, pubkey)
	zetaTxHash, err := b.Broadcast(DefaultGasLimit, msg)
	if err != nil {
		b.logger.Err(err).Msg("SetNodeKey broadcast fail")
		return "", err
	}
	return zetaTxHash, nil
}

func (b *ZetaCoreBridge) GetOutTxTracker(chain common.Chain, nonce uint64) (*types.OutTxTracker, error) {
	client := types.NewQueryClient(b.grpcConn)
	resp, err := client.OutTxTracker(context.Background(), &types.QueryGetOutTxTrackerRequest{
		ChainID: chain.ChainId,
		Nonce:   nonce,
	})
	if err != nil {
		return nil, err
	}
	return &resp.OutTxTracker, nil
}

func (b *ZetaCoreBridge) GetAllOutTxTrackerByChain(chain common.Chain) ([]types.OutTxTracker, error) {
	client := types.NewQueryClient(b.grpcConn)
	resp, err := client.OutTxTrackerAllByChain(context.Background(), &types.QueryAllOutTxTrackerByChainRequest{
		Chain: chain.ChainId,
		Pagination: &query.PageRequest{
			Key:        nil,
			Offset:     0,
			Limit:      300,
			CountTotal: false,
			Reverse:    false,
		},
	})
	if err != nil {
		return nil, err
	}
	return resp.OutTxTracker, nil
}<|MERGE_RESOLUTION|>--- conflicted
+++ resolved
@@ -3,6 +3,9 @@
 import (
 	"context"
 	"fmt"
+	"math/big"
+	"time"
+
 	"github.com/cosmos/cosmos-sdk/client/grpc/tmservice"
 	sdk "github.com/cosmos/cosmos-sdk/types"
 	"github.com/cosmos/cosmos-sdk/types/query"
@@ -11,8 +14,6 @@
 	"github.com/zeta-chain/zetacore/x/crosschain/types"
 	zetaObserverTypes "github.com/zeta-chain/zetacore/x/observer/types"
 	"google.golang.org/grpc"
-	"math/big"
-	"time"
 )
 
 const (
@@ -58,12 +59,8 @@
 	}
 	return zetaTxHash, nil
 }
-<<<<<<< HEAD
-
-func (b *ZetaCoreBridge) PostSend(sender string, senderChain string, txOrigin string, receiver string, receiverChain string, mBurnt string, mMint string, message string, inTxHash string, inBlockHeight uint64, gasLimit uint64, coinType common.CoinType, zetaGasLimt uint64, asset string) (string, error) {
-=======
-func (b *ZetaCoreBridge) PostSend(sender string, senderChain int64, txOrigin string, receiver string, receiverChain int64, mBurnt string, mMint string, message string, inTxHash string, inBlockHeight uint64, gasLimit uint64, coinType common.CoinType, zetaGasLimit uint64) (string, error) {
->>>>>>> 4b9e74e4
+
+func (b *ZetaCoreBridge) PostSend(sender string, senderChain int64, txOrigin string, receiver string, receiverChain int64, mBurnt string, mMint string, message string, inTxHash string, inBlockHeight uint64, gasLimit uint64, coinType common.CoinType, zetaGasLimit uint64, asset string) (string, error) {
 	signerAddress := b.keys.GetSignerInfo().GetAddress().String()
 	msg := types.NewMsgSendVoter(signerAddress, sender, senderChain, txOrigin, receiver, receiverChain, mBurnt, mMint, message, inTxHash, inBlockHeight, gasLimit, coinType, asset)
 	var zetaTxHash string
