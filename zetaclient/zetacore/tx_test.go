package zetacore

import (
	"bytes"
	"context"
	"encoding/hex"
<<<<<<< HEAD
	"errors"
	"math/big"
=======
>>>>>>> 0d79cfb3
	"net"
	"os"
	"testing"

	"github.com/zeta-chain/zetacore/testutil/sample"
	authoritytypes "github.com/zeta-chain/zetacore/x/authority/types"

	"cosmossdk.io/math"
	sdktypes "github.com/cosmos/cosmos-sdk/types"
	upgradetypes "github.com/cosmos/cosmos-sdk/x/upgrade/types"
	ethtypes "github.com/ethereum/go-ethereum/core/types"
	"github.com/pkg/errors"
	"github.com/rs/zerolog"
	"github.com/stretchr/testify/assert"
	"github.com/stretchr/testify/require"
	"github.com/zeta-chain/go-tss/blame"
	zctx "github.com/zeta-chain/zetacore/zetaclient/context"
	"go.nhat.io/grpcmock"
	"go.nhat.io/grpcmock/planner"

	"github.com/zeta-chain/zetacore/pkg/chains"
	"github.com/zeta-chain/zetacore/pkg/coin"
	"github.com/zeta-chain/zetacore/pkg/proofs"
	crosschaintypes "github.com/zeta-chain/zetacore/x/crosschain/types"
	lightclienttypes "github.com/zeta-chain/zetacore/x/lightclient/types"
	observertypes "github.com/zeta-chain/zetacore/x/observer/types"
	"github.com/zeta-chain/zetacore/zetaclient/config"
	"github.com/zeta-chain/zetacore/zetaclient/keys"
	"github.com/zeta-chain/zetacore/zetaclient/testutils/mocks"
)

const (
	testSigner   = "jack"
	sampleHash   = "FA51DB4412144F1130669F2BAE8CB44AADBD8D85958DBFFCB0FE236878097E1A"
	ethBlockHash = "1a17bcc359e84ba8ae03b17ec425f97022cd11c3e279f6bdf7a96fcffa12b366"
)

func Test_GasPriceMultiplier(t *testing.T) {
	tt := []struct {
		name       string
		chain      chains.Chain
		multiplier float64
		fail       bool
	}{
		{
			name:       "get Ethereum multiplier",
			chain:      chains.Ethereum,
			multiplier: 1.2,
			fail:       false,
		},
		{
			name:       "get Goerli multiplier",
			chain:      chains.Goerli,
			multiplier: 1.2,
			fail:       false,
		},
		{
			name:       "get BSC multiplier",
			chain:      chains.BscMainnet,
			multiplier: 1.2,
			fail:       false,
		},
		{
			name:       "get BSC Testnet multiplier",
			chain:      chains.BscTestnet,
			multiplier: 1.2,
			fail:       false,
		},
		{
			name:       "get Polygon multiplier",
			chain:      chains.Polygon,
			multiplier: 1.2,
			fail:       false,
		},
		{
			name:       "get Mumbai Testnet multiplier",
			chain:      chains.Mumbai,
			multiplier: 1.2,
			fail:       false,
		},
		{
			name:       "get Bitcoin multiplier",
			chain:      chains.BitcoinMainnet,
			multiplier: 2.0,
			fail:       false,
		},
		{
			name:       "get Bitcoin Testnet multiplier",
			chain:      chains.BitcoinTestnet,
			multiplier: 2.0,
			fail:       false,
		},
		{
			name: "get unknown chain gas price multiplier",
			chain: chains.Chain{
				Consensus: chains.Consensus_tendermint,
			},
			multiplier: 1.0,
			fail:       true,
		},
	}
	for _, tc := range tt {
		t.Run(tc.name, func(t *testing.T) {
			multiplier, err := GasPriceMultiplier(tc.chain)
			if tc.fail {
				require.Error(t, err)
				return
			}
			require.NoError(t, err)
			require.Equal(t, tc.multiplier, multiplier)
		})
	}
}

func getHeaderData(t *testing.T) proofs.HeaderData {
	var header ethtypes.Header
	file, err := os.Open("../../testutil/testdata/eth_header_18495266.json")
	require.NoError(t, err)
	defer file.Close()
	headerBytes := make([]byte, 4096)
	n, err := file.Read(headerBytes)
	require.NoError(t, err)
	err = header.UnmarshalJSON(headerBytes[:n])
	require.NoError(t, err)
	var buffer bytes.Buffer
	err = header.EncodeRLP(&buffer)
	require.NoError(t, err)
	return proofs.NewEthereumHeader(buffer.Bytes())
}

func TestZetacore_PostGasPrice(t *testing.T) {
	ctx := context.Background()

	extraGRPC := withDummyServer(100)
	setupMockServer(t, observertypes.RegisterQueryServer, skipMethod, nil, nil, extraGRPC...)

	client := setupZetacoreClient(t,
		withDefaultObserverKeys(),
		withAccountRetriever(t, 100, 100),
		withTendermint(mocks.NewSDKClientWithErr(t, nil, 0).SetBroadcastTxHash(sampleHash)),
	)

	t.Run("post gas price success", func(t *testing.T) {
<<<<<<< HEAD
		zetacoreBroadcast = MockBroadcast
		hash, err := client.PostGasPrice(chains.BscMainnet, 1000000, 0, 1234)
=======
		hash, err := client.PostVoteGasPrice(ctx, chains.BscMainnet, 1000000, "100", 1234)
>>>>>>> 0d79cfb3
		require.NoError(t, err)
		require.Equal(t, sampleHash, hash)
	})

	// Test for failed broadcast, it will take several seconds to complete. Excluding to reduce runtime.
	//
	//t.Run("post gas price fail", func(t *testing.T) {
	//	zetacoreBroadcast = MockBroadcastError
	//	hash, err := client.PostGasPrice(chains.BscMainnet, 1000000, "100", 1234)
	//	require.ErrorContains(t, err, "post gasprice failed")
	//	require.Equal(t, "", hash)
	//})
}

func TestZetacore_AddOutboundTracker(t *testing.T) {
	ctx := context.Background()

	const nonce = 123
	chainID := chains.BscMainnet.ChainId

	method := "/zetachain.zetacore.crosschain.Query/OutboundTracker"
	input := &crosschaintypes.QueryGetOutboundTrackerRequest{
		ChainID: chains.BscMainnet.ChainId,
		Nonce:   nonce,
	}
	output := &crosschaintypes.QueryGetOutboundTrackerResponse{
		OutboundTracker: crosschaintypes.OutboundTracker{
			Index:    "456",
			ChainId:  chainID,
			Nonce:    nonce,
			HashList: nil,
		},
	}

	extraGRPC := withDummyServer(100)
	setupMockServer(t, observertypes.RegisterQueryServer, method, input, output, extraGRPC...)

	tendermintMock := mocks.NewSDKClientWithErr(t, nil, 0)

	client := setupZetacoreClient(t,
		withDefaultObserverKeys(),
		withAccountRetriever(t, 100, 100),
		withTendermint(tendermintMock),
	)

	t.Run("add tx hash success", func(t *testing.T) {
		tendermintMock.SetBroadcastTxHash(sampleHash)
		hash, err := client.AddOutboundTracker(ctx, chainID, nonce, "", nil, "", 456)
		assert.NoError(t, err)
		assert.Equal(t, sampleHash, hash)
	})

	t.Run("add tx hash fail", func(t *testing.T) {
		tendermintMock.SetError(errors.New("broadcast error"))
		hash, err := client.AddOutboundTracker(ctx, chainID, nonce, "", nil, "", 456)
		assert.Error(t, err)
		assert.Empty(t, hash)
	})
}

func TestZetacore_SetTSS(t *testing.T) {
	ctx := context.Background()

	extraGRPC := withDummyServer(100)
	setupMockServer(t, crosschaintypes.RegisterMsgServer, skipMethod, nil, nil, extraGRPC...)

	client := setupZetacoreClient(t,
		withDefaultObserverKeys(),
		withAccountRetriever(t, 100, 100),
		withTendermint(mocks.NewSDKClientWithErr(t, nil, 0).SetBroadcastTxHash(sampleHash)),
	)

	t.Run("set tss success", func(t *testing.T) {
		hash, err := client.PostVoteTSS(
			ctx,
			"zetapub1addwnpepqtadxdyt037h86z60nl98t6zk56mw5zpnm79tsmvspln3hgt5phdc79kvfc",
			9987,
			chains.ReceiveStatus_success,
		)
		require.NoError(t, err)
		require.Equal(t, sampleHash, hash)
	})
}

func TestZetacore_UpdateZetacoreContext(t *testing.T) {
	ctx := context.Background()

	//Setup server for multiple grpc calls
	listener, err := net.Listen("tcp", "127.0.0.1:9090")
	require.NoError(t, err)

	server := grpcmock.MockUnstartedServer(
		grpcmock.RegisterService(crosschaintypes.RegisterQueryServer),
		grpcmock.RegisterService(upgradetypes.RegisterQueryServer),
		grpcmock.RegisterService(observertypes.RegisterQueryServer),
		grpcmock.RegisterService(lightclienttypes.RegisterQueryServer),
		grpcmock.RegisterService(authoritytypes.RegisterQueryServer),
		grpcmock.WithPlanner(planner.FirstMatch()),
		grpcmock.WithListener(listener),
		func(s *grpcmock.Server) {
			method := "/zetachain.zetacore.crosschain.Query/LastZetaHeight"
			s.ExpectUnary(method).
				UnlimitedTimes().
				WithPayload(crosschaintypes.QueryLastZetaHeightRequest{}).
				Return(crosschaintypes.QueryLastZetaHeightResponse{Height: 12345})

			method = "/cosmos.upgrade.v1beta1.Query/CurrentPlan"
			s.ExpectUnary(method).
				UnlimitedTimes().
				WithPayload(upgradetypes.QueryCurrentPlanRequest{}).
				Return(upgradetypes.QueryCurrentPlanResponse{
					Plan: &upgradetypes.Plan{
						Name:   "big upgrade",
						Height: 100,
					},
				})

			method = "/zetachain.zetacore.observer.Query/GetChainParams"
			s.ExpectUnary(method).
				UnlimitedTimes().
				WithPayload(observertypes.QueryGetChainParamsRequest{}).
				Return(observertypes.QueryGetChainParamsResponse{ChainParams: &observertypes.ChainParamsList{
					ChainParams: []*observertypes.ChainParams{
						{
							ChainId: 7000,
						},
					},
				}})

			method = "/zetachain.zetacore.observer.Query/SupportedChains"
			s.ExpectUnary(method).
				UnlimitedTimes().
				WithPayload(observertypes.QuerySupportedChains{}).
				Return(observertypes.QuerySupportedChainsResponse{
					Chains: []chains.Chain{
						{
							chains.BitcoinMainnet.ChainId,
							chains.BitcoinMainnet.ChainName,
							chains.BscMainnet.Network,
							chains.BscMainnet.NetworkType,
							chains.BscMainnet.Vm,
							chains.BscMainnet.Consensus,
							chains.BscMainnet.IsExternal,
							chains.BscMainnet.CctxGateway,
						},
						{
							chains.Ethereum.ChainId,
							chains.Ethereum.ChainName,
							chains.Ethereum.Network,
							chains.Ethereum.NetworkType,
							chains.Ethereum.Vm,
							chains.Ethereum.Consensus,
							chains.Ethereum.IsExternal,
							chains.Ethereum.CctxGateway,
						},
					},
				})

			method = "/zetachain.zetacore.observer.Query/Keygen"
			s.ExpectUnary(method).
				UnlimitedTimes().
				WithPayload(observertypes.QueryGetKeygenRequest{}).
				Return(observertypes.QueryGetKeygenResponse{
					Keygen: &observertypes.Keygen{
						Status:         observertypes.KeygenStatus_KeyGenSuccess,
						GranteePubkeys: nil,
						BlockNumber:    5646,
					}})

			method = "/zetachain.zetacore.observer.Query/TSS"
			s.ExpectUnary(method).
				UnlimitedTimes().
				WithPayload(observertypes.QueryGetTSSRequest{}).
				Return(observertypes.QueryGetTSSResponse{
					TSS: observertypes.TSS{
						TssPubkey:           "zetapub1addwnpepqtadxdyt037h86z60nl98t6zk56mw5zpnm79tsmvspln3hgt5phdc79kvfc",
						TssParticipantList:  nil,
						OperatorAddressList: nil,
						FinalizedZetaHeight: 1000,
						KeyGenZetaHeight:    900,
					},
				})

			method = "/zetachain.zetacore.observer.Query/CrosschainFlags"
			s.ExpectUnary(method).
				UnlimitedTimes().
				WithPayload(observertypes.QueryGetCrosschainFlagsRequest{}).
				Return(observertypes.QueryGetCrosschainFlagsResponse{CrosschainFlags: observertypes.CrosschainFlags{
					IsInboundEnabled:      true,
					IsOutboundEnabled:     false,
					GasPriceIncreaseFlags: nil,
				}})

			method = "/zetachain.zetacore.lightclient.Query/HeaderEnabledChains"
			s.ExpectUnary(method).
				UnlimitedTimes().
				WithPayload(lightclienttypes.QueryHeaderEnabledChainsRequest{}).
				Return(lightclienttypes.QueryHeaderEnabledChainsResponse{HeaderEnabledChains: []lightclienttypes.HeaderSupportedChain{
					{
						ChainId: chains.Ethereum.ChainId,
						Enabled: true,
					},
					{
						ChainId: chains.BitcoinMainnet.ChainId,
						Enabled: false,
					},
				}})

			method = "/zetachain.zetacore.authority.Query/ChainInfo"
			s.ExpectUnary(method).
				UnlimitedTimes().
				WithPayload(authoritytypes.QueryGetChainInfoRequest{}).
				Return(authoritytypes.QueryGetChainInfoResponse{
					ChainInfo: authoritytypes.ChainInfo{
						Chains: []chains.Chain{
							sample.Chain(1000),
							sample.Chain(1001),
							sample.Chain(1002),
						},
					},
				})
		},
	)(t)

	server.Serve()
	defer server.Close()

	address := sdktypes.AccAddress(mocks.TestKeyringPair.PubKey().Address().Bytes())
	client := setupZetacoreClient(t,
		withObserverKeys(keys.NewKeysWithKeybase(mocks.NewKeyring(), address, testSigner, "")),
		withTendermint(mocks.NewSDKClientWithErr(t, nil, 0)),
	)

	t.Run("zetacore update success", func(t *testing.T) {
		cfg := config.New(false)
		appContext := zctx.New(cfg, zerolog.Nop())
		err := client.UpdateZetacoreContext(ctx, appContext, false, zerolog.Logger{})
		require.NoError(t, err)
	})
}

func TestZetacore_PostBlameData(t *testing.T) {
	ctx := context.Background()

	extraGRPC := withDummyServer(100)
	setupMockServer(t, observertypes.RegisterQueryServer, skipMethod, nil, nil, extraGRPC...)

	client := setupZetacoreClient(t,
		withDefaultObserverKeys(),
		withAccountRetriever(t, 100, 100),
		withTendermint(mocks.NewSDKClientWithErr(t, nil, 0).SetBroadcastTxHash(sampleHash)),
	)

	t.Run("post blame data success", func(t *testing.T) {
		hash, err := client.PostVoteBlameData(
			ctx,
			&blame.Blame{
				FailReason: "",
				IsUnicast:  false,
				BlameNodes: nil,
			},
			chains.BscMainnet.ChainId,
			"102394876-bsc",
		)
		assert.NoError(t, err)
		assert.Equal(t, sampleHash, hash)
	})
}

func TestZetacore_PostVoteBlockHeader(t *testing.T) {
	ctx := context.Background()

	extraGRPC := withDummyServer(100)
	setupMockServer(t, observertypes.RegisterQueryServer, skipMethod, nil, nil, extraGRPC...)

	client := setupZetacoreClient(t,
		withDefaultObserverKeys(),
		withAccountRetriever(t, 100, 100),
		withTendermint(mocks.NewSDKClientWithErr(t, nil, 0).SetBroadcastTxHash(sampleHash)),
	)

	blockHash, err := hex.DecodeString(ethBlockHash)
	require.NoError(t, err)

	t.Run("post add block header success", func(t *testing.T) {
		hash, err := client.PostVoteBlockHeader(
			ctx,
			chains.Ethereum.ChainId,
			blockHash,
			18495266,
			getHeaderData(t),
		)
		require.NoError(t, err)
		require.Equal(t, sampleHash, hash)
	})
}

func TestZetacore_PostVoteInbound(t *testing.T) {
	ctx := context.Background()

	address := sdktypes.AccAddress(mocks.TestKeyringPair.PubKey().Address().Bytes())

	expectedOutput := observertypes.QueryHasVotedResponse{HasVoted: false}
	input := observertypes.QueryHasVotedRequest{
		BallotIdentifier: "0x2d10e9b7ce7921fa6b61ada3020d1c797d5ec52424cdcf86ef31cbbbcd45db58",
		VoterAddress:     address.String(),
	}
	method := "/zetachain.zetacore.observer.Query/HasVoted"

	extraGRPC := withDummyServer(100)
	setupMockServer(t, observertypes.RegisterQueryServer, method, input, expectedOutput, extraGRPC...)

	client := setupZetacoreClient(t,
		withDefaultObserverKeys(),
		withAccountRetriever(t, 100, 100),
		withTendermint(mocks.NewSDKClientWithErr(t, nil, 0).SetBroadcastTxHash(sampleHash)),
	)

	t.Run("post inbound vote already voted", func(t *testing.T) {
		hash, _, err := client.PostVoteInbound(ctx, 100, 200, &crosschaintypes.MsgVoteInbound{
			Creator: address.String(),
		})
		require.NoError(t, err)
		require.Equal(t, sampleHash, hash)
	})
}

func TestZetacore_GetInboundVoteMessage(t *testing.T) {
	address := sdktypes.AccAddress(mocks.TestKeyringPair.PubKey().Address().Bytes())
	t.Run("get inbound vote message", func(t *testing.T) {
		msg := GetInboundVoteMessage(
			address.String(),
			chains.Ethereum.ChainId,
			"",
			address.String(),
			chains.ZetaChainMainnet.ChainId,
			math.NewUint(500),
			"",
			"", 12345,
			1000,
			coin.CoinType_Gas,
			"azeta",
			address.String(),
			0)
		require.Equal(t, address.String(), msg.Creator)
	})
}

func TestZetacore_MonitorVoteInboundResult(t *testing.T) {
	ctx := context.Background()

	address := sdktypes.AccAddress(mocks.TestKeyringPair.PubKey().Address().Bytes())
	client := setupZetacoreClient(t,
		withObserverKeys(keys.NewKeysWithKeybase(mocks.NewKeyring(), address, testSigner, "")),
		withTendermint(mocks.NewSDKClientWithErr(t, nil, 0)),
	)

	t.Run("monitor inbound vote", func(t *testing.T) {
		err := client.MonitorVoteInboundResult(ctx, sampleHash, 1000, &crosschaintypes.MsgVoteInbound{
			Creator: address.String(),
		})

		require.NoError(t, err)
	})
}

func TestZetacore_PostVoteOutbound(t *testing.T) {
	const (
		blockHeight = 1234
		accountNum  = 10
		accountSeq  = 10
	)

	ctx := context.Background()

	address := sdktypes.AccAddress(mocks.TestKeyringPair.PubKey().Address().Bytes())

	expectedOutput := observertypes.QueryHasVotedResponse{HasVoted: false}
	input := observertypes.QueryHasVotedRequest{
		BallotIdentifier: "0xf52f379287561dd07869de72b09fb56b7f6dfdda65b01c25882722e315f333f1",
		VoterAddress:     address.String(),
	}
	method := "/zetachain.zetacore.observer.Query/HasVoted"

	extraGRPC := withDummyServer(blockHeight)

	server := setupMockServer(t, observertypes.RegisterQueryServer, method, input, expectedOutput, extraGRPC...)
	require.NotNil(t, server)

	client := setupZetacoreClient(t,
		withDefaultObserverKeys(),
		withTendermint(mocks.NewSDKClientWithErr(t, nil, 0).SetBroadcastTxHash(sampleHash)),
		withAccountRetriever(t, accountNum, accountSeq),
	)

	msg := crosschaintypes.NewMsgVoteOutbound(
		address.String(),
		sampleHash,
		sampleHash,
		blockHeight,
		1000,
		math.NewInt(100),
		1200,
		math.NewUint(500),
		chains.ReceiveStatus_success,
		chains.Ethereum.ChainId,
		10001,
		coin.CoinType_Gas,
	)

	hash, ballot, err := client.PostVoteOutbound(ctx, 100_000, 200_000, msg)

	assert.NoError(t, err)
	assert.Equal(t, sampleHash, hash)
	assert.Equal(t, "0xf52f379287561dd07869de72b09fb56b7f6dfdda65b01c25882722e315f333f1", ballot)
}

func TestZetacore_MonitorVoteOutboundResult(t *testing.T) {
	ctx := context.Background()

	address := sdktypes.AccAddress(mocks.TestKeyringPair.PubKey().Address().Bytes())
	client := setupZetacoreClient(t,
		withObserverKeys(keys.NewKeysWithKeybase(mocks.NewKeyring(), address, testSigner, "")),
		withTendermint(mocks.NewSDKClientWithErr(t, nil, 0)),
	)

	t.Run("monitor outbound vote", func(t *testing.T) {
		msg := &crosschaintypes.MsgVoteOutbound{Creator: address.String()}

		err := client.MonitorVoteOutboundResult(ctx, sampleHash, 1000, msg)
		assert.NoError(t, err)
	})
}<|MERGE_RESOLUTION|>--- conflicted
+++ resolved
@@ -4,11 +4,7 @@
 	"bytes"
 	"context"
 	"encoding/hex"
-<<<<<<< HEAD
-	"errors"
 	"math/big"
-=======
->>>>>>> 0d79cfb3
 	"net"
 	"os"
 	"testing"
@@ -152,12 +148,7 @@
 	)
 
 	t.Run("post gas price success", func(t *testing.T) {
-<<<<<<< HEAD
-		zetacoreBroadcast = MockBroadcast
-		hash, err := client.PostGasPrice(chains.BscMainnet, 1000000, 0, 1234)
-=======
-		hash, err := client.PostVoteGasPrice(ctx, chains.BscMainnet, 1000000, "100", 1234)
->>>>>>> 0d79cfb3
+		hash, err := client.PostVoteGasPrice(ctx, chains.BscMainnet, 1000000,0, 1234)
 		require.NoError(t, err)
 		require.Equal(t, sampleHash, hash)
 	})
