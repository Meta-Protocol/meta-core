--- conflicted
+++ resolved
@@ -109,7 +109,7 @@
 		opt(&constructOptions)
 	}
 
-	zetaChain, err := chains.ZetaChainFromChainID(chainID)
+	zetaChain, err := chains.ZetaChainFromCosmosChainID(chainID)
 	if err != nil {
 		return nil, errors.Wrapf(err, "invalid chain id %q", chainID)
 	}
@@ -138,11 +138,7 @@
 		seqMap[keyType] = 0
 	}
 
-<<<<<<< HEAD
 	cosmosContext, err := buildCosmosClientContext(chainID, keys, cfg, encodingCfg, constructOptions)
-=======
-	zetaChain, err := chains.ZetaChainFromCosmosChainID(chainID)
->>>>>>> f45a56b5
 	if err != nil {
 		return nil, errors.Wrap(err, "unable to build cosmos client context")
 	}
@@ -353,16 +349,12 @@
 		c.stop <- struct{}{} // notify Orchestrator to stop Observers, Signers, and Orchestrator itself
 	}
 
-<<<<<<< HEAD
+	additionalChains, err := c.GetAdditionalChains(ctx)
+	if err != nil {
+		return fmt.Errorf("failed to additional chains: %w", err)
+	}
+
 	chainParams, err := c.GetChainParams(ctx)
-=======
-	additionalChains, err := c.GetAdditionalChains()
-	if err != nil {
-		return fmt.Errorf("failed to additional chains: %w", err)
-	}
-
-	chainParams, err := c.GetChainParams()
->>>>>>> f45a56b5
 	if err != nil {
 		return fmt.Errorf("failed to get chain params: %w", err)
 	}
