--- conflicted
+++ resolved
@@ -33,16 +33,10 @@
 func TestIsSystemTx(t *testing.T) {
 	// system tx types:
 	//      *cctxtypes.MsgVoteGasPrice,
-<<<<<<< HEAD
 	//		*cctxtypes.MsgVoteInbound,
 	//		*cctxtypes.MsgVoteOutbound,
 	//		*cctxtypes.MsgAddOutboundTracker,
-=======
-	//		*cctxtypes.MsgVoteOnObservedInboundTx,
-	//		*cctxtypes.MsgVoteOnObservedOutboundTx,
-	//		*cctxtypes.MsgAddToOutTxTracker,
-	//		*cctxtypes.MsgAddToInTxTracker,
->>>>>>> e57eca15
+	//		*cctxtypes.MsgAddInboundTracker,
 	//		*observertypes.MsgVoteBlockHeader,
 	//		*observertypes.MsgVoteTSS,
 	//		*observertypes.MsgAddBlameVote:
@@ -176,17 +170,17 @@
 			true,
 		},
 		{
-			"MsgAddToInTxTracker",
-			buildTxFromMsg(&crosschaintypes.MsgAddToInTxTracker{
-				Creator: sample.AccAddress(),
-			}),
-			isAuthorized,
-
-			true,
-		},
-		{
-			"MsgExec{MsgAddToInTxTracker}",
-			buildAuthzTxFromMsg(&crosschaintypes.MsgAddToInTxTracker{
+			"MsgAddInboundTracker",
+			buildTxFromMsg(&crosschaintypes.MsgAddInboundTracker{
+				Creator: sample.AccAddress(),
+			}),
+			isAuthorized,
+
+			true,
+		},
+		{
+			"MsgExec{MsgAddInboundTracker}",
+			buildAuthzTxFromMsg(&crosschaintypes.MsgAddInboundTracker{
 				Creator: sample.AccAddress(),
 			}),
 			isAuthorized,
