package app

import (
	"github.com/cosmos/cosmos-sdk/baseapp"
	storetypes "github.com/cosmos/cosmos-sdk/store/types"
	sdk "github.com/cosmos/cosmos-sdk/types"
	"github.com/cosmos/cosmos-sdk/types/module"
	authtypes "github.com/cosmos/cosmos-sdk/x/auth/types"
	banktypes "github.com/cosmos/cosmos-sdk/x/bank/types"
	capabilitytypes "github.com/cosmos/cosmos-sdk/x/capability/types"
	consensustypes "github.com/cosmos/cosmos-sdk/x/consensus/types"
	crisistypes "github.com/cosmos/cosmos-sdk/x/crisis/types"
	distrtypes "github.com/cosmos/cosmos-sdk/x/distribution/types"
	govtypes "github.com/cosmos/cosmos-sdk/x/gov/types"
	govv1 "github.com/cosmos/cosmos-sdk/x/gov/types/v1"
	paramstypes "github.com/cosmos/cosmos-sdk/x/params/types"
	slashingtypes "github.com/cosmos/cosmos-sdk/x/slashing/types"
	stakingtypes "github.com/cosmos/cosmos-sdk/x/staking/types"
	"github.com/cosmos/cosmos-sdk/x/upgrade/types"
	ibctransfertypes "github.com/cosmos/ibc-go/v7/modules/apps/transfer/types"
	ibcexported "github.com/cosmos/ibc-go/v7/modules/core/exported"
	"github.com/zeta-chain/zetacore/pkg/constant"
	emissionstypes "github.com/zeta-chain/zetacore/x/emissions/types"
)

func SetupHandlers(app *App) {
	// Set param key table for params module migration
	for _, subspace := range app.ParamsKeeper.GetSubspaces() {
		var keyTable paramstypes.KeyTable
		switch subspace.Name() {
		case authtypes.ModuleName:
			keyTable = authtypes.ParamKeyTable() //nolint:staticcheck
		case banktypes.ModuleName:
			keyTable = banktypes.ParamKeyTable() //nolint:staticcheck
		case stakingtypes.ModuleName:
			keyTable = stakingtypes.ParamKeyTable()
		case distrtypes.ModuleName:
			keyTable = distrtypes.ParamKeyTable() //nolint:staticcheck
		case slashingtypes.ModuleName:
			keyTable = slashingtypes.ParamKeyTable() //nolint:staticcheck
		case govtypes.ModuleName:
			keyTable = govv1.ParamKeyTable() //nolint:staticcheck
		case crisistypes.ModuleName:
			keyTable = crisistypes.ParamKeyTable() //nolint:staticcheck
		case emissionstypes.ModuleName:
			keyTable = emissionstypes.ParamKeyTable()
		default:
			continue
		}
		if !subspace.HasKeyTable() {
			subspace.WithKeyTable(keyTable)
		}
	}
	baseAppLegacySS := app.ParamsKeeper.Subspace(baseapp.Paramspace).WithKeyTable(paramstypes.ConsensusParamsKeyTable())
<<<<<<< HEAD
	app.UpgradeKeeper.SetUpgradeHandler(releaseVersion, func(ctx sdk.Context, _ types.Plan, vm module.VersionMap) (module.VersionMap, error) {
		app.Logger().Info("Running upgrade handler for " + releaseVersion)
=======
	app.UpgradeKeeper.SetUpgradeHandler(constant.Version, func(ctx sdk.Context, plan types.Plan, vm module.VersionMap) (module.VersionMap, error) {
		app.Logger().Info("Running upgrade handler for " + constant.Version)
>>>>>>> dd4ca91c
		// Migrate Tendermint consensus parameters from x/params module to a dedicated x/consensus module.
		baseapp.MigrateParams(ctx, baseAppLegacySS, &app.ConsensusParamsKeeper)
		// Updated version map to the latest consensus versions from each module
		for m, mb := range app.mm.Modules {
			if module, ok := mb.(module.HasConsensusVersion); ok {
				vm[m] = module.ConsensusVersion()
			}
		}

		VersionMigrator{v: vm}.TriggerMigration(authtypes.ModuleName)
		VersionMigrator{v: vm}.TriggerMigration(banktypes.ModuleName)
		VersionMigrator{v: vm}.TriggerMigration(stakingtypes.ModuleName)
		VersionMigrator{v: vm}.TriggerMigration(distrtypes.ModuleName)
		VersionMigrator{v: vm}.TriggerMigration(slashingtypes.ModuleName)
		VersionMigrator{v: vm}.TriggerMigration(govtypes.ModuleName)
		VersionMigrator{v: vm}.TriggerMigration(crisistypes.ModuleName)

		VersionMigrator{v: vm}.TriggerMigration(emissionstypes.ModuleName)

		return app.mm.RunMigrations(ctx, app.configurator, vm)
	})

	upgradeInfo, err := app.UpgradeKeeper.ReadUpgradeInfoFromDisk()
	if err != nil {
		panic(err)
	}
	if upgradeInfo.Name == constant.Version && !app.UpgradeKeeper.IsSkipHeight(upgradeInfo.Height) {
		storeUpgrades := storetypes.StoreUpgrades{
			Added: []string{
				consensustypes.ModuleName,
				crisistypes.ModuleName,
				capabilitytypes.ModuleName,
				ibcexported.ModuleName,
				ibctransfertypes.ModuleName,
			},
		}
		// Use upgrade store loader for the initial loading of all stores when app starts,
		// it checks if version == upgradeHeight and applies store upgrades before loading the stores,
		// so that new stores start with the correct version (the current height of chain),
		// instead the default which is the latest version that store last committed i.e 0 for new stores.
		app.SetStoreLoader(types.UpgradeStoreLoader(upgradeInfo.Height, &storeUpgrades))
	}
}

type VersionMigrator struct {
	v module.VersionMap
}

func (v VersionMigrator) TriggerMigration(moduleName string) module.VersionMap {
	v.v[moduleName] = v.v[moduleName] - 1
	return v.v
}<|MERGE_RESOLUTION|>--- conflicted
+++ resolved
@@ -52,13 +52,8 @@
 		}
 	}
 	baseAppLegacySS := app.ParamsKeeper.Subspace(baseapp.Paramspace).WithKeyTable(paramstypes.ConsensusParamsKeyTable())
-<<<<<<< HEAD
-	app.UpgradeKeeper.SetUpgradeHandler(releaseVersion, func(ctx sdk.Context, _ types.Plan, vm module.VersionMap) (module.VersionMap, error) {
-		app.Logger().Info("Running upgrade handler for " + releaseVersion)
-=======
 	app.UpgradeKeeper.SetUpgradeHandler(constant.Version, func(ctx sdk.Context, plan types.Plan, vm module.VersionMap) (module.VersionMap, error) {
 		app.Logger().Info("Running upgrade handler for " + constant.Version)
->>>>>>> dd4ca91c
 		// Migrate Tendermint consensus parameters from x/params module to a dedicated x/consensus module.
 		baseapp.MigrateParams(ctx, baseAppLegacySS, &app.ConsensusParamsKeeper)
 		// Updated version map to the latest consensus versions from each module
