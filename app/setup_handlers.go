package app

import (
	"github.com/cosmos/cosmos-sdk/baseapp"
	storetypes "github.com/cosmos/cosmos-sdk/store/types"
	sdk "github.com/cosmos/cosmos-sdk/types"
	"github.com/cosmos/cosmos-sdk/types/module"
	authtypes "github.com/cosmos/cosmos-sdk/x/auth/types"
	banktypes "github.com/cosmos/cosmos-sdk/x/bank/types"
	consensustypes "github.com/cosmos/cosmos-sdk/x/consensus/types"
	crisistypes "github.com/cosmos/cosmos-sdk/x/crisis/types"
	distrtypes "github.com/cosmos/cosmos-sdk/x/distribution/types"
	govtypes "github.com/cosmos/cosmos-sdk/x/gov/types"
	govv1 "github.com/cosmos/cosmos-sdk/x/gov/types/v1"
	paramstypes "github.com/cosmos/cosmos-sdk/x/params/types"
	slashingtypes "github.com/cosmos/cosmos-sdk/x/slashing/types"
	stakingtypes "github.com/cosmos/cosmos-sdk/x/staking/types"
	"github.com/cosmos/cosmos-sdk/x/upgrade/types"
	authoritytypes "github.com/zeta-chain/zetacore/x/authority/types"
	emissionstypes "github.com/zeta-chain/zetacore/x/emissions/types"
	lightclienttypes "github.com/zeta-chain/zetacore/x/lightclient/types"
)

const releaseVersion = "v15"

func SetupHandlers(app *App) {
	// Set param key table for params module migration
	for _, subspace := range app.ParamsKeeper.GetSubspaces() {
		var keyTable paramstypes.KeyTable
		switch subspace.Name() {
		case authtypes.ModuleName:
			keyTable = authtypes.ParamKeyTable() //nolint:staticcheck
		case banktypes.ModuleName:
			keyTable = banktypes.ParamKeyTable() //nolint:staticcheck
		case stakingtypes.ModuleName:
			keyTable = stakingtypes.ParamKeyTable()
		case distrtypes.ModuleName:
			keyTable = distrtypes.ParamKeyTable() //nolint:staticcheck
		case slashingtypes.ModuleName:
			keyTable = slashingtypes.ParamKeyTable() //nolint:staticcheck
		case govtypes.ModuleName:
			keyTable = govv1.ParamKeyTable() //nolint:staticcheck
		case crisistypes.ModuleName:
			keyTable = crisistypes.ParamKeyTable() //nolint:staticcheck
		case emissionstypes.ModuleName:
<<<<<<< HEAD
			keyTable = emissionstypes.ParamKeyTable()
		case observertypes.ModuleName:
			keyTable = observertypes.ParamKeyTable()
		default:
			continue
		}
		if !subspace.HasKeyTable() {
			subspace.WithKeyTable(keyTable)
=======
			subspace.WithKeyTable(emissionstypes.ParamKeyTable())
>>>>>>> 8231e457
		}
	}
	baseAppLegacySS := app.ParamsKeeper.Subspace(baseapp.Paramspace).WithKeyTable(paramstypes.ConsensusParamsKeyTable())
	app.UpgradeKeeper.SetUpgradeHandler(releaseVersion, func(ctx sdk.Context, plan types.Plan, vm module.VersionMap) (module.VersionMap, error) {
		app.Logger().Info("Running upgrade handler for " + releaseVersion)
		// Migrate Tendermint consensus parameters from x/params module to a dedicated x/consensus module.
		baseapp.MigrateParams(ctx, baseAppLegacySS, &app.ConsensusParamsKeeper)
		// Updated version map to the latest consensus versions from each module
		for m, mb := range app.mm.Modules {
			if module, ok := mb.(module.HasConsensusVersion); ok {
				vm[m] = module.ConsensusVersion()
			}
		}
<<<<<<< HEAD

		VersionMigrator{v: vm}.TriggerMigration(authtypes.ModuleName)
		VersionMigrator{v: vm}.TriggerMigration(banktypes.ModuleName)
		VersionMigrator{v: vm}.TriggerMigration(stakingtypes.ModuleName)
		VersionMigrator{v: vm}.TriggerMigration(distrtypes.ModuleName)
		VersionMigrator{v: vm}.TriggerMigration(slashingtypes.ModuleName)
		VersionMigrator{v: vm}.TriggerMigration(govtypes.ModuleName)
		VersionMigrator{v: vm}.TriggerMigration(crisistypes.ModuleName)

		VersionMigrator{v: vm}.TriggerMigration(observertypes.ModuleName)
=======
>>>>>>> 8231e457
		VersionMigrator{v: vm}.TriggerMigration(emissionstypes.ModuleName)

		return app.mm.RunMigrations(ctx, app.configurator, vm)
	})

	upgradeInfo, err := app.UpgradeKeeper.ReadUpgradeInfoFromDisk()
	if err != nil {
		panic(err)
	}
	if upgradeInfo.Name == releaseVersion && !app.UpgradeKeeper.IsSkipHeight(upgradeInfo.Height) {
		storeUpgrades := storetypes.StoreUpgrades{
<<<<<<< HEAD
			Added: []string{authoritytypes.ModuleName, consensustypes.ModuleName, crisistypes.ModuleName},
=======
			Added: []string{authoritytypes.ModuleName, lightclienttypes.ModuleName},
>>>>>>> 8231e457
		}
		// Use upgrade store loader for the initial loading of all stores when app starts,
		// it checks if version == upgradeHeight and applies store upgrades before loading the stores,
		// so that new stores start with the correct version (the current height of chain),
		// instead the default which is the latest version that store last committed i.e 0 for new stores.
		app.SetStoreLoader(types.UpgradeStoreLoader(upgradeInfo.Height, &storeUpgrades))
	}
}

type VersionMigrator struct {
	v module.VersionMap
}

func (v VersionMigrator) TriggerMigration(moduleName string) module.VersionMap {
	v.v[moduleName] = v.v[moduleName] - 1
	return v.v
}<|MERGE_RESOLUTION|>--- conflicted
+++ resolved
@@ -43,18 +43,12 @@
 		case crisistypes.ModuleName:
 			keyTable = crisistypes.ParamKeyTable() //nolint:staticcheck
 		case emissionstypes.ModuleName:
-<<<<<<< HEAD
 			keyTable = emissionstypes.ParamKeyTable()
-		case observertypes.ModuleName:
-			keyTable = observertypes.ParamKeyTable()
 		default:
 			continue
 		}
 		if !subspace.HasKeyTable() {
 			subspace.WithKeyTable(keyTable)
-=======
-			subspace.WithKeyTable(emissionstypes.ParamKeyTable())
->>>>>>> 8231e457
 		}
 	}
 	baseAppLegacySS := app.ParamsKeeper.Subspace(baseapp.Paramspace).WithKeyTable(paramstypes.ConsensusParamsKeyTable())
@@ -68,7 +62,6 @@
 				vm[m] = module.ConsensusVersion()
 			}
 		}
-<<<<<<< HEAD
 
 		VersionMigrator{v: vm}.TriggerMigration(authtypes.ModuleName)
 		VersionMigrator{v: vm}.TriggerMigration(banktypes.ModuleName)
@@ -78,9 +71,6 @@
 		VersionMigrator{v: vm}.TriggerMigration(govtypes.ModuleName)
 		VersionMigrator{v: vm}.TriggerMigration(crisistypes.ModuleName)
 
-		VersionMigrator{v: vm}.TriggerMigration(observertypes.ModuleName)
-=======
->>>>>>> 8231e457
 		VersionMigrator{v: vm}.TriggerMigration(emissionstypes.ModuleName)
 
 		return app.mm.RunMigrations(ctx, app.configurator, vm)
@@ -92,11 +82,7 @@
 	}
 	if upgradeInfo.Name == releaseVersion && !app.UpgradeKeeper.IsSkipHeight(upgradeInfo.Height) {
 		storeUpgrades := storetypes.StoreUpgrades{
-<<<<<<< HEAD
-			Added: []string{authoritytypes.ModuleName, consensustypes.ModuleName, crisistypes.ModuleName},
-=======
-			Added: []string{authoritytypes.ModuleName, lightclienttypes.ModuleName},
->>>>>>> 8231e457
+			Added: []string{authoritytypes.ModuleName, lightclienttypes.ModuleName, consensustypes.ModuleName, crisistypes.ModuleName},
 		}
 		// Use upgrade store loader for the initial loading of all stores when app starts,
 		// it checks if version == upgradeHeight and applies store upgrades before loading the stores,
