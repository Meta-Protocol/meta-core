--- conflicted
+++ resolved
@@ -179,7 +179,6 @@
 	return govProposalHandlers
 }
 
-<<<<<<< HEAD
 type GenesisState map[string]json.RawMessage
 
 // module account permissions
@@ -196,58 +195,8 @@
 	fungibletypes.ModuleName:                        {authtypes.Minter, authtypes.Burner},
 	emissionstypes.ModuleName:                       nil,
 	emissionstypes.UndistributedObserverRewardsPool: nil,
-	emissionstypes.UndistributedTssRewardsPool:      nil,
-}
-=======
-var (
-	ModuleBasics = module.NewBasicManager(
-		auth.AppModuleBasic{},
-		genutil.NewAppModuleBasic(genutiltypes.DefaultMessageValidator),
-		bank.AppModuleBasic{},
-		//capability.AppModuleBasic{},
-		staking.AppModuleBasic{},
-		distr.AppModuleBasic{},
-		gov.NewAppModuleBasic(getGovProposalHandlers()),
-		params.AppModuleBasic{},
-		crisis.AppModuleBasic{},
-		slashing.AppModuleBasic{},
-		//ibc.AppModuleBasic{},
-		//ibctm.AppModuleBasic{},
-		upgrade.AppModuleBasic{},
-		evidence.AppModuleBasic{},
-		//transfer.AppModuleBasic{},
-		vesting.AppModuleBasic{},
-		consensus.AppModuleBasic{},
-		evm.AppModuleBasic{},
-		feemarket.AppModuleBasic{},
-		authoritymodule.AppModuleBasic{},
-		lightclientmodule.AppModuleBasic{},
-		crosschainmodule.AppModuleBasic{},
-		//ibccrosschain.AppModuleBasic{},
-		observermodule.AppModuleBasic{},
-		fungiblemodule.AppModuleBasic{},
-		emissionsmodule.AppModuleBasic{},
-		groupmodule.AppModuleBasic{},
-		authzmodule.AppModuleBasic{},
-	)
-
-	// module account permissions
-	maccPerms = map[string][]string{
-		authtypes.FeeCollectorName:     nil,
-		distrtypes.ModuleName:          nil,
-		stakingtypes.BondedPoolName:    {authtypes.Burner, authtypes.Staking},
-		stakingtypes.NotBondedPoolName: {authtypes.Burner, authtypes.Staking},
-		govtypes.ModuleName:            {authtypes.Burner},
-		//ibctransfertypes.ModuleName:                     {authtypes.Minter, authtypes.Burner},
-		crosschaintypes.ModuleName: {authtypes.Minter, authtypes.Burner},
-		//ibccrosschaintypes.ModuleName:                   nil,
-		evmtypes.ModuleName:                             {authtypes.Minter, authtypes.Burner},
-		fungibletypes.ModuleName:                        {authtypes.Minter, authtypes.Burner},
-		emissionstypes.ModuleName:                       nil,
-		emissionstypes.UndistributedObserverRewardsPool: nil,
-		emissionstypes.UndistributedTSSRewardsPool:      nil,
-	}
->>>>>>> 3aa68fe1
+	emissionstypes.UndistributedTSSRewardsPool:      nil,
+}
 
 // module accounts that are NOT allowed to receive tokens
 var blockedReceivingModAcc = map[string]bool{
