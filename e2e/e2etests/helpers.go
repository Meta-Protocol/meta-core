--- conflicted
+++ resolved
@@ -77,108 +77,6 @@
 	}
 
 	return rawTx
-<<<<<<< HEAD
-=======
-}
-
-// verifyTransferAmountFromCCTX verifies the transfer amount from the CCTX on EVM
-func verifyTransferAmountFromCCTX(r *runner.E2ERunner, cctx *crosschaintypes.CrossChainTx, amount int64) {
-	r.Logger.Info("outTx hash %s", cctx.GetCurrentOutboundParam().Hash)
-
-	receipt, err := r.EVMClient.TransactionReceipt(
-		r.Ctx,
-		ethcommon.HexToHash(cctx.GetCurrentOutboundParam().Hash),
-	)
-	require.NoError(r, err)
-
-	r.Logger.Info("Receipt txhash %s status %d", receipt.TxHash, receipt.Status)
-
-	for _, log := range receipt.Logs {
-		event, err := r.ERC20.ParseTransfer(*log)
-		if err != nil {
-			continue
-		}
-		r.Logger.Info("  logs: from %s, to %s, value %d", event.From.Hex(), event.To.Hex(), event.Value)
-		require.Equal(r, amount, event.Value.Int64(), "value is not correct")
-	}
-}
-
-// verifySolanaWithdrawalAmountFromCCTX verifies the withdrawn amount on Solana for given CCTX
-func verifySolanaWithdrawalAmountFromCCTX(r *runner.E2ERunner, cctx *crosschaintypes.CrossChainTx, amount uint64) {
-	txHash := cctx.GetCurrentOutboundParam().Hash
-	r.Logger.Info("outbound hash %s", txHash)
-
-	// convert txHash to signature
-	sig, err := solana.SignatureFromBase58(txHash)
-	require.NoError(r, err)
-
-	// query transaction by signature
-	txResult, err := r.SolanaClient.GetTransaction(r.Ctx, sig, &rpc.GetTransactionOpts{})
-	require.NoError(r, err)
-
-	// unmarshal transaction
-	tx, err := txResult.Transaction.GetTransaction()
-	require.NoError(r, err)
-
-	// 1st instruction is the withdraw
-	instruction := tx.Message.Instructions[0]
-	instWithdrae, err := solanacontracts.ParseInstructionWithdraw(instruction)
-	require.NoError(r, err)
-
-	// verify the amount
-	require.Equal(r, amount, instWithdrae.TokenAmount(), "withdraw amount is not correct")
-}
-
-// Parse helpers ==========================================>
-
-func parseFloat(t require.TestingT, s string) float64 {
-	f, err := strconv.ParseFloat(s, 64)
-	require.NoError(t, err, "unable to parse float %q", s)
-	return f
-}
-
-func parseInt(t require.TestingT, s string) int {
-	v, err := strconv.Atoi(s)
-	require.NoError(t, err, "unable to parse int from %q", s)
-
-	return v
-}
-
-func parseBigInt(t require.TestingT, s string) *big.Int {
-	v, ok := big.NewInt(0).SetString(s, 10)
-	require.True(t, ok, "unable to parse big.Int from %q", s)
-
-	return v
-}
-
-func parseUint(t require.TestingT, s string) math.Uint {
-	return math.NewUintFromBigInt(parseBigInt(t, s))
-}
-
-// bigIntFromFloat64 takes float64 (e.g. 0.001) that represents btc amount
-// and converts it to big.Int for downstream usage.
-func btcAmountFromFloat64(t require.TestingT, amount float64) *big.Int {
-	satoshi, err := btcutil.NewAmount(amount)
-	require.NoError(t, err)
-
-	return big.NewInt(int64(satoshi))
-}
-
-func parseBitcoinWithdrawArgs(r *runner.E2ERunner, args []string, defaultReceiver string) (btcutil.Address, *big.Int) {
-	require.NotEmpty(r, args, "args list is empty")
-
-	receiverRaw := defaultReceiver
-	if args[0] != "" {
-		receiverRaw = args[0]
-	}
-
-	receiver, err := chains.DecodeBtcAddress(receiverRaw, r.GetBitcoinChainID())
-	require.NoError(r, err, "unable to decode btc address")
-
-	withdrawalAmount := parseFloat(r, args[1])
-	amount := btcAmountFromFloat64(r, withdrawalAmount)
-
-	return receiver, amount
 }
 
 // bigAdd is shorthand for new(big.Int).Add(x, y)
@@ -189,5 +87,4 @@
 // bigSub is shorthand for new(big.Int).Sub(x, y)
 func bigSub(x *big.Int, y *big.Int) *big.Int {
 	return new(big.Int).Sub(x, y)
->>>>>>> edac8fac
 }