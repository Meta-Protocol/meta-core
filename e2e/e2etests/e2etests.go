--- conflicted
+++ resolved
@@ -1,12 +1,8 @@
 package e2etests
 
 import (
-<<<<<<< HEAD
-	"github.com/zeta-chain/zetacore/e2e/runner"
-	"github.com/zeta-chain/zetacore/testutil/sample"
-=======
 	"github.com/zeta-chain/node/e2e/runner"
->>>>>>> d2100112
+	"github.com/zeta-chain/node/testutil/sample"
 )
 
 // List of all e2e test names to be used in zetae2e
