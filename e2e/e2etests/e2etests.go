package e2etests

import (
	"github.com/zeta-chain/node/e2e/runner"
)

// List of all e2e test names to be used in zetae2e
const (
	/*
	 ZETA tests
	 Test transfer of ZETA asset across chains
	*/
	TestZetaDepositName           = "zeta_deposit"
	TestZetaDepositNewAddressName = "zeta_deposit_new_address"
	TestZetaDepositRestrictedName = "zeta_deposit_restricted"
	TestZetaWithdrawName          = "zeta_withdraw"
	TestZetaWithdrawBTCRevertName = "zeta_withdraw_btc_revert" // #nosec G101 - not a hardcoded password

	/*
	 Message passing tests
	 Test message passing across chains
	*/
	TestMessagePassingExternalChainsName              = "message_passing_external_chains"
	TestMessagePassingRevertFailExternalChainsName    = "message_passing_revert_fail"
	TestMessagePassingRevertSuccessExternalChainsName = "message_passing_revert_success"
	TestMessagePassingEVMtoZEVMName                   = "message_passing_evm_to_zevm"
	TestMessagePassingZEVMToEVMName                   = "message_passing_zevm_to_evm"
	TestMessagePassingZEVMtoEVMRevertName             = "message_passing_zevm_to_evm_revert"
	TestMessagePassingEVMtoZEVMRevertName             = "message_passing_evm_to_zevm_revert"
	TestMessagePassingZEVMtoEVMRevertFailName         = "message_passing_zevm_to_evm_revert_fail"
	TestMessagePassingEVMtoZEVMRevertFailName         = "message_passing_evm_to_zevm_revert_fail"

	/*
	 EVM gas tests
	 Test transfer of EVM gas asset across chains
	*/
	TestEtherDepositName              = "eth_deposit"
	TestEtherWithdrawName             = "eth_withdraw"
	TestEtherWithdrawRestrictedName   = "eth_withdraw_restricted"
	TestEtherDepositAndCallRefundName = "eth_deposit_and_call_refund"
	TestEtherDepositAndCallName       = "eth_deposit_and_call"

	/*
	 EVM erc20 tests
	 Test transfer of EVM erc20 asset across chains
	*/
	TestERC20WithdrawName             = "erc20_withdraw"
	TestERC20DepositName              = "erc20_deposit"
	TestMultipleERC20DepositName      = "erc20_multiple_deposit"
	TestMultipleERC20WithdrawsName    = "erc20_multiple_withdraw"
	TestERC20DepositRestrictedName    = "erc20_deposit_restricted" // #nosec G101: Potential hardcoded credentials (gosec), not a credential
	TestERC20DepositAndCallRefundName = "erc20_deposit_and_call_refund"

	/*
	 Solana tests
	*/
	TestSolanaDepositName              = "solana_deposit"
	TestSolanaWithdrawName             = "solana_withdraw"
	TestSolanaDepositAndCallName       = "solana_deposit_and_call"
	TestSolanaDepositAndCallRefundName = "solana_deposit_and_call_refund"

	/*
	 Bitcoin tests
	 Test transfer of Bitcoin asset across chains
	*/
	TestBitcoinDepositName                = "bitcoin_deposit"
	TestBitcoinDepositRefundName          = "bitcoin_deposit_refund"
	TestBitcoinWithdrawSegWitName         = "bitcoin_withdraw_segwit"
	TestBitcoinWithdrawTaprootName        = "bitcoin_withdraw_taproot"
	TestBitcoinWithdrawMultipleName       = "bitcoin_withdraw_multiple"
	TestBitcoinWithdrawLegacyName         = "bitcoin_withdraw_legacy"
	TestBitcoinWithdrawP2WSHName          = "bitcoin_withdraw_p2wsh"
	TestBitcoinWithdrawP2SHName           = "bitcoin_withdraw_p2sh"
	TestBitcoinWithdrawInvalidAddressName = "bitcoin_withdraw_invalid"
	TestBitcoinWithdrawRestrictedName     = "bitcoin_withdraw_restricted"

	/*
	 Application tests
	 Test various smart contract applications across chains
	*/
	TestZRC20SwapName      = "zrc20_swap"
	TestCrosschainSwapName = "crosschain_swap"

	/*
	 Miscellaneous tests
	 Test various functionalities not related to assets
	*/
	TestContextUpgradeName = "context_upgrade"
	TestMyTestName         = "my_test"
	TestDonationEtherName  = "donation_ether"

	/*
	 Stress tests
	 Test stressing networks with many cross-chain transactions
	*/
	TestStressEtherWithdrawName = "stress_eth_withdraw"
	TestStressBTCWithdrawName   = "stress_btc_withdraw"
	TestStressEtherDepositName  = "stress_eth_deposit"
	TestStressBTCDepositName    = "stress_btc_deposit"

	/*
	 Admin tests
	 Test admin functionalities
	*/
	TestWhitelistERC20Name            = "whitelist_erc20"
	TestDepositEtherLiquidityCapName  = "deposit_eth_liquidity_cap"
	TestMigrateChainSupportName       = "migrate_chain_support"
	TestPauseZRC20Name                = "pause_zrc20"
	TestUpdateBytecodeZRC20Name       = "update_bytecode_zrc20"
	TestUpdateBytecodeConnectorName   = "update_bytecode_connector"
	TestRateLimiterName               = "rate_limiter"
	TestCriticalAdminTransactionsName = "critical_admin_transactions"
	TestPauseERC20CustodyName         = "pause_erc20_custody"
	TestMigrateERC20CustodyFundsName  = "migrate_erc20_custody_funds"
	TestMigrateTSSName                = "migrate_TSS"

	/*
	 V2 smart contract tests
	*/
	TestV2ETHDepositName                         = "v2_eth_deposit"
	TestV2ETHDepositAndCallName                  = "v2_eth_deposit_and_call"
	TestV2ETHDepositAndCallRevertName            = "v2_eth_deposit_and_call_revert"
	TestV2ETHDepositAndCallRevertWithCallName    = "v2_eth_deposit_and_call_revert_with_call"
	TestV2ETHWithdrawName                        = "v2_eth_withdraw"
	TestV2ETHWithdrawAndCallName                 = "v2_eth_withdraw_and_call"
	TestV2ETHWithdrawAndCallRevertName           = "v2_eth_withdraw_and_call_revert"
	TestV2ETHWithdrawAndCallRevertWithCallName   = "v2_eth_withdraw_and_call_revert_with_call"
	TestV2ERC20DepositName                       = "v2_erc20_deposit"
	TestV2ERC20DepositAndCallName                = "v2_erc20_deposit_and_call"
	TestV2ERC20DepositAndCallRevertName          = "v2_erc20_deposit_and_call_revert"
	TestV2ERC20DepositAndCallRevertWithCallName  = "v2_erc20_deposit_and_call_revert_with_call"
	TestV2ERC20WithdrawName                      = "v2_erc20_withdraw"
	TestV2ERC20WithdrawAndCallName               = "v2_erc20_withdraw_and_call"
	TestV2ERC20WithdrawAndCallRevertName         = "v2_erc20_withdraw_and_call_revert"
	TestV2ERC20WithdrawAndCallRevertWithCallName = "v2_erc20_withdraw_and_call_revert_with_call"
	TestV2ZEVMToEVMCallName                      = "v2_zevm_to_evm_call"
	TestV2EVMToZEVMCallName                      = "v2_evm_to_zevm_call"

	/*
	 Operational tests
	 Not used to test functionalities but do various interactions with the netwoks
	*/
	TestDeploy                         = "deploy"
	TestOperationAddLiquidityETHName   = "add_liquidity_eth"
	TestOperationAddLiquidityERC20Name = "add_liquidity_erc20"

	/*
	 Stateful precompiled contracts tests
	*/
<<<<<<< HEAD
	TestPrecompilesPrototypeName              = "precompile_contracts_prototype"
	TestPrecompilesStakingName                = "precompile_contracts_staking"
	TestPrecompilesStakingThroughContractName = "precompile_contracts_staking_through_contract"
=======
	TestPrecompilesPrototypeName                = "precompile_contracts_prototype"
	TestPrecompilesPrototypeThroughContractName = "precompile_contracts_prototype_through_contract"
	TestPrecompilesStakingName                  = "precompile_contracts_staking"
>>>>>>> 0c421419
)

// AllE2ETests is an ordered list of all e2e tests
var AllE2ETests = []runner.E2ETest{
	/*
	 ZETA tests
	*/
	runner.NewE2ETest(
		TestZetaDepositName,
		"deposit ZETA from Ethereum to ZEVM",
		[]runner.ArgDefinition{
			{Description: "amount in azeta", DefaultValue: "1000000000000000000"},
		},
		TestZetaDeposit,
	),
	runner.NewE2ETest(
		TestZetaDepositNewAddressName,
		"deposit ZETA from Ethereum to a new ZEVM address which does not exist yet",
		[]runner.ArgDefinition{
			{Description: "amount in azeta", DefaultValue: "1000000000000000000"},
		},
		TestZetaDepositNewAddress,
	),
	runner.NewE2ETest(
		TestZetaDepositRestrictedName,
		"deposit ZETA from Ethereum to ZEVM restricted address",
		[]runner.ArgDefinition{
			{Description: "amount in azeta", DefaultValue: "1000000000000000000"},
		},
		TestZetaDepositRestricted,
	),
	runner.NewE2ETest(
		TestZetaWithdrawName,
		"withdraw ZETA from ZEVM to Ethereum",
		[]runner.ArgDefinition{
			{Description: "amount in azeta", DefaultValue: "10000000000000000000"},
		},
		TestZetaWithdraw,
	),
	runner.NewE2ETest(
		TestZetaWithdrawBTCRevertName,
		"sending ZETA from ZEVM to Bitcoin with a message that should revert cctxs",
		[]runner.ArgDefinition{
			{Description: "amount in azeta", DefaultValue: "1000000000000000000"},
		},
		TestZetaWithdrawBTCRevert,
	),
	/*
	 Message passing tests
	*/
	runner.NewE2ETest(
		TestMessagePassingExternalChainsName,
		"evm->evm message passing (sending ZETA only)",
		[]runner.ArgDefinition{
			{Description: "amount in azeta", DefaultValue: "10000000000000000000"},
		},
		TestMessagePassingExternalChains,
	),
	runner.NewE2ETest(
		TestMessagePassingRevertFailExternalChainsName,
		"message passing with failing revert between external EVM chains",
		[]runner.ArgDefinition{
			{Description: "amount in azeta", DefaultValue: "10000000000000000000"},
		},
		TestMessagePassingRevertFailExternalChains,
	),
	runner.NewE2ETest(
		TestMessagePassingRevertSuccessExternalChainsName,
		"message passing with successful revert between external EVM chains",
		[]runner.ArgDefinition{
			{Description: "amount in azeta", DefaultValue: "10000000000000000000"},
		},
		TestMessagePassingRevertSuccessExternalChains,
	),
	runner.NewE2ETest(
		TestMessagePassingEVMtoZEVMName,
		"evm -> zevm message passing contract call ",
		[]runner.ArgDefinition{
			{Description: "amount in azeta", DefaultValue: "10000000000000000009"},
		},
		TestMessagePassingEVMtoZEVM,
	),
	runner.NewE2ETest(
		TestMessagePassingZEVMToEVMName,
		"zevm -> evm message passing contract call",
		[]runner.ArgDefinition{
			{Description: "amount in azeta", DefaultValue: "10000000000000000007"},
		},
		TestMessagePassingZEVMtoEVM,
	),
	runner.NewE2ETest(
		TestMessagePassingZEVMtoEVMRevertName,
		"zevm -> evm message passing contract call reverts",
		[]runner.ArgDefinition{
			{Description: "amount in azeta", DefaultValue: "10000000000000000006"},
		},
		TestMessagePassingZEVMtoEVMRevert,
	),
	runner.NewE2ETest(
		TestMessagePassingEVMtoZEVMRevertName,
		"evm -> zevm message passing and revert back to evm",
		[]runner.ArgDefinition{
			{Description: "amount in azeta", DefaultValue: "10000000000000000008"},
		},
		TestMessagePassingEVMtoZEVMRevert,
	),
	runner.NewE2ETest(
		TestMessagePassingZEVMtoEVMRevertFailName,
		"zevm -> evm message passing contract with failing revert",
		[]runner.ArgDefinition{
			{Description: "amount in azeta", DefaultValue: "10000000000000000008"},
		},
		TestMessagePassingZEVMtoEVMRevertFail,
	),
	runner.NewE2ETest(
		TestMessagePassingEVMtoZEVMRevertFailName,
		"evm -> zevm message passing contract with failing revert",
		[]runner.ArgDefinition{
			{Description: "amount in azeta", DefaultValue: "10000000000000000008"},
		},
		TestMessagePassingEVMtoZEVMRevertFail,
	),

	/*
	 EVM gas tests
	*/
	runner.NewE2ETest(
		TestEtherDepositName,
		"deposit Ether into ZEVM",
		[]runner.ArgDefinition{
			{Description: "amount in wei", DefaultValue: "10000000000000000"},
		},
		TestEtherDeposit,
	),
	runner.NewE2ETest(
		TestEtherWithdrawName,
		"withdraw Ether from ZEVM",
		[]runner.ArgDefinition{
			{Description: "amount in wei", DefaultValue: "100000"},
		},
		TestEtherWithdraw,
	),
	runner.NewE2ETest(
		TestEtherWithdrawRestrictedName,
		"withdraw Ether from ZEVM to restricted address",
		[]runner.ArgDefinition{
			{Description: "amount in wei", DefaultValue: "100000"},
		},
		TestEtherWithdrawRestricted,
	),
	runner.NewE2ETest(
		TestEtherDepositAndCallRefundName,
		"deposit Ether into ZEVM and call a contract that reverts; should refund",
		[]runner.ArgDefinition{
			{Description: "amount in wei", DefaultValue: "10000000000000000000"},
		},
		TestEtherDepositAndCallRefund,
	),
	runner.NewE2ETest(
		TestEtherDepositAndCallName,
		"deposit ZRC20 into ZEVM and call a contract",
		[]runner.ArgDefinition{
			{Description: "amount in wei", DefaultValue: "1000000000000000000"},
		},
		TestEtherDepositAndCall,
	),
	/*
	 EVM erc20 tests
	*/
	runner.NewE2ETest(
		TestERC20WithdrawName,
		"withdraw ERC20 from ZEVM",
		[]runner.ArgDefinition{
			{Description: "amount", DefaultValue: "1000"},
		},
		TestERC20Withdraw,
	),
	runner.NewE2ETest(
		TestERC20DepositName,
		"deposit ERC20 into ZEVM",
		[]runner.ArgDefinition{
			{Description: "amount", DefaultValue: "100000"},
		},
		TestERC20Deposit,
	),
	runner.NewE2ETest(
		TestMultipleERC20DepositName,
		"deposit ERC20 into ZEVM in multiple deposits",
		[]runner.ArgDefinition{
			{Description: "amount", DefaultValue: "1000000000"},
			{Description: "count", DefaultValue: "3"},
		},
		TestMultipleERC20Deposit,
	),
	runner.NewE2ETest(
		TestMultipleERC20WithdrawsName,
		"withdraw ERC20 from ZEVM in multiple withdrawals",
		[]runner.ArgDefinition{
			{Description: "amount", DefaultValue: "100"},
			{Description: "count", DefaultValue: "3"},
		},
		TestMultipleERC20Withdraws,
	),
	runner.NewE2ETest(
		TestERC20DepositRestrictedName,
		"deposit ERC20 into ZEVM restricted address",
		[]runner.ArgDefinition{
			{Description: "amount", DefaultValue: "100000"},
		},
		TestERC20DepositRestricted,
	),
	runner.NewE2ETest(
		TestERC20DepositAndCallRefundName,
		"deposit a non-gas ZRC20 into ZEVM and call a contract that reverts",
		[]runner.ArgDefinition{},
		TestERC20DepositAndCallRefund,
	),
	/*
	 Solana tests
	*/
	runner.NewE2ETest(
		TestSolanaDepositName,
		"deposit SOL into ZEVM",
		[]runner.ArgDefinition{
			{Description: "amount in lamport", DefaultValue: "1200000"},
		},
		TestSolanaDeposit,
	),
	runner.NewE2ETest(
		TestSolanaWithdrawName,
		"withdraw SOL from ZEVM",
		[]runner.ArgDefinition{
			{Description: "amount in lamport", DefaultValue: "1000000"},
		},
		TestSolanaWithdraw,
	),
	runner.NewE2ETest(
		TestSolanaDepositAndCallName,
		"deposit SOL into ZEVM and call a contract",
		[]runner.ArgDefinition{
			{Description: "amount in lamport", DefaultValue: "1200000"},
		},
		TestSolanaDepositAndCall,
	),
	runner.NewE2ETest(
		TestSolanaDepositAndCallRefundName,
		"deposit SOL into ZEVM and call a contract that reverts; should refund",
		[]runner.ArgDefinition{
			{Description: "amount in lamport", DefaultValue: "1200000"},
		},
		TestSolanaDepositAndCallRefund,
	),
	/*
	 Bitcoin tests
	*/
	runner.NewE2ETest(
		TestBitcoinDepositName,
		"deposit Bitcoin into ZEVM",
		[]runner.ArgDefinition{
			{Description: "amount in btc", DefaultValue: "0.001"},
		},
		TestBitcoinDeposit,
	),
	runner.NewE2ETest(
		TestBitcoinDepositRefundName,
		"deposit Bitcoin into ZEVM; expect refund", []runner.ArgDefinition{
			{Description: "amount in btc", DefaultValue: "0.1"},
		},
		TestBitcoinDepositRefund,
	),
	runner.NewE2ETest(
		TestBitcoinWithdrawSegWitName,
		"withdraw BTC from ZEVM to a SegWit address",
		[]runner.ArgDefinition{
			{Description: "receiver address", DefaultValue: ""},
			{Description: "amount in btc", DefaultValue: "0.001"},
		},
		TestBitcoinWithdrawSegWit,
	),
	runner.NewE2ETest(
		TestBitcoinWithdrawTaprootName,
		"withdraw BTC from ZEVM to a Taproot address",
		[]runner.ArgDefinition{
			{Description: "receiver address", DefaultValue: ""},
			{Description: "amount in btc", DefaultValue: "0.001"},
		},
		TestBitcoinWithdrawTaproot,
	),
	runner.NewE2ETest(
		TestBitcoinWithdrawLegacyName,
		"withdraw BTC from ZEVM to a legacy address",
		[]runner.ArgDefinition{
			{Description: "receiver address", DefaultValue: ""},
			{Description: "amount in btc", DefaultValue: "0.001"},
		},
		TestBitcoinWithdrawLegacy,
	),
	runner.NewE2ETest(
		TestBitcoinWithdrawMultipleName,
		"withdraw BTC from ZEVM multiple times",
		[]runner.ArgDefinition{
			{Description: "amount", DefaultValue: "0.01"},
			{Description: "times", DefaultValue: "2"},
		},
		WithdrawBitcoinMultipleTimes,
	),
	runner.NewE2ETest(
		TestBitcoinWithdrawP2WSHName,
		"withdraw BTC from ZEVM to a P2WSH address",
		[]runner.ArgDefinition{
			{Description: "receiver address", DefaultValue: ""},
			{Description: "amount in btc", DefaultValue: "0.001"},
		},
		TestBitcoinWithdrawP2WSH,
	),
	runner.NewE2ETest(
		TestBitcoinWithdrawP2SHName,
		"withdraw BTC from ZEVM to a P2SH address",
		[]runner.ArgDefinition{
			{Description: "receiver address", DefaultValue: ""},
			{Description: "amount in btc", DefaultValue: "0.001"},
		},
		TestBitcoinWithdrawP2SH,
	),
	runner.NewE2ETest(
		TestBitcoinWithdrawInvalidAddressName,
		"withdraw BTC from ZEVM to an unsupported btc address",
		[]runner.ArgDefinition{
			{Description: "amount in btc", DefaultValue: "0.00001"},
		},
		TestBitcoinWithdrawToInvalidAddress,
	),
	runner.NewE2ETest(
		TestBitcoinWithdrawRestrictedName,
		"withdraw Bitcoin from ZEVM to restricted address",
		[]runner.ArgDefinition{
			{Description: "amount in btc", DefaultValue: "0.001"},
		},
		TestBitcoinWithdrawRestricted,
	),
	/*
	 Application tests
	*/
	runner.NewE2ETest(
		TestZRC20SwapName,
		"swap ZRC20 ERC20 for ZRC20 ETH",
		[]runner.ArgDefinition{},
		TestZRC20Swap,
	),
	runner.NewE2ETest(
		TestCrosschainSwapName,
		"testing Bitcoin ERC20 cross-chain swap",
		[]runner.ArgDefinition{},
		TestCrosschainSwap,
	),
	/*
	 Miscellaneous tests
	*/
	runner.NewE2ETest(
		TestContextUpgradeName,
		"tests sending ETH on ZEVM and check context data using ContextApp",
		[]runner.ArgDefinition{
			{Description: "amount in wei", DefaultValue: "1000000000000000"},
		},
		TestContextUpgrade,
	),
	runner.NewE2ETest(
		TestMyTestName,
		"performing custom test",
		[]runner.ArgDefinition{},
		TestMyTest,
	),
	runner.NewE2ETest(
		TestDonationEtherName,
		"donate Ether to the TSS",
		[]runner.ArgDefinition{
			{Description: "amount in wei", DefaultValue: "100000000000000000"},
		},
		TestDonationEther,
	),
	/*
	 Stress tests
	*/
	runner.NewE2ETest(
		TestStressEtherWithdrawName,
		"stress test Ether withdrawal",
		[]runner.ArgDefinition{
			{Description: "amount in wei", DefaultValue: "100000"},
			{Description: "count", DefaultValue: "100"},
		},
		TestStressEtherWithdraw,
	),
	runner.NewE2ETest(
		TestStressBTCWithdrawName,
		"stress test BTC withdrawal",
		[]runner.ArgDefinition{
			{Description: "amount in btc", DefaultValue: "0.01"},
			{Description: "count", DefaultValue: "100"},
		},
		TestStressBTCWithdraw,
	),
	runner.NewE2ETest(
		TestStressEtherDepositName,
		"stress test Ether deposit",
		[]runner.ArgDefinition{
			{Description: "amount in wei", DefaultValue: "100000"},
			{Description: "count", DefaultValue: "100"},
		},
		TestStressEtherDeposit,
	),
	runner.NewE2ETest(
		TestStressBTCDepositName,
		"stress test BTC deposit",
		[]runner.ArgDefinition{
			{Description: "amount in btc", DefaultValue: "0.001"},
			{Description: "count", DefaultValue: "100"},
		},
		TestStressBTCDeposit,
	),
	/*
	 Admin tests
	*/
	runner.NewE2ETest(
		TestWhitelistERC20Name,
		"whitelist a new ERC20 token",
		[]runner.ArgDefinition{},
		TestWhitelistERC20,
	),
	runner.NewE2ETest(
		TestDepositEtherLiquidityCapName,
		"deposit Ethers into ZEVM with a liquidity cap",
		[]runner.ArgDefinition{
			{Description: "amount in wei", DefaultValue: "100000000000000"},
		},
		TestDepositEtherLiquidityCap,
	),
	runner.NewE2ETest(
		TestMigrateChainSupportName,
		"migrate the evm chain from goerli to sepolia",
		[]runner.ArgDefinition{},
		TestMigrateChainSupport,
	),
	runner.NewE2ETest(
		TestPauseZRC20Name,
		"pausing ZRC20 on ZetaChain",
		[]runner.ArgDefinition{},
		TestPauseZRC20,
	),
	runner.NewE2ETest(
		TestUpdateBytecodeZRC20Name,
		"update ZRC20 bytecode swap",
		[]runner.ArgDefinition{},
		TestUpdateBytecodeZRC20,
	),
	runner.NewE2ETest(
		TestUpdateBytecodeConnectorName,
		"update zevm connector bytecode",
		[]runner.ArgDefinition{},
		TestUpdateBytecodeConnector,
	),
	runner.NewE2ETest(
		TestRateLimiterName,
		"test sending cctxs with rate limiter enabled and show logs when processing cctxs",
		[]runner.ArgDefinition{},
		TestRateLimiter,
	),
	runner.NewE2ETest(
		TestCriticalAdminTransactionsName,
		"test critical admin transactions",
		[]runner.ArgDefinition{},
		TestCriticalAdminTransactions,
	),
	runner.NewE2ETest(
		TestMigrateTSSName,
		"migrate TSS funds",
		[]runner.ArgDefinition{},
		TestMigrateTSS,
	),
	runner.NewE2ETest(
		TestPauseERC20CustodyName,
		"pausing ERC20 custody on ZetaChain",
		[]runner.ArgDefinition{},
		TestPauseERC20Custody,
	),
	runner.NewE2ETest(
		TestMigrateERC20CustodyFundsName,
		"migrate ERC20 custody funds",
		[]runner.ArgDefinition{},
		TestMigrateERC20CustodyFunds,
	),
	/*
	 V2 smart contract tests
	*/
	runner.NewE2ETest(
		TestV2ETHDepositName,
		"deposit Ether into ZEVM using V2 contract",
		[]runner.ArgDefinition{
			{Description: "amount in wei", DefaultValue: "100000000000000000000"},
		},
		TestV2ETHDeposit,
	),
	runner.NewE2ETest(
		TestV2ETHDepositAndCallName,
		"deposit Ether into ZEVM and call a contract using V2 contract",
		[]runner.ArgDefinition{
			{Description: "amount in wei", DefaultValue: "10000000000000000"},
		},
		TestV2ETHDepositAndCall,
	),
	runner.NewE2ETest(
		TestV2ETHDepositAndCallRevertName,
		"deposit Ether into ZEVM and call a contract using V2 contract that reverts",
		[]runner.ArgDefinition{
			{Description: "amount in wei", DefaultValue: "10000000000000000"},
		},
		TestV2ETHDepositAndCallRevert,
	),
	runner.NewE2ETest(
		TestV2ETHDepositAndCallRevertWithCallName,
		"deposit Ether into ZEVM and call a contract using V2 contract that reverts with a onRevert call",
		[]runner.ArgDefinition{
			{Description: "amount in wei", DefaultValue: "10000000000000000"},
		},
		TestV2ETHDepositAndCallRevertWithCall,
	),
	runner.NewE2ETest(
		TestV2ETHWithdrawName,
		"withdraw Ether from ZEVM using V2 contract",
		[]runner.ArgDefinition{
			{Description: "amount in wei", DefaultValue: "100000"},
		},
		TestV2ETHWithdraw,
	),
	runner.NewE2ETest(
		TestV2ETHWithdrawAndCallName,
		"withdraw Ether from ZEVM and call a contract using V2 contract",
		[]runner.ArgDefinition{
			{Description: "amount in wei", DefaultValue: "100000"},
		},
		TestV2ETHWithdrawAndCall,
	),
	runner.NewE2ETest(
		TestV2ETHWithdrawAndCallRevertName,
		"withdraw Ether from ZEVM and call a contract using V2 contract that reverts",
		[]runner.ArgDefinition{
			{Description: "amount in wei", DefaultValue: "100000"},
		},
		TestV2ETHWithdrawAndCallRevert,
	),
	runner.NewE2ETest(
		TestV2ETHWithdrawAndCallRevertWithCallName,
		"withdraw Ether from ZEVM and call a contract using V2 contract that reverts with a onRevert call",
		[]runner.ArgDefinition{
			{Description: "amount in wei", DefaultValue: "100000"},
		},
		TestV2ETHWithdrawAndCallRevertWithCall,
	),
	runner.NewE2ETest(
		TestV2ERC20DepositName,
		"deposit ERC20 into ZEVM using V2 contract",
		[]runner.ArgDefinition{
			{Description: "amount", DefaultValue: "100000000000000000000"},
		},
		TestV2ERC20Deposit,
	),
	runner.NewE2ETest(
		TestV2ERC20DepositAndCallName,
		"deposit ERC20 into ZEVM and call a contract using V2 contract",
		[]runner.ArgDefinition{
			{Description: "amount", DefaultValue: "100000"},
		},
		TestV2ERC20DepositAndCall,
	),
	runner.NewE2ETest(
		TestV2ERC20DepositAndCallRevertName,
		"deposit ERC20 into ZEVM and call a contract using V2 contract that reverts",
		[]runner.ArgDefinition{
			{Description: "amount", DefaultValue: "10000000000000000000"},
		},
		TestV2ERC20DepositAndCallRevert,
	),
	runner.NewE2ETest(
		TestV2ERC20DepositAndCallRevertWithCallName,
		"deposit ERC20 into ZEVM and call a contract using V2 contract that reverts with a onRevert call",
		[]runner.ArgDefinition{
			{Description: "amount", DefaultValue: "10000000000000000000"},
		},
		TestV2ERC20DepositAndCallRevertWithCall,
	),
	runner.NewE2ETest(
		TestV2ERC20WithdrawName,
		"withdraw ERC20 from ZEVM using V2 contract",
		[]runner.ArgDefinition{
			{Description: "amount", DefaultValue: "1000"},
		},
		TestV2ERC20Withdraw,
	),
	runner.NewE2ETest(
		TestV2ERC20WithdrawAndCallName,
		"withdraw ERC20 from ZEVM and call a contract using V2 contract",
		[]runner.ArgDefinition{
			{Description: "amount", DefaultValue: "1000"},
		},
		TestV2ERC20WithdrawAndCall,
	),
	runner.NewE2ETest(
		TestV2ERC20WithdrawAndCallRevertName,
		"withdraw ERC20 from ZEVM and call a contract using V2 contract that reverts",
		[]runner.ArgDefinition{
			{Description: "amount", DefaultValue: "1000"},
		},
		TestV2ERC20WithdrawAndCallRevert,
	),
	runner.NewE2ETest(
		TestV2ERC20WithdrawAndCallRevertWithCallName,
		"withdraw ERC20 from ZEVM and call a contract using V2 contract that reverts with a onRevert call",
		[]runner.ArgDefinition{
			{Description: "amount", DefaultValue: "1000"},
		},
		TestV2ERC20WithdrawAndCallRevertWithCall,
	),
	runner.NewE2ETest(
		TestV2ZEVMToEVMCallName,
		"zevm -> evm call using V2 contract",
		[]runner.ArgDefinition{},
		TestV2ZEVMToEVMCall,
	),
	runner.NewE2ETest(
		TestV2EVMToZEVMCallName,
		"evm -> zevm call using V2 contract",
		[]runner.ArgDefinition{},
		TestV2EVMToZEVMCall,
	),
	/*
	 Special tests
	*/
	runner.NewE2ETest(
		TestDeploy,
		"deploy a contract",
		[]runner.ArgDefinition{
			{Description: "contract name", DefaultValue: ""},
		},
		TestDeployContract,
	),
	runner.NewE2ETest(
		TestOperationAddLiquidityETHName,
		"add liquidity to the ZETA/ETH pool",
		[]runner.ArgDefinition{
			{Description: "amountZETA", DefaultValue: "50000000000000000000"},
			{Description: "amountETH", DefaultValue: "50000000000000000000"},
		},
		TestOperationAddLiquidityETH,
	),
	runner.NewE2ETest(
		TestOperationAddLiquidityERC20Name,
		"add liquidity to the ZETA/ERC20 pool",
		[]runner.ArgDefinition{
			{Description: "amountZETA", DefaultValue: "50000000000000000000"},
			{Description: "amountERC20", DefaultValue: "50000000000000000000"},
		},
		TestOperationAddLiquidityERC20,
	),
	/*
	 Stateful precompiled contracts tests
	*/
	runner.NewE2ETest(
		TestPrecompilesPrototypeName,
		"test stateful precompiled contracts prototype",
		[]runner.ArgDefinition{},
		TestPrecompilesPrototype,
	),
	runner.NewE2ETest(
		TestPrecompilesPrototypeThroughContractName,
		"test stateful precompiled contracts prototype through contract",
		[]runner.ArgDefinition{},
		TestPrecompilesPrototypeThroughContract,
	),
	runner.NewE2ETest(
		TestPrecompilesStakingName,
		"test stateful precompiled contracts staking",
		[]runner.ArgDefinition{},
		TestPrecompilesStaking,
	),
	runner.NewE2ETest(
		TestPrecompilesStakingThroughContractName,
		"test stateful precompiled contracts staking through contract",
		[]runner.ArgDefinition{},
		TestPrecompilesStakingThroughContract,
	),
}<|MERGE_RESOLUTION|>--- conflicted
+++ resolved
@@ -147,15 +147,10 @@
 	/*
 	 Stateful precompiled contracts tests
 	*/
-<<<<<<< HEAD
-	TestPrecompilesPrototypeName              = "precompile_contracts_prototype"
-	TestPrecompilesStakingName                = "precompile_contracts_staking"
-	TestPrecompilesStakingThroughContractName = "precompile_contracts_staking_through_contract"
-=======
 	TestPrecompilesPrototypeName                = "precompile_contracts_prototype"
 	TestPrecompilesPrototypeThroughContractName = "precompile_contracts_prototype_through_contract"
 	TestPrecompilesStakingName                  = "precompile_contracts_staking"
->>>>>>> 0c421419
+	TestPrecompilesStakingThroughContractName   = "precompile_contracts_staking_through_contract"
 )
 
 // AllE2ETests is an ordered list of all e2e tests
