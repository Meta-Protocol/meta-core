package e2etests

import (
	"github.com/zeta-chain/zetacore/e2e/runner"
)

// TODO : Add smoke test for abort refund
// https://github.com/zeta-chain/node/issues/1745
const (
	TestContextUpgradeName                = "context_upgrade"
	TestDepositAndCallRefundName          = "deposit_and_call_refund"
	TestMultipleERC20DepositName          = "erc20_multiple_deposit"
	TestMultipleWithdrawsName             = "erc20_multiple_withdraw"
	TestZetaWithdrawName                  = "zeta_withdraw"
	TestZetaWithdrawBTCRevertName         = "zeta_withdraw_btc_revert" // #nosec G101 - not a hardcoded password
	TestMessagePassingName                = "message_passing"
	TestZRC20SwapName                     = "zrc20_swap"
	TestBitcoinWithdrawSegWitName         = "bitcoin_withdraw_segwit"
	TestBitcoinWithdrawTaprootName        = "bitcoin_withdraw_taproot"
	TestBitcoinWithdrawLegacyName         = "bitcoin_withdraw_legacy"
	TestBitcoinWithdrawP2WSHName          = "bitcoin_withdraw_p2wsh"
	TestBitcoinWithdrawP2SHName           = "bitcoin_withdraw_p2sh"
	TestBitcoinWithdrawInvalidAddressName = "bitcoin_withdraw_invalid"
	TestBitcoinWithdrawRestrictedName     = "bitcoin_withdraw_restricted"
	TestCrosschainSwapName                = "crosschain_swap"
	TestMessagePassingRevertFailName      = "message_passing_revert_fail"
	TestMessagePassingRevertSuccessName   = "message_passing_revert_success"
	TestMessagePassingEVMtoZEVMName       = "message_passing_zevm"
	TestMessagePassingZEVMToEVMName       = "message_passing_zevm_to_evm"

	TestMessagePassingZEVMtoEVMRevertName = "message_passing_zevm_to_evm_revert"
	TestMessagePassingEVMtoZEVMRevertName = "message_passing_revert_zevm"
	TestERC20DepositAndCallRefundName     = "erc20_deposit_and_call_refund"
	TestEtherDepositAndCallName           = "eth_deposit_and_call"
	TestDepositEtherLiquidityCapName      = "deposit_eth_liquidity_cap"
	TestMyTestName                        = "my_test"

	TestERC20WithdrawName = "erc20_withdraw"
	TestERC20DepositName  = "erc20_deposit"

	TestERC20DepositRestrictedName  = "erc20_deposit_restricted" // #nosec G101: Potential hardcoded credentials (gosec), not a credential
	TestEtherDepositName            = "eth_deposit"
	TestEtherWithdrawName           = "eth_withdraw"
	TestEtherWithdrawRestrictedName = "eth_withdraw_restricted"
	TestBitcoinDepositName          = "bitcoin_deposit"
	TestZetaDepositName             = "zeta_deposit"
	TestZetaDepositRestrictedName   = "zeta_deposit_restricted"

	TestDonationEtherName = "donation_ether"

	TestStressEtherWithdrawName = "stress_eth_withdraw"
	TestStressBTCWithdrawName   = "stress_btc_withdraw"
	TestStressEtherDepositName  = "stress_eth_deposit"
	TestStressBTCDepositName    = "stress_btc_deposit"

	// Admin test
	TestMigrateChainSupportName     = "migrate_chain_support"
	TestPauseZRC20Name              = "pause_zrc20"
	TestUpdateBytecodeZRC20Name     = "update_bytecode_zrc20"
	TestUpdateBytecodeConnectorName = "update_bytecode_connector"
)

// AllE2ETests is an ordered list of all e2e tests
var AllE2ETests = []runner.E2ETest{
	runner.NewE2ETest(
		TestContextUpgradeName,
		"tests sending ETH on ZEVM and check context data using ContextApp",
		[]runner.ArgDefinition{
			runner.ArgDefinition{Description: "amount in wei", DefaultValue: "1000000000000000"},
		},
		TestContextUpgrade,
	),
	runner.NewE2ETest(
		TestDepositAndCallRefundName,
		"deposit ZRC20 into ZEVM and call a contract that reverts; should refund",
		[]runner.ArgDefinition{
			runner.ArgDefinition{Description: "amount in wei", DefaultValue: "10000000000000000000"},
		},
		TestDepositAndCallRefund,
	),
	runner.NewE2ETest(
		TestMultipleERC20DepositName,
		"deposit ERC20 into ZEVM in multiple deposits",
		[]runner.ArgDefinition{
			runner.ArgDefinition{Description: "amount", DefaultValue: "1000000000"},
			runner.ArgDefinition{Description: "count", DefaultValue: "3"},
		},
		TestMultipleERC20Deposit,
	),
	runner.NewE2ETest(
		TestERC20WithdrawName,
		"withdraw ERC20 from ZEVM",
		[]runner.ArgDefinition{
			runner.ArgDefinition{Description: "amount", DefaultValue: "1000"},
		},
		TestERC20Withdraw,
	),
	runner.NewE2ETest(
		TestMultipleWithdrawsName,
		"withdraw ERC20 from ZEVM in multiple withdrawals",
		[]runner.ArgDefinition{
			runner.ArgDefinition{Description: "amount", DefaultValue: "100"},
			runner.ArgDefinition{Description: "count", DefaultValue: "3"},
		},
		TestMultipleWithdraws,
	),
	runner.NewE2ETest(
		TestZetaWithdrawName,
		"withdraw ZETA from ZEVM to Ethereum",
		[]runner.ArgDefinition{
			runner.ArgDefinition{Description: "amount in azeta", DefaultValue: "10000000000000000000"},
		},
		TestZetaWithdraw,
	),
	runner.NewE2ETest(
		TestZetaDepositName,
		"deposit ZETA from Ethereum to ZEVM",
		[]runner.ArgDefinition{
			runner.ArgDefinition{Description: "amount in azeta", DefaultValue: "1000000000000000000"},
		},
		TestZetaDeposit,
	),
	runner.NewE2ETest(
		TestZetaWithdrawBTCRevertName,
		"sending ZETA from ZEVM to Bitcoin with a message that should revert cctxs",
		[]runner.ArgDefinition{
			runner.ArgDefinition{Description: "amount in azeta", DefaultValue: "1000000000000000000"},
		},
		TestZetaWithdrawBTCRevert,
	),
	runner.NewE2ETest(
		TestMessagePassingName,
		"evm->evm message passing (sending ZETA only)",
		[]runner.ArgDefinition{
			runner.ArgDefinition{Description: "amount in azeta", DefaultValue: "10000000000000000000"},
		},
		TestMessagePassing,
	),
	runner.NewE2ETest(
		TestZRC20SwapName,
		"swap ZRC20 ERC20 for ZRC20 ETH",
		[]runner.ArgDefinition{},
		TestZRC20Swap,
	),
	runner.NewE2ETest(
		TestBitcoinWithdrawSegWitName,
		"withdraw BTC from ZEVM to a SegWit address",
		[]runner.ArgDefinition{
			runner.ArgDefinition{Description: "receiver address", DefaultValue: ""},
			runner.ArgDefinition{Description: "amount in btc", DefaultValue: "0.001"},
		},
		TestBitcoinWithdrawSegWit,
	),
	runner.NewE2ETest(
		TestBitcoinWithdrawTaprootName,
		"withdraw BTC from ZEVM to a Taproot address",
		[]runner.ArgDefinition{
			runner.ArgDefinition{Description: "receiver address", DefaultValue: ""},
			runner.ArgDefinition{Description: "amount in btc", DefaultValue: "0.001"},
		},
		TestBitcoinWithdrawTaproot,
	),
	runner.NewE2ETest(
		TestBitcoinWithdrawLegacyName,
		"withdraw BTC from ZEVM to a legacy address",
		[]runner.ArgDefinition{
			runner.ArgDefinition{Description: "receiver address", DefaultValue: ""},
			runner.ArgDefinition{Description: "amount in btc", DefaultValue: "0.001"},
		},
		TestBitcoinWithdrawLegacy,
	),
	runner.NewE2ETest(
		TestBitcoinWithdrawP2WSHName,
		"withdraw BTC from ZEVM to a P2WSH address",
		[]runner.ArgDefinition{
			runner.ArgDefinition{Description: "receiver address", DefaultValue: ""},
			runner.ArgDefinition{Description: "amount in btc", DefaultValue: "0.001"},
		},
		TestBitcoinWithdrawP2WSH,
	),
	runner.NewE2ETest(
		TestBitcoinWithdrawP2SHName,
		"withdraw BTC from ZEVM to a P2SH address",
		[]runner.ArgDefinition{
			runner.ArgDefinition{Description: "receiver address", DefaultValue: ""},
			runner.ArgDefinition{Description: "amount in btc", DefaultValue: "0.001"},
		},
		TestBitcoinWithdrawP2SH,
	),
	runner.NewE2ETest(
		TestBitcoinWithdrawInvalidAddressName,
		"withdraw BTC from ZEVM to an unsupported btc address",
		[]runner.ArgDefinition{
			runner.ArgDefinition{Description: "amount in btc", DefaultValue: "0.00001"},
		},
		TestBitcoinWithdrawToInvalidAddress,
	),
	runner.NewE2ETest(
		TestCrosschainSwapName,
		"testing Bitcoin ERC20 cross-chain swap",
		[]runner.ArgDefinition{},
		TestCrosschainSwap,
	),
	runner.NewE2ETest(
		TestMessagePassingRevertFailName,
		"evm->evm message passing (revert fail)",
		[]runner.ArgDefinition{
			runner.ArgDefinition{Description: "amount in azeta", DefaultValue: "10000000000000000000"},
		},
		TestMessagePassingRevertFail,
	),
	runner.NewE2ETest(
		TestMessagePassingRevertSuccessName,
		"evm->evm message passing (revert success)",
		[]runner.ArgDefinition{
			runner.ArgDefinition{Description: "amount in azeta", DefaultValue: "10000000000000000000"},
		},
		TestMessagePassingRevertSuccess,
	),
	runner.NewE2ETest(
		TestMessagePassingName,
		"evm->evm message passing contract call",
		[]runner.ArgDefinition{
			runner.ArgDefinition{Description: "amount in azeta", DefaultValue: "10000000000000000000"},
		},
		TestMessagePassing,
	),
	runner.NewE2ETest(
		TestPauseZRC20Name,
		"pausing ZRC20 on ZetaChain",
		[]runner.ArgDefinition{},
		TestPauseZRC20,
	),
	runner.NewE2ETest(
		TestERC20DepositAndCallRefundName,
		"deposit a non-gas ZRC20 into ZEVM and call a contract that reverts",
		[]runner.ArgDefinition{},
		TestERC20DepositAndCallRefund,
	),
	runner.NewE2ETest(
		TestUpdateBytecodeZRC20Name,
		"update ZRC20 bytecode swap",
		[]runner.ArgDefinition{},
		TestUpdateBytecodeZRC20,
	),
	runner.NewE2ETest(
		TestEtherDepositAndCallName,
		"deposit ZRC20 into ZEVM and call a contract",
		[]runner.ArgDefinition{
			runner.ArgDefinition{Description: "amount in wei", DefaultValue: "1000000000000000000"},
		},
		TestEtherDepositAndCall,
	),
	runner.NewE2ETest(
		TestDepositEtherLiquidityCapName,
		"deposit Ethers into ZEVM with a liquidity cap",
		[]runner.ArgDefinition{
			runner.ArgDefinition{Description: "amount in wei", DefaultValue: "100000000000000"},
		},
		TestDepositEtherLiquidityCap,
	),
	runner.NewE2ETest(
		TestMyTestName,
		"performing custom test",
		[]runner.ArgDefinition{},
		TestMyTest,
	),
	runner.NewE2ETest(
		TestERC20DepositName,
		"deposit ERC20 into ZEVM",
		[]runner.ArgDefinition{
			runner.ArgDefinition{Description: "amount", DefaultValue: "100000"},
		},
		TestERC20Deposit,
	),
	runner.NewE2ETest(
		TestEtherDepositName,
		"deposit Ether into ZEVM",
		[]runner.ArgDefinition{
			runner.ArgDefinition{Description: "amount in wei", DefaultValue: "10000000000000000"},
		},
		TestEtherDeposit,
	),
	runner.NewE2ETest(
		TestEtherWithdrawName,
		"withdraw Ether from ZEVM",
		[]runner.ArgDefinition{
			runner.ArgDefinition{Description: "amount in wei", DefaultValue: "100000"},
		},
		TestEtherWithdraw,
	),
	runner.NewE2ETest(
		TestBitcoinDepositName,
		"deposit Bitcoin into ZEVM",
		[]runner.ArgDefinition{
			runner.ArgDefinition{Description: "amount in btc", DefaultValue: "0.001"},
		},
		TestBitcoinDeposit,
	),
	runner.NewE2ETest(
		TestDonationEtherName,
		"donate Ether to the TSS",
		[]runner.ArgDefinition{
			runner.ArgDefinition{Description: "amount in wei", DefaultValue: "100000000000000000"},
		},
		TestDonationEther,
	),
	runner.NewE2ETest(
		TestStressEtherWithdrawName,
		"stress test Ether withdrawal",
		[]runner.ArgDefinition{
			runner.ArgDefinition{Description: "amount in wei", DefaultValue: "100000"},
			runner.ArgDefinition{Description: "count", DefaultValue: "100"},
		},
		TestStressEtherWithdraw,
	),
	runner.NewE2ETest(
		TestStressBTCWithdrawName,
		"stress test BTC withdrawal",
		[]runner.ArgDefinition{
			runner.ArgDefinition{Description: "amount in btc", DefaultValue: "0.01"},
			runner.ArgDefinition{Description: "count", DefaultValue: "100"},
		},
		TestStressBTCWithdraw,
	),
	runner.NewE2ETest(
		TestStressEtherDepositName,
		"stress test Ether deposit",
		[]runner.ArgDefinition{
			runner.ArgDefinition{Description: "amount in wei", DefaultValue: "100000"},
			runner.ArgDefinition{Description: "count", DefaultValue: "100"},
		},
		TestStressEtherDeposit,
	),
	runner.NewE2ETest(
		TestStressBTCDepositName,
		"stress test BTC deposit",
		[]runner.ArgDefinition{
			runner.ArgDefinition{Description: "amount in btc", DefaultValue: "0.001"},
			runner.ArgDefinition{Description: "count", DefaultValue: "100"},
		},
		TestStressBTCDeposit,
	),
	runner.NewE2ETest(
		TestZetaDepositRestrictedName,
		"deposit ZETA from Ethereum to ZEVM restricted address",
		[]runner.ArgDefinition{
			runner.ArgDefinition{Description: "amount in azeta", DefaultValue: "1000000000000000000"},
		},
		TestZetaDepositRestricted,
	),
	runner.NewE2ETest(
		TestERC20DepositRestrictedName,
		"deposit ERC20 into ZEVM restricted address",
		[]runner.ArgDefinition{
			runner.ArgDefinition{Description: "amount", DefaultValue: "100000"},
		},
		TestERC20DepositRestricted,
	),
	runner.NewE2ETest(
		TestEtherWithdrawRestrictedName,
		"withdraw Ether from ZEVM to restricted address",
		[]runner.ArgDefinition{
			runner.ArgDefinition{Description: "amount in wei", DefaultValue: "100000"},
		},
		TestEtherWithdrawRestricted,
	),
	runner.NewE2ETest(
		TestBitcoinWithdrawRestrictedName,
		"withdraw Bitcoin from ZEVM to restricted address",
		[]runner.ArgDefinition{
			runner.ArgDefinition{Description: "amount in btc", DefaultValue: "0.001"},
		},
		TestBitcoinWithdrawRestricted,
	),
	runner.NewE2ETest(
		TestMigrateChainSupportName,
		"migrate the evm chain from goerli to sepolia",
		[]runner.ArgDefinition{},
		TestMigrateChainSupport,
	),
	runner.NewE2ETest(
<<<<<<< HEAD
		TestMessagePassingZEVMToEVMName,
		"zevm -> evm message passing contract call",
		[]runner.ArgDefinition{
			runner.ArgDefinition{Description: "amount in azeta", DefaultValue: "10000000000000000007"},
		},
		TestMessagePassingZEVMtoEVM,
	),
	runner.NewE2ETest(
		TestMessagePassingZEVMtoEVMRevertName,
		"zevm -> evm message passing contract call reverts",
		[]runner.ArgDefinition{
			runner.ArgDefinition{Description: "amount in azeta", DefaultValue: "10000000000000000006"},
		},
		TestMessagePassingZEVMtoEVMRevert,
	),
	runner.NewE2ETest(
		TestMessagePassingEVMtoZEVMName,
		"evm -> zevm message passing contract call ",
		[]runner.ArgDefinition{
			runner.ArgDefinition{Description: "amount in azeta", DefaultValue: "10000000000000000009"},
		},
		TestMessagePassingEVMtoZEVM,
	),
	runner.NewE2ETest(
		TestMessagePassingEVMtoZEVMRevertName,
		"evm -> zevm message passing and revert back to evm",
		[]runner.ArgDefinition{
			runner.ArgDefinition{Description: "amount in azeta", DefaultValue: "10000000000000000008"},
		},
		TestMessagePassingEVMtoZEVMRevert,
=======
		TestUpdateBytecodeConnectorName,
		"update zevm connector bytecode",
		[]runner.ArgDefinition{},
		TestUpdateBytecodeConnector,
>>>>>>> e0ea646d
	),
}<|MERGE_RESOLUTION|>--- conflicted
+++ resolved
@@ -218,14 +218,6 @@
 		TestMessagePassingRevertSuccess,
 	),
 	runner.NewE2ETest(
-		TestMessagePassingName,
-		"evm->evm message passing contract call",
-		[]runner.ArgDefinition{
-			runner.ArgDefinition{Description: "amount in azeta", DefaultValue: "10000000000000000000"},
-		},
-		TestMessagePassing,
-	),
-	runner.NewE2ETest(
 		TestPauseZRC20Name,
 		"pausing ZRC20 on ZetaChain",
 		[]runner.ArgDefinition{},
@@ -380,7 +372,12 @@
 		TestMigrateChainSupport,
 	),
 	runner.NewE2ETest(
-<<<<<<< HEAD
+		TestUpdateBytecodeConnectorName,
+		"update zevm connector bytecode",
+		[]runner.ArgDefinition{},
+		TestUpdateBytecodeConnector,
+	),
+	runner.NewE2ETest(
 		TestMessagePassingZEVMToEVMName,
 		"zevm -> evm message passing contract call",
 		[]runner.ArgDefinition{
@@ -411,11 +408,5 @@
 			runner.ArgDefinition{Description: "amount in azeta", DefaultValue: "10000000000000000008"},
 		},
 		TestMessagePassingEVMtoZEVMRevert,
-=======
-		TestUpdateBytecodeConnectorName,
-		"update zevm connector bytecode",
-		[]runner.ArgDefinition{},
-		TestUpdateBytecodeConnector,
->>>>>>> e0ea646d
 	),
 }