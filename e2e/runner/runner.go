--- conflicted
+++ resolved
@@ -157,198 +157,6 @@
 	}
 }
 
-<<<<<<< HEAD
-// E2ETestFunc is a function representing a E2E test
-// It takes a E2ERunner as an argument
-type E2ETestFunc func(*E2ERunner, []string)
-
-// E2ETest represents a E2E test with a name, args, description and test func
-type E2ETest struct {
-	Name           string
-	Description    string
-	Args           []string
-	ArgsDefinition []ArgDefinition
-	E2ETest        E2ETestFunc
-}
-
-// NewE2ETest creates a new instance of E2ETest with specified parameters.
-func NewE2ETest(name, description string, argsDefinition []ArgDefinition, e2eTestFunc E2ETestFunc) E2ETest {
-	return E2ETest{
-		Name:           name,
-		Description:    description,
-		ArgsDefinition: argsDefinition,
-		E2ETest:        e2eTestFunc,
-		Args:           []string{},
-	}
-}
-
-// ArgDefinition defines a structure for holding an argument's description along with it's default value.
-type ArgDefinition struct {
-	Description  string
-	DefaultValue string
-}
-
-// DefaultArgs extracts and returns array of default arguments from the ArgsDefinition.
-func (e E2ETest) DefaultArgs() []string {
-	defaultArgs := make([]string, len(e.ArgsDefinition))
-	for i, spec := range e.ArgsDefinition {
-		defaultArgs[i] = spec.DefaultValue
-	}
-	return defaultArgs
-}
-
-// ArgsDescription returns a string representing the arguments description in a readable format.
-func (e E2ETest) ArgsDescription() string {
-	argsDescription := ""
-	for _, def := range e.ArgsDefinition {
-		argDesc := fmt.Sprintf("%s (%s)", def.Description, def.DefaultValue)
-		if argsDescription != "" {
-			argsDescription += ", "
-		}
-		argsDescription += argDesc
-	}
-	return argsDescription
-}
-
-// E2ETestRunConfig defines the basic configuration for initiating an E2E test, including its name and optional runtime arguments.
-type E2ETestRunConfig struct {
-	Name string
-	Args []string
-}
-
-// GetE2ETestsToRunByName prepares a list of E2ETests to run based on given test names without arguments
-func (runner *E2ERunner) GetE2ETestsToRunByName(availableTests []E2ETest, testNames ...string) ([]E2ETest, error) {
-	tests := []E2ETestRunConfig{}
-	for _, testName := range testNames {
-		tests = append(tests, E2ETestRunConfig{
-			Name: testName,
-			Args: []string{},
-		})
-	}
-	return runner.GetE2ETestsToRunByConfig(availableTests, tests)
-}
-
-// GetE2ETestsToRunByConfig prepares a list of E2ETests to run based on provided test names and their corresponding arguments
-func (runner *E2ERunner) GetE2ETestsToRunByConfig(availableTests []E2ETest, testConfigs []E2ETestRunConfig) ([]E2ETest, error) {
-	tests := []E2ETest{}
-	for _, testSpec := range testConfigs {
-		e2eTest, found := findE2ETestByName(availableTests, testSpec.Name)
-		if !found {
-			return nil, fmt.Errorf("e2e test %s not found", testSpec.Name)
-		}
-		e2eTestToRun := NewE2ETest(
-			e2eTest.Name,
-			e2eTest.Description,
-			e2eTest.ArgsDefinition,
-			e2eTest.E2ETest,
-		)
-		// update e2e test args
-		e2eTestToRun.Args = testSpec.Args
-		tests = append(tests, e2eTestToRun)
-	}
-
-	return tests, nil
-}
-
-// RunE2ETests runs a list of e2e tests
-func (runner *E2ERunner) RunE2ETests(e2eTests []E2ETest) (err error) {
-	for _, e2eTest := range e2eTests {
-		if err := runner.RunE2ETest(e2eTest, true); err != nil {
-			return err
-		}
-	}
-	return nil
-}
-
-// RunE2ETestsIntoReport runs a list of e2e tests by name in a list of e2e tests and returns a report
-// The function doesn't return an error, it returns a report with the error
-func (runner *E2ERunner) RunE2ETestsIntoReport(e2eTests []E2ETest) (TestReports, error) {
-	// go through all tests
-	reports := make(TestReports, 0, len(e2eTests))
-	for _, test := range e2eTests {
-		// get info before test
-		balancesBefore, err := runner.GetAccountBalances(true)
-		if err != nil {
-			return nil, err
-		}
-		timeBefore := time.Now()
-
-		// run test
-		testErr := runner.RunE2ETest(test, false)
-		if testErr != nil {
-			runner.Logger.Print("test %s failed: %s", test.Name, testErr.Error())
-		}
-
-		// wait 5 sec to make sure we get updated balances
-		time.Sleep(5 * time.Second)
-
-		// get info after test
-		balancesAfter, err := runner.GetAccountBalances(true)
-		if err != nil {
-			return nil, err
-		}
-		timeAfter := time.Now()
-
-		// create report
-		report := TestReport{
-			Name:     test.Name,
-			Success:  testErr == nil,
-			Time:     timeAfter.Sub(timeBefore),
-			GasSpent: GetAccountBalancesDiff(balancesBefore, balancesAfter),
-		}
-		reports = append(reports, report)
-	}
-
-	return reports, nil
-}
-
-// RunE2ETest runs a e2e test
-func (runner *E2ERunner) RunE2ETest(e2eTest E2ETest, checkAccounting bool) (err error) {
-	// return an error on panic
-	// https://github.com/zeta-chain/node/issues/1500
-	defer func() {
-		if r := recover(); r != nil {
-			// print stack trace
-			stack := make([]byte, 4096)
-			n := runtime.Stack(stack, false)
-			err = fmt.Errorf("%s failed: %v, stack trace %s", e2eTest.Name, r, stack[:n])
-		}
-	}()
-
-	startTime := time.Now()
-	runner.Logger.Print("⏳running - %s", e2eTest.Description)
-
-	// run e2e test, if args are not provided, use default args
-	args := e2eTest.Args
-	if len(args) == 0 {
-		args = e2eTest.DefaultArgs()
-	}
-	e2eTest.E2ETest(runner, args)
-
-	//check supplies
-	if checkAccounting {
-		if err := runner.CheckZRC20ReserveAndSupply(); err != nil {
-			return err
-		}
-	}
-
-	runner.Logger.Print("✅ completed in %s - %s", time.Since(startTime), e2eTest.Description)
-
-	return err
-}
-
-// findE2ETest finds a e2e test by name
-func findE2ETestByName(e2eTests []E2ETest, e2eTestName string) (E2ETest, bool) {
-	for _, test := range e2eTests {
-		if test.Name == e2eTestName {
-			return test, true
-		}
-	}
-	return E2ETest{}, false
-}
-
-=======
->>>>>>> 1655c34f
 // CopyAddressesFrom copies addresses from another E2ETestRunner that initialized the contracts
 func (runner *E2ERunner) CopyAddressesFrom(other *E2ERunner) (err error) {
 	// copy TSS address
