--- conflicted
+++ resolved
@@ -157,21 +157,12 @@
 	})
 	require.NoError(r, err)
 
-<<<<<<< HEAD
-	if waitReceipt {
-		receipt := utils.MustWaitForTxReceipt(runner.Ctx, runner.ZEVMClient, tx, runner.Logger, runner.ReceiptTimeout)
-		runner.Logger.EVMReceipt(*receipt, "send")
-		if receipt.Status == 0 {
-			panic(fmt.Sprintf("send failed, logs: %+v", receipt.Logs))
-		}
-=======
 	r.Logger.Info("send tx hash: %s", tx.Hash().Hex())
 
 	if waitReceipt {
 		receipt := utils.MustWaitForTxReceipt(r.Ctx, r.ZEVMClient, tx, r.Logger, r.ReceiptTimeout)
 		r.Logger.EVMReceipt(*receipt, "send")
 		r.requireTxSuccessful(receipt, "send failed, logs: %+v", receipt.Logs)
->>>>>>> 72dc5f07
 
 		r.Logger.Info("  Logs:")
 		for _, log := range receipt.Logs {
