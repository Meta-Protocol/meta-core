--- conflicted
+++ resolved
@@ -18,7 +18,7 @@
 	}()
 	runner.Lock()
 
-	receipt := utils.MustWaitForTxReceipt(runner.Ctx, runner.ZevmClient, tx, runner.Logger, runner.ReceiptTimeout)
+	receipt := utils.MustWaitForTxReceipt(runner.Ctx, runner.ZEVMClient, tx, runner.Logger, runner.ReceiptTimeout)
 	if receipt.Status != 1 {
 		panic("tx failed")
 	}
@@ -74,11 +74,7 @@
 	}
 	runner.Logger.Info("Approve tx hash: %s", tx.Hash().Hex())
 
-<<<<<<< HEAD
-	receipt := utils.MustWaitForTxReceipt(runner.Ctx, runner.GoerliClient, tx, runner.Logger, runner.ReceiptTimeout)
-=======
-	receipt := utils2.MustWaitForTxReceipt(runner.Ctx, runner.EVMClient, tx, runner.Logger, runner.ReceiptTimeout)
->>>>>>> 58c3d438
+	receipt := utils.MustWaitForTxReceipt(runner.Ctx, runner.EVMClient, tx, runner.Logger, runner.ReceiptTimeout)
 	runner.Logger.EVMReceipt(*receipt, "approve")
 	if receipt.Status != 1 {
 		panic("approve tx failed")
@@ -105,11 +101,7 @@
 	}
 	runner.Logger.Info("Send tx hash: %s", tx.Hash().Hex())
 
-<<<<<<< HEAD
-	receipt = utils.MustWaitForTxReceipt(runner.Ctx, runner.GoerliClient, tx, runner.Logger, runner.ReceiptTimeout)
-=======
-	receipt = utils2.MustWaitForTxReceipt(runner.Ctx, runner.EVMClient, tx, runner.Logger, runner.ReceiptTimeout)
->>>>>>> 58c3d438
+	receipt = utils.MustWaitForTxReceipt(runner.Ctx, runner.EVMClient, tx, runner.Logger, runner.ReceiptTimeout)
 	runner.Logger.EVMReceipt(*receipt, "send")
 	if receipt.Status != 1 {
 		panic(fmt.Sprintf("expected tx receipt status to be 1; got %d", receipt.Status))
