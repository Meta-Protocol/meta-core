package runner

import (
	"math/big"
	"time"

	ethcommon "github.com/ethereum/go-ethereum/common"
	ethtypes "github.com/ethereum/go-ethereum/core/types"
	"github.com/ethereum/go-ethereum/crypto"
	"github.com/zeta-chain/zetacore/common"
	"github.com/zeta-chain/zetacore/common/ethereum"
	"github.com/zeta-chain/zetacore/e2e/utils"
	observertypes "github.com/zeta-chain/zetacore/x/observer/types"
)

var blockHeaderETHTimeout = 5 * time.Minute

// WaitForTxReceiptOnEvm waits for a tx receipt on EVM
func (runner *E2ERunner) WaitForTxReceiptOnEvm(tx *ethtypes.Transaction) {
	defer func() {
		runner.Unlock()
	}()
	runner.Lock()

	receipt := utils.MustWaitForTxReceipt(runner.Ctx, runner.EVMClient, tx, runner.Logger, runner.ReceiptTimeout)
	if receipt.Status != 1 {
		panic("tx failed")
	}
}

// MintERC20OnEvm mints ERC20 on EVM
// amount is a multiple of 1e18
func (runner *E2ERunner) MintERC20OnEvm(amountERC20 int64) {
	defer func() {
		runner.Unlock()
	}()
	runner.Lock()

	amount := big.NewInt(0).Mul(big.NewInt(1e18), big.NewInt(amountERC20))

	tx, err := runner.ERC20.Mint(runner.EVMAuth, amount)
	if err != nil {
		panic(err)
	}
	receipt := utils.MustWaitForTxReceipt(runner.Ctx, runner.EVMClient, tx, runner.Logger, runner.ReceiptTimeout)
	if receipt.Status == 0 {
		panic("mint failed")
	}
	runner.Logger.Info("Mint receipt tx hash: %s", tx.Hash().Hex())
}

// SendERC20OnEvm sends ERC20 to an address on EVM
// this allows the ERC20 contract deployer to funds other accounts on EVM
// amountERC20 is a multiple of 1e18
func (runner *E2ERunner) SendERC20OnEvm(address ethcommon.Address, amountERC20 int64) *ethtypes.Transaction {
	// the deployer might be sending ERC20 in different goroutines
	defer func() {
		runner.Unlock()
	}()
	runner.Lock()

	amount := big.NewInt(0).Mul(big.NewInt(1e18), big.NewInt(amountERC20))

	// transfer
	tx, err := runner.ERC20.Transfer(runner.EVMAuth, address, amount)
	if err != nil {
		panic(err)
	}
	return tx
}

func (runner *E2ERunner) DepositERC20() ethcommon.Hash {
	runner.Logger.Print("⏳ depositing ERC20 into ZEVM")

	return runner.DepositERC20WithAmountAndMessage(runner.DeployerAddress, big.NewInt(1e18), []byte{})
}

func (runner *E2ERunner) DepositERC20WithAmountAndMessage(to ethcommon.Address, amount *big.Int, msg []byte) ethcommon.Hash {
	// reset allowance, necessary for ERC20
	tx, err := runner.ERC20.Approve(runner.EVMAuth, runner.ERC20CustodyAddr, big.NewInt(0))
	if err != nil {
		panic(err)
	}
	receipt := utils.MustWaitForTxReceipt(runner.Ctx, runner.EVMClient, tx, runner.Logger, runner.ReceiptTimeout)
	if receipt.Status == 0 {
		panic("approve failed")
	}
	runner.Logger.Info("ERC20 Approve receipt tx hash: %s", tx.Hash().Hex())

	tx, err = runner.ERC20.Approve(runner.EVMAuth, runner.ERC20CustodyAddr, amount)
	if err != nil {
		panic(err)
	}
	receipt = utils.MustWaitForTxReceipt(runner.Ctx, runner.EVMClient, tx, runner.Logger, runner.ReceiptTimeout)
	if receipt.Status == 0 {
		panic("approve failed")
	}
	runner.Logger.Info("ERC20 Approve receipt tx hash: %s", tx.Hash().Hex())

	tx, err = runner.ERC20Custody.Deposit(runner.EVMAuth, to.Bytes(), runner.ERC20Addr, amount, msg)
	runner.Logger.Info("TX: %v", tx)

<<<<<<< HEAD
	tx, err = runner.ERC20Custody.Deposit(runner.GoerliAuth, to.Bytes(), runner.USDTERC20Addr, amount, msg)
	runner.Logger.Info("TX: %v", tx)
=======
>>>>>>> 0361a91a
	if err != nil {
		panic(err)
	}
	receipt = utils.MustWaitForTxReceipt(runner.Ctx, runner.EVMClient, tx, runner.Logger, runner.ReceiptTimeout)
	if receipt.Status == 0 {
		panic("deposit failed")
	}
	runner.Logger.Info("Deposit receipt tx hash: %s, status %d", receipt.TxHash.Hex(), receipt.Status)
	for _, log := range receipt.Logs {
		event, err := runner.ERC20Custody.ParseDeposited(*log)
		if err != nil {
			continue
		}
		runner.Logger.Info("Deposited event:")
		runner.Logger.Info("  Recipient address: %x", event.Recipient)
		runner.Logger.Info("  ERC20 address: %s", event.Asset.Hex())
		runner.Logger.Info("  Amount: %d", event.Amount)
		runner.Logger.Info("  Message: %x", event.Message)
	}
	return tx.Hash()
}

// DepositEther sends Ethers into ZEVM
func (runner *E2ERunner) DepositEther(testHeader bool) ethcommon.Hash {
	return runner.DepositEtherWithAmount(testHeader, big.NewInt(1000000000000000000)) // in wei (1 eth)
}

// DepositEtherWithAmount sends Ethers into ZEVM
func (runner *E2ERunner) DepositEtherWithAmount(testHeader bool, amount *big.Int) ethcommon.Hash {
	runner.Logger.Print("⏳ depositing Ethers into ZEVM")

	signedTx, err := runner.SendEther(runner.TSSAddress, amount, nil)
	if err != nil {
		panic(err)
	}
	runner.Logger.EVMTransaction(*signedTx, "send to TSS")

	receipt := utils.MustWaitForTxReceipt(runner.Ctx, runner.EVMClient, signedTx, runner.Logger, runner.ReceiptTimeout)
	if receipt.Status == 0 {
		panic("deposit failed")
	}
	runner.Logger.EVMReceipt(*receipt, "send to TSS")

	// due to the high block throughput in localnet, ZetaClient might catch up slowly with the blocks
	// to optimize block header proof test, this test is directly executed here on the first deposit instead of having a separate test
	if testHeader {
		runner.ProveEthTransaction(receipt)
	}

	return signedTx.Hash()
}

// SendEther sends ethers to the TSS on EVM
func (runner *E2ERunner) SendEther(_ ethcommon.Address, value *big.Int, data []byte) (*ethtypes.Transaction, error) {
	evmClient := runner.EVMClient

	nonce, err := evmClient.PendingNonceAt(runner.Ctx, runner.DeployerAddress)
	if err != nil {
		return nil, err
	}

	gasLimit := uint64(30000) // in units
	gasPrice, err := evmClient.SuggestGasPrice(runner.Ctx)
	if err != nil {
		return nil, err
	}

	tx := ethtypes.NewTransaction(nonce, runner.TSSAddress, value, gasLimit, gasPrice, data)
	chainID, err := evmClient.NetworkID(runner.Ctx)
	if err != nil {
		return nil, err
	}

	deployerPrivkey, err := crypto.HexToECDSA(runner.DeployerPrivateKey)
	if err != nil {
		return nil, err
	}

	signedTx, err := ethtypes.SignTx(tx, ethtypes.NewEIP155Signer(chainID), deployerPrivkey)
	if err != nil {
		return nil, err
	}
	err = evmClient.SendTransaction(runner.Ctx, signedTx)
	if err != nil {
		return nil, err
	}

	return signedTx, nil
}

// ProveEthTransaction proves an ETH transaction on ZetaChain
func (runner *E2ERunner) ProveEthTransaction(receipt *ethtypes.Receipt) {
	startTime := time.Now()

	txHash := receipt.TxHash
	blockHash := receipt.BlockHash

	// #nosec G701 test - always in range
	txIndex := int(receipt.TransactionIndex)

	block, err := runner.EVMClient.BlockByHash(runner.Ctx, blockHash)
	if err != nil {
		panic(err)
	}
	for {
		// check timeout
		if time.Since(startTime) > blockHeaderETHTimeout {
			panic("timeout waiting for block header")
		}

		_, err := runner.ObserverClient.GetBlockHeaderByHash(runner.Ctx, &observertypes.QueryGetBlockHeaderByHashRequest{
			BlockHash: blockHash.Bytes(),
		})
		if err != nil {
			runner.Logger.Info("WARN: block header not found; retrying... error: %s", err.Error())
		} else {
			runner.Logger.Info("OK: block header found")
			break
		}

		time.Sleep(2 * time.Second)
	}

	trie := ethereum.NewTrie(block.Transactions())
	if trie.Hash() != block.Header().TxHash {
		panic("tx root hash & block tx root mismatch")
	}
	txProof, err := trie.GenerateProof(txIndex)
	if err != nil {
		panic("error generating txProof")
	}
	val, err := txProof.Verify(block.TxHash(), txIndex)
	if err != nil {
		panic("error verifying txProof")
	}
	var txx ethtypes.Transaction
	err = txx.UnmarshalBinary(val)
	if err != nil {
		panic("error unmarshalling txProof'd tx")
	}
	res, err := runner.ObserverClient.Prove(runner.Ctx, &observertypes.QueryProveRequest{
		BlockHash: blockHash.Hex(),
		TxIndex:   int64(txIndex),
		TxHash:    txHash.Hex(),
		Proof:     common.NewEthereumProof(txProof),
		ChainId:   common.GoerliLocalnetChain().ChainId,
	})
	if err != nil {
		panic(err)
	}
	if !res.Valid {
		panic("txProof invalid") // FIXME: don't do this in production
	}
	runner.Logger.Info("OK: txProof verified")
}<|MERGE_RESOLUTION|>--- conflicted
+++ resolved
@@ -100,11 +100,6 @@
 	tx, err = runner.ERC20Custody.Deposit(runner.EVMAuth, to.Bytes(), runner.ERC20Addr, amount, msg)
 	runner.Logger.Info("TX: %v", tx)
 
-<<<<<<< HEAD
-	tx, err = runner.ERC20Custody.Deposit(runner.GoerliAuth, to.Bytes(), runner.USDTERC20Addr, amount, msg)
-	runner.Logger.Info("TX: %v", tx)
-=======
->>>>>>> 0361a91a
 	if err != nil {
 		panic(err)
 	}
