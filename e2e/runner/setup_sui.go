package runner

import (
	"fmt"
	"strings"
	"time"

	"cosmossdk.io/math"
	"github.com/block-vision/sui-go-sdk/models"
	"github.com/block-vision/sui-go-sdk/sui"
	ethcommon "github.com/ethereum/go-ethereum/common"
	"github.com/pkg/errors"
	"github.com/stretchr/testify/require"
	"github.com/zeta-chain/protocol-contracts/pkg/zrc20.sol"

	suicontract "github.com/zeta-chain/node/e2e/contracts/sui"
	"github.com/zeta-chain/node/e2e/txserver"
	"github.com/zeta-chain/node/e2e/utils"
	"github.com/zeta-chain/node/pkg/chains"
	"github.com/zeta-chain/node/pkg/coin"
	"github.com/zeta-chain/node/pkg/constant"
	zetasui "github.com/zeta-chain/node/pkg/contracts/sui"
	fungibletypes "github.com/zeta-chain/node/x/fungible/types"
	observertypes "github.com/zeta-chain/node/x/observer/types"
)

const changeTypeCreated = "created"

// RequestSuiFromFaucet requests SUI tokens from the faucet for the runner account
func (r *E2ERunner) RequestSuiFromFaucet(faucetURL, recipient string) {
	header := map[string]string{}
	err := sui.RequestSuiFromFaucet(faucetURL, recipient, header)
	require.NoError(r, err, "sui faucet request to %s", faucetURL)
}

// SetupSui initializes the gateway package on Sui and initialize the chain params on ZetaChain
func (r *E2ERunner) SetupSui(faucetURL string) {
	r.Logger.Print("⚙️ initializing gateway package on Sui")

	deployerSigner, err := r.Account.SuiSigner()
	require.NoError(r, err, "get deployer signer")
	deployerAddress := deployerSigner.Address()

	// fund deployer
	r.RequestSuiFromFaucet(faucetURL, deployerAddress)

	// fund the TSS
	// TODO: this step might no longer necessary if a custom solution is implemented for the TSS funding
	r.RequestSuiFromFaucet(faucetURL, r.SuiTSSAddress)

	client := r.Clients.Sui

	publishTx, err := client.Publish(r.Ctx, models.PublishRequest{
		Sender:          deployerAddress,
		CompiledModules: []string{suicontract.GatewayBytecodeBase64()},
		Dependencies: []string{
			"0x0000000000000000000000000000000000000000000000000000000000000001",
			"0x0000000000000000000000000000000000000000000000000000000000000002",
		},
		GasBudget: "5000000000",
	})
	require.NoError(r, err, "create publish tx")

	signature, err := deployerSigner.SignTxBlock(publishTx)
	require.NoError(r, err, "sign transaction")

	resp, err := client.SuiExecuteTransactionBlock(r.Ctx, models.SuiExecuteTransactionBlockRequest{
		TxBytes:   publishTx.TxBytes,
		Signature: []string{signature},
		Options: models.SuiTransactionBlockOptions{
			ShowEffects:        true,
			ShowBalanceChanges: true,
			ShowEvents:         true,
			ShowObjectChanges:  true,
		},
		RequestType: "WaitForLocalExecution",
	})
	require.NoError(r, err)

	// find packageID
<<<<<<< HEAD
	var packageID, gatewayID, whitelistCapID, withdrawCapID string
=======
	var packageID, gatewayID, whitelistID string
>>>>>>> 6e8dfeed
	for _, change := range resp.ObjectChanges {
		if change.Type == "published" {
			packageID = change.PackageId
		}
	}
	require.NotEmpty(r, packageID, "packageID not found")

	// find gateway objectID
	gatewayType := fmt.Sprintf("%s::gateway::Gateway", packageID)
	for _, change := range resp.ObjectChanges {
		if change.Type == changeTypeCreated && change.ObjectType == gatewayType {
			gatewayID = change.ObjectId
<<<<<<< HEAD
		}
	}
	require.NotEmpty(r, gatewayID, "gatewayID not found")

	// find WhitelistCap objectID
	whitelistType := fmt.Sprintf("%s::gateway::WhitelistCap", packageID)
	for _, change := range resp.ObjectChanges {
		if change.Type == changeTypeCreated && change.ObjectType == whitelistType {
			whitelistCapID = change.ObjectId
		}
	}
	require.NotEmpty(r, whitelistCapID, "whitelistID not found")

	// find WithdrawCap objectID
	withdrawCapType := fmt.Sprintf("%s::gateway::WithdrawCap", packageID)
	for _, change := range resp.ObjectChanges {
		if change.Type == changeTypeCreated && change.ObjectType == withdrawCapType {
			withdrawCapID = change.ObjectId
		}
	}

	// set sui gateway
	r.SuiGateway = zetasui.NewGateway(packageID, gatewayID)

	// deploy fake USDC
	fakeUSDCCoinType, treasuryCap := r.deployFakeUSDC()
	r.whitelistSuiFakeUSDC(deployerSigner, fakeUSDCCoinType, whitelistCapID)
=======
		}
	}
	require.NotEmpty(r, gatewayID, "find gatewayID")

	// find whitelist objectID
	whitelistType := fmt.Sprintf("%s::gateway::WhitelistCap", packageID)
	for _, change := range resp.ObjectChanges {
		if change.Type == changeTypeCreated && change.ObjectType == whitelistType {
			whitelistID = change.ObjectId
		}
	}

	// Set sui gateway
	r.SuiGateway = zetasui.NewGateway(packageID, gatewayID)

	// deploy SUI zrc20
	r.deploySUIZRC20()

	// deploy fake USDC
	fakeUSDCCoinType, treasuryCap := r.deployFakeUSDC()
	r.whitelistSuiFakeUSDC(deployerSigner, fakeUSDCCoinType, whitelistID)
>>>>>>> 6e8dfeed

	r.SuiTokenCoinType = fakeUSDCCoinType
	r.SuiTokenTreasuryCap = treasuryCap

<<<<<<< HEAD
	// send withdraw cap to TSS
	r.sendWithdrawCapToTSS(deployerSigner, withdrawCapID)

=======
>>>>>>> 6e8dfeed
	// set the chain params
	err = r.setSuiChainParams()
	require.NoError(r, err)
}

<<<<<<< HEAD
=======
// deploySUIZRC20 deploys the SUI zrc20 on ZetaChain
func (r *E2ERunner) deploySUIZRC20() {
	// send message to deploy SUI zrc20
	liqCap := math.NewUint(10e18)
	adminAddr := r.ZetaTxServer.MustGetAccountAddressFromName(utils.AdminPolicyName)
	_, err := r.ZetaTxServer.BroadcastTx(utils.AdminPolicyName, fungibletypes.NewMsgDeployFungibleCoinZRC20(
		adminAddr,
		"",
		chains.SuiLocalnet.ChainId,
		9,
		"SUI",
		"SUI",
		coin.CoinType_Gas,
		100000,
		&liqCap,
	))
	require.NoError(r, err)

	// set the address in the store
	r.SetupSUIZRC20()
}

>>>>>>> 6e8dfeed
// deployFakeUSDC deploys the FakeUSDC contract on Sui
// it returns the coinType to be used as asset value for zrc20 and treasuryCap object ID that allows to mint tokens
func (r *E2ERunner) deployFakeUSDC() (string, string) {
	client := r.Clients.Sui
	deployerSigner, err := r.Account.SuiSigner()
	require.NoError(r, err, "get deployer signer")
	deployerAddress := deployerSigner.Address()

	publishReq, err := client.Publish(r.Ctx, models.PublishRequest{
		Sender:          deployerAddress,
		CompiledModules: []string{suicontract.FakeUSDCBytecodeBase64()},
		Dependencies: []string{
			"0x0000000000000000000000000000000000000000000000000000000000000001",
			"0x0000000000000000000000000000000000000000000000000000000000000002",
		},
		GasBudget: "5000000000",
	})
	require.NoError(r, err, "create publish tx")

	signature, err := deployerSigner.SignTxBlock(publishReq)
	require.NoError(r, err, "sign transaction")

	resp, err := client.SuiExecuteTransactionBlock(r.Ctx, models.SuiExecuteTransactionBlockRequest{
		TxBytes:   publishReq.TxBytes,
		Signature: []string{signature},
		Options: models.SuiTransactionBlockOptions{
			ShowEffects:        true,
			ShowBalanceChanges: true,
			ShowEvents:         true,
			ShowObjectChanges:  true,
		},
		RequestType: "WaitForLocalExecution",
	})
	require.NoError(r, err)

	var packageID, treasuryCap string
	for _, change := range resp.ObjectChanges {
		if change.Type == "published" {
			packageID = change.PackageId
		}
	}
	require.NotEmpty(r, packageID, "find packageID")

	for _, change := range resp.ObjectChanges {
		if change.Type == changeTypeCreated && strings.Contains(change.ObjectType, "TreasuryCap") {
			treasuryCap = change.ObjectId
		}
	}
	require.NotEmpty(r, treasuryCap, "find objectID")

	coinType := packageID + "::fake_usdc::FAKE_USDC"

	// strip 0x from packageID
	coinType = coinType[2:]

	return coinType, treasuryCap
}

// whitelistSuiFakeUSDC deploys the FakeUSDC zrc20 on ZetaChain and whitelist it
func (r *E2ERunner) whitelistSuiFakeUSDC(signer *zetasui.SignerSecp256k1, fakeUSDCCoinType, whitelistCap string) {
	// we use DeployFungibleCoinZRC20 and whitelist manually because whitelist cctx are currently not supported for Sui
	// TODO: change this logic and use MsgWhitelistERC20 once it's supported
	// https://github.com/zeta-chain/node/issues/3569

	// deploy zrc20
	liqCap := math.NewUint(10e18)
	res, err := r.ZetaTxServer.BroadcastTx(utils.AdminPolicyName, fungibletypes.NewMsgDeployFungibleCoinZRC20(
		r.ZetaTxServer.MustGetAccountAddressFromName(utils.AdminPolicyName),
		fakeUSDCCoinType,
		chains.SuiLocalnet.ChainId,
		6,
		"Sui's FakeUSDC",
		"USDC.SUI",
		coin.CoinType_ERC20,
		100000,
		&liqCap,
	))
	require.NoError(r, err)

	// extract the zrc20 address from event and set the erc20 address in the runner
	deployedEvent, ok := txserver.EventOfType[*fungibletypes.EventZRC20Deployed](res.Events)
	require.True(r, ok, "unable to find deployed zrc20 event")

	r.SuiTokenZRC20Addr = ethcommon.HexToAddress(deployedEvent.Contract)
	require.NotEqualValues(r, ethcommon.Address{}, r.SuiTokenZRC20Addr)
	r.SuiTokenZRC20, err = zrc20.NewZRC20(r.SuiTokenZRC20Addr, r.ZEVMClient)
	require.NoError(r, err)

	// whitelist zrc20
	tx, err := r.Clients.Sui.MoveCall(r.Ctx, models.MoveCallRequest{
		Signer:          signer.Address(),
		PackageObjectId: r.SuiGateway.PackageID(),
		Module:          "gateway",
		Function:        "whitelist",
		TypeArguments:   []any{"0x" + fakeUSDCCoinType},
		Arguments:       []any{r.SuiGateway.ObjectID(), whitelistCap},
		GasBudget:       "5000000000",
	})
	require.NoError(r, err)

	r.suiExecuteTx(signer, tx)
}

// set the chain params for Sui
func (r *E2ERunner) setSuiChainParams() error {
	if r.ZetaTxServer == nil {
		return errors.New("ZetaTxServer is not initialized")
	}

	creator := r.ZetaTxServer.MustGetAccountAddressFromName(utils.OperationalPolicyName)

	chainID := chains.SuiLocalnet.ChainId

	chainParams := &observertypes.ChainParams{
		ChainId:                     chainID,
		ZetaTokenContractAddress:    constant.EVMZeroAddress,
		ConnectorContractAddress:    constant.EVMZeroAddress,
		Erc20CustodyContractAddress: constant.EVMZeroAddress,
		GasPriceTicker:              5,
		WatchUtxoTicker:             0,
		InboundTicker:               2,
		OutboundTicker:              2,
		OutboundScheduleInterval:    2,
		OutboundScheduleLookahead:   5,
		BallotThreshold:             observertypes.DefaultBallotThreshold,
		MinObserverDelegation:       observertypes.DefaultMinObserverDelegation,
		IsSupported:                 true,
		GatewayAddress:              fmt.Sprintf("%s,%s", r.SuiGateway.PackageID(), r.SuiGateway.ObjectID()),
		ConfirmationParams: &observertypes.ConfirmationParams{
			SafeInboundCount:  1,
			SafeOutboundCount: 1,
			FastInboundCount:  1,
			FastOutboundCount: 1,
		},
		ConfirmationCount: 1, // still need to be provided for now
	}
	if err := r.ZetaTxServer.UpdateChainParams(chainParams); err != nil {
		return errors.Wrap(err, "unable to broadcast solana chain params tx")
	}

	resetMsg := observertypes.NewMsgResetChainNonces(creator, chainID, 0, 0)
	if _, err := r.ZetaTxServer.BroadcastTx(utils.OperationalPolicyName, resetMsg); err != nil {
		return errors.Wrap(err, "unable to broadcast solana chain nonce reset tx")
	}

	query := &observertypes.QueryGetChainParamsForChainRequest{ChainId: chainID}

	const duration = 2 * time.Second

	for i := 0; i < 10; i++ {
		_, err := r.ObserverClient.GetChainParamsForChain(r.Ctx, query)
		if err == nil {
			r.Logger.Print("⚙️ Sui chain params are set")
			return nil
		}

		time.Sleep(duration)
	}
<<<<<<< HEAD

	return errors.New("unable to set Sui chain params")
}

func (r *E2ERunner) sendWithdrawCapToTSS(signer *zetasui.SignerSecp256k1, withdrawCapID string) {
	tx, err := r.Clients.Sui.TransferObject(r.Ctx, models.TransferObjectRequest{
		Signer:    signer.Address(),
		ObjectId:  withdrawCapID,
		Recipient: r.SuiTSSAddress,
		GasBudget: "5000000000",
	})
	require.NoError(r, err)

	r.suiExecuteTx(signer, tx)
=======

	return errors.New("unable to set Sui chain params")
>>>>>>> 6e8dfeed
}<|MERGE_RESOLUTION|>--- conflicted
+++ resolved
@@ -78,11 +78,7 @@
 	require.NoError(r, err)
 
 	// find packageID
-<<<<<<< HEAD
 	var packageID, gatewayID, whitelistCapID, withdrawCapID string
-=======
-	var packageID, gatewayID, whitelistID string
->>>>>>> 6e8dfeed
 	for _, change := range resp.ObjectChanges {
 		if change.Type == "published" {
 			packageID = change.PackageId
@@ -95,7 +91,6 @@
 	for _, change := range resp.ObjectChanges {
 		if change.Type == changeTypeCreated && change.ObjectType == gatewayType {
 			gatewayID = change.ObjectId
-<<<<<<< HEAD
 		}
 	}
 	require.NotEmpty(r, gatewayID, "gatewayID not found")
@@ -119,50 +114,25 @@
 
 	// set sui gateway
 	r.SuiGateway = zetasui.NewGateway(packageID, gatewayID)
+
+	// deploy SUI zrc20
+	r.deploySUIZRC20()
 
 	// deploy fake USDC
 	fakeUSDCCoinType, treasuryCap := r.deployFakeUSDC()
 	r.whitelistSuiFakeUSDC(deployerSigner, fakeUSDCCoinType, whitelistCapID)
-=======
-		}
-	}
-	require.NotEmpty(r, gatewayID, "find gatewayID")
-
-	// find whitelist objectID
-	whitelistType := fmt.Sprintf("%s::gateway::WhitelistCap", packageID)
-	for _, change := range resp.ObjectChanges {
-		if change.Type == changeTypeCreated && change.ObjectType == whitelistType {
-			whitelistID = change.ObjectId
-		}
-	}
-
-	// Set sui gateway
-	r.SuiGateway = zetasui.NewGateway(packageID, gatewayID)
-
-	// deploy SUI zrc20
-	r.deploySUIZRC20()
-
-	// deploy fake USDC
-	fakeUSDCCoinType, treasuryCap := r.deployFakeUSDC()
-	r.whitelistSuiFakeUSDC(deployerSigner, fakeUSDCCoinType, whitelistID)
->>>>>>> 6e8dfeed
 
 	r.SuiTokenCoinType = fakeUSDCCoinType
 	r.SuiTokenTreasuryCap = treasuryCap
 
-<<<<<<< HEAD
 	// send withdraw cap to TSS
 	r.sendWithdrawCapToTSS(deployerSigner, withdrawCapID)
 
-=======
->>>>>>> 6e8dfeed
 	// set the chain params
 	err = r.setSuiChainParams()
 	require.NoError(r, err)
 }
 
-<<<<<<< HEAD
-=======
 // deploySUIZRC20 deploys the SUI zrc20 on ZetaChain
 func (r *E2ERunner) deploySUIZRC20() {
 	// send message to deploy SUI zrc20
@@ -185,7 +155,6 @@
 	r.SetupSUIZRC20()
 }
 
->>>>>>> 6e8dfeed
 // deployFakeUSDC deploys the FakeUSDC contract on Sui
 // it returns the coinType to be used as asset value for zrc20 and treasuryCap object ID that allows to mint tokens
 func (r *E2ERunner) deployFakeUSDC() (string, string) {
@@ -344,7 +313,6 @@
 
 		time.Sleep(duration)
 	}
-<<<<<<< HEAD
 
 	return errors.New("unable to set Sui chain params")
 }
@@ -359,8 +327,4 @@
 	require.NoError(r, err)
 
 	r.suiExecuteTx(signer, tx)
-=======
-
-	return errors.New("unable to set Sui chain params")
->>>>>>> 6e8dfeed
 }