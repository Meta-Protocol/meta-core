package common

import (
	"errors"
	"fmt"
	"strings"

	"github.com/btcsuite/btcutil"
	eth "github.com/ethereum/go-ethereum/common"
	"github.com/zeta-chain/zetacore/common/cosmos"
)

type Address string

var NoAddress Address

var (
	DeadAddress = eth.HexToAddress("0xdEAD000000000000000042069420694206942069")
)

const ETHAddressLen = 42

// NewAddress create a new Address. Supports Ethereum, BSC, Polygon
func NewAddress(address string) Address {
	// Check is eth address
	if eth.IsHexAddress(address) {
		return Address(address)
	}
	return NoAddress
}

func (addr Address) AccAddress() (cosmos.AccAddress, error) {
	return cosmos.AccAddressFromBech32(addr.String())
}

func (addr Address) Equals(addr2 Address) bool {
	return strings.EqualFold(addr.String(), addr2.String())
}

func (addr Address) IsEmpty() bool {
	return strings.TrimSpace(addr.String()) == ""
}

func (addr Address) String() string {
	return string(addr)
}

func ConvertRecoverToError(r interface{}) error {
	switch x := r.(type) {
	case string:
		return errors.New(x)
	case error:
		return x
	default:
		return errors.New(fmt.Sprint("%v", x))
	}
}

func DecodeBtcAddress(inputAddress string, chainID int64) (address btcutil.Address, err error) {
	defer func() {
		if r := recover(); r != nil {
			err = ConvertRecoverToError(r)
<<<<<<< HEAD
			err = fmt.Errorf("input address:%s,chainId:%d,err:%s", inputAddress, chainID, err.Error())
=======
			err = fmt.Errorf("input address:%s, chainId:%d, err:%s", inputAddress, chainId, err.Error())
>>>>>>> 4a289e0e
			return
		}
	}()
	chainParams, err := GetBTCChainParams(chainID)
	if err != nil {
		return nil, err
	}
	if chainParams == nil {
		return nil, fmt.Errorf("chain params not found")
	}
	address, err = btcutil.DecodeAddress(inputAddress, chainParams)
	ok := address.IsForNet(chainParams)
	if !ok {
		return nil, fmt.Errorf("address is not for network %s", chainParams.Name)
	}
	return
}<|MERGE_RESOLUTION|>--- conflicted
+++ resolved
@@ -60,11 +60,7 @@
 	defer func() {
 		if r := recover(); r != nil {
 			err = ConvertRecoverToError(r)
-<<<<<<< HEAD
-			err = fmt.Errorf("input address:%s,chainId:%d,err:%s", inputAddress, chainID, err.Error())
-=======
-			err = fmt.Errorf("input address:%s, chainId:%d, err:%s", inputAddress, chainId, err.Error())
->>>>>>> 4a289e0e
+			err = fmt.Errorf("input address:%s, chainId:%d, err:%s", inputAddress, chainID, err.Error())
 			return
 		}
 	}()
