package common

import (
	"fmt"
	"strings"

	"github.com/btcsuite/btcd/chaincfg"
	"github.com/btcsuite/btcutil"
	ethcommon "github.com/ethereum/go-ethereum/common"
)

var (
	SigningAlgoSecp256k1 = SigninAlgo("secp256k1")
	SigningAlgoEd25519   = SigninAlgo("ed25519")
)

// return the ChainName from a string
// if no such name exists, returns the empty chain name: ChainName_empty
func ParseChainName(chain string) ChainName {
	c := ChainName_value[chain]
	return ChainName(c)
}

type SigninAlgo string

// Chain is an alias of string , represent a block chain
//type Chain string

// Chains represent a slice of Chain
type Chains []Chain

// Equals compare two chain to see whether they represent the same chain
func (chain Chain) IsEqual(c Chain) bool {
	if chain.ChainName == c.ChainName && chain.ChainId == c.ChainId {
		return true
	}
	return false
}

func (chain Chain) IsZetaChain() bool {
	return chain.IsEqual(ZetaChain())
}
func (chain Chain) IsExternalChain() bool {
	return !chain.IsEqual(ZetaChain())
}

// bytes representations of address
// on EVM chain, it is 20Bytes
// on Bitcoin chain, it is P2WPKH address, []byte(bech32 encoded string)
func (chain Chain) EncodeAddress(b []byte) (string, error) {
	if IsEVMChain(chain.ChainId) {
		addr := ethcommon.BytesToAddress(b)
		if addr == (ethcommon.Address{}) {
			return "", fmt.Errorf("invalid EVM address")
		}
		return addr.Hex(), nil
	} else if IsBitcoinChain(chain.ChainId) {
		addrStr := string(b)
		chainParams, err := GetBTCChainParams(chain.ChainId)
		if err != nil {
			return "", err
		}
		_, err = btcutil.DecodeAddress(addrStr, chainParams)
		if err != nil {
			return "", err
		}
		return addrStr, nil
	}
	return "", fmt.Errorf("chain (%d) not supported", chain.ChainId)
}

<<<<<<< HEAD
func (chain Chain) BTCAddressFromWitnessProgram(witnessProgram []byte) (string, error) {
	chainParams, err := GetBTCChainParams(chain.ChainId)
	if err != nil {
		return "", err
	}
	address, err := btcutil.NewAddressWitnessPubKeyHash(witnessProgram, chainParams)
	if err != nil {
		return "", err
	}
	return address.EncodeAddress(), nil
=======
// DecodeAddress decode the address string to bytes
func (chain Chain) DecodeAddress(addr string) ([]byte, error) {
	if IsEVMChain(chain.ChainId) {
		return ethcommon.HexToAddress(addr).Bytes(), nil
	} else if IsBitcoinChain(chain.ChainId) {
		return []byte(addr), nil
	}
	return nil, fmt.Errorf("chain (%d) not supported", chain.ChainId)
>>>>>>> f97cdbfd
}

func IsEVMChain(chainID int64) bool {
	return chainID == 5 || // Goerli
		chainID == 80001 || // Polygon mumbai
		chainID == 97 || // BSC testnet
		chainID == 1001 || // klaytn baobab
		chainID == 1337 || // eth privnet
		chainID == 1 || // eth mainnet
		chainID == 56 || // bsc mainnet
		chainID == 137 // polygon mainnet
}

func (chain Chain) IsKlaytnChain() bool {
	return chain.ChainId == 1001
}

func IsBitcoinChain(chainID int64) bool {
	return chainID == 18444 || // regtest
		chainID == 18332 || //testnet
		chainID == 8332 // mainnet
}

// IsEmpty is to determinate whether the chain is empty
func (chain Chain) IsEmpty() bool {
	return strings.TrimSpace(chain.String()) == ""
}

// Has check whether chain c is in the list
func (chains Chains) Has(c Chain) bool {
	for _, ch := range chains {
		if ch.IsEqual(c) {
			return true
		}
	}
	return false
}

// Distinct return a distinct set of chains, no duplicates
func (chains Chains) Distinct() Chains {
	var newChains Chains
	for _, chain := range chains {
		if !newChains.Has(chain) {
			newChains = append(newChains, chain)
		}
	}
	return newChains
}

func (chains Chains) Strings() []string {
	strings := make([]string, len(chains))
	for i, c := range chains {
		strings[i] = c.String()
	}
	return strings
}

func GetChainFromChainName(chainName ChainName) *Chain {
	chains := DefaultChainsList()
	for _, chain := range chains {
		if chainName == chain.ChainName {
			return chain
		}
	}
	return nil
}

func GetChainFromChainID(chainID int64) *Chain {
	chains := DefaultChainsList()
	for _, chain := range chains {
		if chainID == chain.ChainId {
			return chain
		}
	}
	return nil
}

func GetBTCChainParams(chainID int64) (*chaincfg.Params, error) {
	switch chainID {
	case 18444:
		return &chaincfg.RegressionNetParams, nil
	case 18332:
		return &chaincfg.TestNet3Params, nil
	case 8332:
		return &chaincfg.MainNetParams, nil
	}
	return nil, fmt.Errorf("chain (%d) is not a supported Bitcoin chain", chainID)
}<|MERGE_RESOLUTION|>--- conflicted
+++ resolved
@@ -69,7 +69,6 @@
 	return "", fmt.Errorf("chain (%d) not supported", chain.ChainId)
 }
 
-<<<<<<< HEAD
 func (chain Chain) BTCAddressFromWitnessProgram(witnessProgram []byte) (string, error) {
 	chainParams, err := GetBTCChainParams(chain.ChainId)
 	if err != nil {
@@ -80,7 +79,8 @@
 		return "", err
 	}
 	return address.EncodeAddress(), nil
-=======
+}
+
 // DecodeAddress decode the address string to bytes
 func (chain Chain) DecodeAddress(addr string) ([]byte, error) {
 	if IsEVMChain(chain.ChainId) {
@@ -89,7 +89,6 @@
 		return []byte(addr), nil
 	}
 	return nil, fmt.Errorf("chain (%d) not supported", chain.ChainId)
->>>>>>> f97cdbfd
 }
 
 func IsEVMChain(chainID int64) bool {
