--- conflicted
+++ resolved
@@ -28,13 +28,10 @@
 	return BtcRegtestChain().ChainId
 }
 
-<<<<<<< HEAD
-=======
 func BtcDustOffset() int64 {
 	return 2000
 }
 
->>>>>>> 161406eb
 func DefaultChainsList() []*Chain {
 	chains := []Chain{
 		BtcRegtestChain(),
