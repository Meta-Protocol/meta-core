--- conflicted
+++ resolved
@@ -170,11 +170,7 @@
 	if enabled {
 		btcClient, err := btcrpc.NewRPCClient(btcConfig)
 		if err != nil {
-<<<<<<< HEAD
-			logger.Std.Error().Err(err).Msgf("NewObserver error for bitcoin chain %s", btcChain.String())
-=======
 			logger.Std.Error().Err(err).Msgf("error creating rpc client for bitcoin chain %s", btcChain.String())
->>>>>>> 3f32bd0f
 		} else {
 			// create BTC chain observer
 			observer, err := btcobserver.NewObserver(
