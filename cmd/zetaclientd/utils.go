--- conflicted
+++ resolved
@@ -88,10 +88,6 @@
 	bridge *zetabridge.ZetaCoreBridge,
 	tss interfaces.TSSSigner,
 	dbpath string,
-<<<<<<< HEAD
-	metrics *metrics.Metrics,
-=======
->>>>>>> 6c0e0bba
 	loggers clientcommon.ClientLogger,
 	cfg *config.Config,
 	ts *metrics.TelemetryServer,
@@ -102,11 +98,7 @@
 		if evmConfig.Chain.IsZetaChain() {
 			continue
 		}
-<<<<<<< HEAD
-		co, err := evm.NewEVMChainClient(bridge, tss, dbpath, metrics, loggers, cfg, *evmConfig, ts)
-=======
 		co, err := evm.NewEVMChainClient(bridge, tss, dbpath, loggers, cfg, *evmConfig, ts)
->>>>>>> 6c0e0bba
 		if err != nil {
 			loggers.Std.Error().Err(err).Msgf("NewEVMChainClient error for chain %s", evmConfig.Chain.String())
 			continue
@@ -116,11 +108,7 @@
 	// BTC client
 	btcChain, btcConfig, enabled := cfg.GetBTCConfig()
 	if enabled {
-<<<<<<< HEAD
-		co, err := bitcoin.NewBitcoinClient(btcChain, bridge, tss, dbpath, metrics, loggers, btcConfig, ts)
-=======
 		co, err := bitcoin.NewBitcoinClient(btcChain, bridge, tss, dbpath, loggers, btcConfig, ts)
->>>>>>> 6c0e0bba
 		if err != nil {
 			loggers.Std.Error().Err(err).Msgf("NewBitcoinClient error for chain %s", btcChain.String())
 
