--- conflicted
+++ resolved
@@ -2,14 +2,8 @@
 
 import (
 	"context"
-<<<<<<< HEAD
-=======
-	"encoding/json"
-	"fmt"
-	"io"
 	"net/http"
 	_ "net/http/pprof" // #nosec G108 -- pprof enablement is intentional
->>>>>>> 495235ea
 	"os"
 	"os/signal"
 	"path/filepath"
@@ -175,44 +169,6 @@
 	signalChannel := make(chan os.Signal, 1)
 	signal.Notify(signalChannel, syscall.SIGINT, syscall.SIGTERM)
 
-<<<<<<< HEAD
-=======
-	go func() {
-		for {
-			time.Sleep(30 * time.Second)
-			ps := tssServer.GetKnownPeers()
-			metrics.NumConnectedPeers.Set(float64(len(ps)))
-			telemetryServer.SetConnectedPeers(ps)
-		}
-	}()
-	go func() {
-		host := tssServer.GetP2PHost()
-		pingRTT := make(map[peer.ID]int64)
-		pingRTTLock := sync.Mutex{}
-		for {
-			var wg sync.WaitGroup
-			for _, p := range whitelistedPeers {
-				wg.Add(1)
-				go func(p peer.ID) {
-					defer wg.Done()
-					ctx, cancel := context.WithTimeout(context.Background(), 5*time.Second)
-					defer cancel()
-					result := <-ping.Ping(ctx, host, p)
-					pingRTTLock.Lock()
-					defer pingRTTLock.Unlock()
-					if result.Error != nil {
-						masterLogger.Error().Err(result.Error).Msg("ping error")
-						pingRTT[p] = -1 // RTT -1 indicate ping error
-						return
-					}
-					pingRTT[p] = result.RTT.Nanoseconds()
-				}(p)
-			}
-			wg.Wait()
-			telemetryServer.SetPingRTT(pingRTT)
-			time.Sleep(30 * time.Second)
-		}
-	}()
 	// pprof http server
 	// zetacored/cometbft is already listening for pprof on 6060 (by default)
 	go func() {
@@ -223,72 +179,6 @@
 		}
 	}()
 
-	// Generate a new TSS if keygen is set and add it into the tss server
-	// If TSS has already been generated, and keygen was successful ; we use the existing TSS
-	err = mc.Generate(ctx, zetacoreClient, tssServer, masterLogger)
-	if err != nil {
-		return err
-	}
-
-	tss, err := mc.New(
-		ctx,
-		zetacoreClient,
-		tssHistoricalList,
-		hotkeyPass,
-		tssServer,
-	)
-	if err != nil {
-		startLogger.Error().Err(err).Msg("NewTSS error")
-		return err
-	}
-	if cfg.TestTssKeysign {
-		err = mc.TestTSS(tss.CurrentPubkey, *tss.Server, masterLogger)
-		if err != nil {
-			startLogger.Error().Err(err).Msgf("TestTSS error : %s", tss.CurrentPubkey)
-		}
-	}
-
-	// Wait for TSS keygen to be successful before proceeding, This is a blocking thread only for a new keygen.
-	// For existing keygen, this should directly proceed to the next step
-	_ = ticker.Run(ctx, time.Second, func(ctx context.Context, t *ticker.Ticker) error {
-		keygen, err = zetacoreClient.GetKeyGen(ctx)
-		switch {
-		case err != nil:
-			startLogger.Warn().Err(err).Msg("Waiting for TSS Keygen to be a success, got error")
-		case keygen.Status != observerTypes.KeygenStatus_KeyGenSuccess:
-			startLogger.Warn().Msgf("Waiting for TSS Keygen to be a success, current status %s", keygen.Status)
-		default:
-			t.Stop()
-		}
-
-		return nil
-	})
-
-	// Update Current TSS value from zetacore, if TSS keygen is successful, the TSS address is set on zeta-core
-	// Returns err if the RPC call fails as zeta client needs the current TSS address to be set
-	// This is only needed in case of a new Keygen , as the TSS address is set on zetacore only after the keygen is successful i.e enough votes have been broadcast
-	currentTss, err := zetacoreClient.GetTSS(ctx)
-	if err != nil {
-		return errors.Wrap(err, "unable to get current TSS")
-	}
-
-	// Filter supported BTC chain IDs
-	btcChains := appContext.FilterChains(zctx.Chain.IsBitcoin)
-	btcChainIDs := make([]int64, len(btcChains))
-	for i, chain := range btcChains {
-		btcChainIDs[i] = chain.ID()
-	}
-
-	// Make sure the TSS EVM/BTC addresses are well formed.
-	// Zetaclient should not start if TSS addresses cannot be properly derived.
-	tss.CurrentPubkey = currentTss.TssPubkey
-	err = tss.ValidateAddresses(btcChainIDs)
-	if err != nil {
-		startLogger.Error().Err(err).Msg("TSS address validation failed")
-		return err
-	}
-
->>>>>>> 495235ea
 	// Starts various background TSS listeners.
 	// Shuts down zetaclientd if any is triggered.
 	maintenance.NewTSSListener(zetacoreClient, masterLogger).Listen(ctx, func() {
