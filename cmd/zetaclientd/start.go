--- conflicted
+++ resolved
@@ -116,20 +116,8 @@
 		return errors.Wrap(err, "unable to setup TSS service")
 	}
 
-<<<<<<< HEAD
-	isObserver, err := isObserverNode(ctx, zetacoreClient)
-	switch {
-	case err != nil:
-		return errors.Wrap(err, "unable to check if observer node")
-	case !isObserver:
-		logger.Std.Warn().Msg("This node is not an observer node. Exit 0")
-		return nil
-	}
-
 	graceful.AddStopper(tss.Stop)
 
-=======
->>>>>>> 47c9444b
 	// Starts various background TSS listeners.
 	// Shuts down zetaclientd if any is triggered.
 	maintenance.NewTSSListener(zetacoreClient, logger.Std).Listen(ctx, func() {
