--- conflicted
+++ resolved
@@ -49,8 +49,6 @@
 
 	//Create new config struct
 	configData := config.New()
-<<<<<<< HEAD
-=======
 
 	//Validate Peer eg. /ip4/172.0.2.1/tcp/6668/p2p/16Uiu2HAmACG5DtqmQsHtXg4G2sLS65ttv84e7MrL4kapkjfmhxAp
 	if len(initArgs.peer) != 0 {
@@ -60,7 +58,6 @@
 		}
 	}
 
->>>>>>> 69a94c61
 	//Populate new struct with cli arguments
 	initChainID(&configData)
 	configData.Peer = initArgs.peer
