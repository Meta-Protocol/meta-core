--- conflicted
+++ resolved
@@ -48,13 +48,9 @@
 		bitcoinRunner.WaitForMinedCCTX(txERC20Deposit)
 
 		bitcoinRunner.SetupBitcoinAccount(initBitcoinNetwork)
-<<<<<<< HEAD
 		if initBitcoinNetwork {
-			bitcoinRunner.DepositBTC(testHeader)
+			bitcoinRunner.DepositBTC()
 		}
-=======
-		bitcoinRunner.DepositBTC()
->>>>>>> a3d36821
 
 		// run bitcoin test
 		// Note: due to the extensive block generation in Bitcoin localnet, block header test is run first
