package local

import (
	"fmt"
	"runtime"
	"time"

	"github.com/fatih/color"
	"github.com/zeta-chain/zetacore/e2e/config"
	"github.com/zeta-chain/zetacore/e2e/e2etests"
	"github.com/zeta-chain/zetacore/e2e/runner"
)

// erc20TestRoutine runs erc20 related e2e tests
func erc20TestRoutine(
	conf config.Config,
	deployerRunner *runner.E2ERunner,
	verbose bool,
) func() error {
	return func() (err error) {
		// return an error on panic
		// TODO: remove and instead return errors in the tests
		// https://github.com/zeta-chain/node/issues/1500
		defer func() {
			if r := recover(); r != nil {
				// print stack trace
				stack := make([]byte, 4096)
				n := runtime.Stack(stack, false)
				err = fmt.Errorf("erc20 panic: %v, stack trace %s", r, stack[:n])
			}
		}()

		// initialize runner for erc20 test
		erc20Runner, err := initTestRunner(
			"erc20",
			conf,
			deployerRunner,
			UserERC20Address,
			UserERC20PrivateKey,
			runner.NewLogger(verbose, color.FgGreen, "erc20"),
		)
		if err != nil {
			return err
		}

		erc20Runner.Logger.Print("🏃 starting erc20 tests")
		startTime := time.Now()

		// funding the account
		txUSDTSend := deployerRunner.SendUSDTOnEvm(UserERC20Address, 10)
		erc20Runner.WaitForTxReceiptOnEvm(txUSDTSend)

		// depositing the necessary tokens on ZetaChain
		txEtherDeposit := erc20Runner.DepositEther(false)
		txERC20Deposit := erc20Runner.DepositERC20()
		erc20Runner.WaitForMinedCCTX(txEtherDeposit)
		erc20Runner.WaitForMinedCCTX(txERC20Deposit)

		//erc20Runner.SetupBitcoinAccount()
		//erc20Runner.DepositBTC()

		// run erc20 test
		testsToRun, err := erc20Runner.GetE2ETestsToRunByName(
			e2etests.AllE2ETests,
			e2etests.TestERC20WithdrawName,
			e2etests.TestMultipleWithdrawsName,
			e2etests.TestERC20DepositAndCallRefundName,
			e2etests.TestZRC20SwapName,
<<<<<<< HEAD
		)
		if err != nil {
			return fmt.Errorf("erc20 tests failed: %v", err)
		}

		if err := erc20Runner.RunE2ETests(testsToRun); err != nil {
=======
			e2etests.TestERC20DepositRestrictedName,
		); err != nil {
>>>>>>> 01526a5b
			return fmt.Errorf("erc20 tests failed: %v", err)
		}

		erc20Runner.Logger.Print("🍾 erc20 tests completed in %s", time.Since(startTime).String())

		return err
	}
}<|MERGE_RESOLUTION|>--- conflicted
+++ resolved
@@ -66,17 +66,13 @@
 			e2etests.TestMultipleWithdrawsName,
 			e2etests.TestERC20DepositAndCallRefundName,
 			e2etests.TestZRC20SwapName,
-<<<<<<< HEAD
+			e2etests.TestERC20DepositRestrictedName,
 		)
 		if err != nil {
 			return fmt.Errorf("erc20 tests failed: %v", err)
 		}
 
 		if err := erc20Runner.RunE2ETests(testsToRun); err != nil {
-=======
-			e2etests.TestERC20DepositRestrictedName,
-		); err != nil {
->>>>>>> 01526a5b
 			return fmt.Errorf("erc20 tests failed: %v", err)
 		}
 
