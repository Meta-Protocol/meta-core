--- conflicted
+++ resolved
@@ -74,64 +74,6 @@
 
 func localE2ETest(cmd *cobra.Command, _ []string) {
 	// fetch flags
-<<<<<<< HEAD
-	waitForHeight, err := cmd.Flags().GetInt64(flagWaitForHeight)
-	if err != nil {
-		panic(err)
-	}
-	contractsDeployed, err := cmd.Flags().GetBool(flagContractsDeployed)
-	if err != nil {
-		panic(err)
-	}
-	verbose, err := cmd.Flags().GetBool(flagVerbose)
-	if err != nil {
-		panic(err)
-	}
-	configOut, err := cmd.Flags().GetString(flagConfigOut)
-	if err != nil {
-		panic(err)
-	}
-	testAdmin, err := cmd.Flags().GetBool(flagTestAdmin)
-	if err != nil {
-		panic(err)
-	}
-	testPerformance, err := cmd.Flags().GetBool(flagTestPerformance)
-	if err != nil {
-		panic(err)
-	}
-	testCustom, err := cmd.Flags().GetBool(flagTestCustom)
-	if err != nil {
-		panic(err)
-	}
-	skipRegular, err := cmd.Flags().GetBool(flagSkipRegular)
-	if err != nil {
-		panic(err)
-	}
-	light, err := cmd.Flags().GetBool(flagLight)
-	if err != nil {
-		panic(err)
-	}
-	setupOnly, err := cmd.Flags().GetBool(flagSetupOnly)
-	if err != nil {
-		panic(err)
-	}
-	skipSetup, err := cmd.Flags().GetBool(flagSkipSetup)
-	if err != nil {
-		panic(err)
-	}
-	skipMigrationTest, err := cmd.Flags().GetBool(flagSkipMigrationTest)
-	if err != nil {
-		panic(err)
-	}
-	skipBitcoinSetup, err := cmd.Flags().GetBool(flagSkipBitcoinSetup)
-	if err != nil {
-		panic(err)
-	}
-	skipHeaderProof, err := cmd.Flags().GetBool(flagSkipHeaderProof)
-	if err != nil {
-		panic(err)
-	}
-=======
 	var (
 		waitForHeight     = must(cmd.Flags().GetInt64(flagWaitForHeight))
 		contractsDeployed = must(cmd.Flags().GetBool(flagContractsDeployed))
@@ -146,8 +88,8 @@
 		skipSetup         = must(cmd.Flags().GetBool(flagSkipSetup))
 		skipBitcoinSetup  = must(cmd.Flags().GetBool(flagSkipBitcoinSetup))
 		skipHeaderProof   = must(cmd.Flags().GetBool(flagSkipHeaderProof))
+		skipMigrationTest = must(cmd.Flags().GetBool(flagSkipMigrationTest))
 	)
->>>>>>> ef8470cf
 
 	logger := runner.NewLogger(verbose, color.FgWhite, "setup")
 
@@ -325,14 +267,14 @@
 
 		// skip the header proof test if we run light test or skipHeaderProof is enabled
 		testHeader := !light && !skipHeaderProof
-		fmt.Println("TestHeader", testHeader)
-		fmt.Println("SkipBitcoinSetup", skipBitcoinSetup)
-
-		eg.Go(erc20TestRoutine(conf, deployerRunner, verbose, erc20Tests...))
-		eg.Go(zetaTestRoutine(conf, deployerRunner, verbose, zetaTests...))
-		eg.Go(zevmMPTestRoutine(conf, deployerRunner, verbose, zevmMPTests...))
+		logger.Print("skipBitcoinSetup", skipBitcoinSetup)
+		logger.Print("testHeader", testHeader)
+
+		//eg.Go(erc20TestRoutine(conf, deployerRunner, verbose, erc20Tests...))
+		//eg.Go(zetaTestRoutine(conf, deployerRunner, verbose, zetaTests...))
+		//eg.Go(zevmMPTestRoutine(conf, deployerRunner, verbose, zevmMPTests...))
 		eg.Go(bitcoinTestRoutine(conf, deployerRunner, verbose, !skipBitcoinSetup, testHeader, bitcoinTests...))
-		eg.Go(ethereumTestRoutine(conf, deployerRunner, verbose, testHeader, ethereumTests...))
+		//eg.Go(ethereumTestRoutine(conf, deployerRunner, verbose, testHeader, ethereumTests...))
 	}
 	if testAdmin {
 		eg.Go(adminTestRoutine(conf, deployerRunner, verbose,
@@ -382,11 +324,11 @@
 	logger.Print("✅ e2e tests completed in %s", time.Since(testStartTime).String())
 
 	logger.Print("🏁 starting migration tests")
-	fmt.Println("SkipMigration", skipMigrationTest)
 
 	//if skipMigrationTest is set to true , there is no need to update the keygen height to generate a new tss
 	migrationCtx, cancel := context.WithCancel(context.Background())
 	deployerRunner.CtxCancel = cancel
+	var migrationGroup errgroup.Group
 	if !skipMigrationTest {
 		response, err := deployerRunner.CctxClient.LastZetaHeight(migrationCtx, &crosschaintypes.QueryLastZetaHeightRequest{})
 		if err != nil {
@@ -398,10 +340,10 @@
 			panic(err)
 		}
 		waitKeygenHeight(migrationCtx, deployerRunner.CctxClient, deployerRunner.ObserverClient, logger, 0)
-	}
-
-	eg.Go(migrationTestRoutine(conf, deployerRunner, verbose, e2etests.TestMigrateTssEthName))
-	if err := eg.Wait(); err != nil {
+		migrationGroup.Go(migrationTestRoutine(conf, deployerRunner, verbose, e2etests.TestMigrateTssEthName))
+	}
+
+	if err := migrationGroup.Wait(); err != nil {
 		deployerRunner.CtxCancel()
 		logger.Print("❌ %v", err)
 		logger.Print("❌ migration tests failed")
