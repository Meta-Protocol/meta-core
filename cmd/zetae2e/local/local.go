package local

import (
	"context"
	"fmt"
	"os"
	"path/filepath"
	"time"

	"github.com/fatih/color"
	"github.com/spf13/cobra"
	"github.com/stretchr/testify/assert"
	"golang.org/x/sync/errgroup"

	zetae2econfig "github.com/zeta-chain/zetacore/cmd/zetae2e/config"
	"github.com/zeta-chain/zetacore/e2e/config"
	"github.com/zeta-chain/zetacore/e2e/e2etests"
	"github.com/zeta-chain/zetacore/e2e/runner"
	"github.com/zeta-chain/zetacore/e2e/txserver"
	"github.com/zeta-chain/zetacore/e2e/utils"
	"github.com/zeta-chain/zetacore/pkg/chains"
	crosschaintypes "github.com/zeta-chain/zetacore/x/crosschain/types"
)

const (
	flagContractsDeployed = "deployed"
	flagWaitForHeight     = "wait-for"
	FlagConfigFile        = "config"
	flagConfigOut         = "config-out"
	flagVerbose           = "verbose"
	flagTestAdmin         = "test-admin"
	flagTestPerformance   = "test-performance"
	flagTestCustom        = "test-custom"
	flagSkipRegular       = "skip-regular"
	flagLight             = "light"
	flagSetupOnly         = "setup-only"
	flagSkipSetup         = "skip-setup"
	flagSkipBitcoinSetup  = "skip-bitcoin-setup"
	flagSkipHeaderProof   = "skip-header-proof"
)

var (
	TestTimeout = 15 * time.Minute
)

// NewLocalCmd returns the local command
// which runs the E2E tests locally on the machine with localnet for each blockchain
func NewLocalCmd() *cobra.Command {
	cmd := &cobra.Command{
		Use:   "local",
		Short: "Run Local E2E tests",
		Run:   localE2ETest,
	}
	cmd.Flags().Bool(flagContractsDeployed, false, "set to to true if running tests again with existing state")
	cmd.Flags().Int64(flagWaitForHeight, 0, "block height for tests to begin, ex. --wait-for 100")
	cmd.Flags().String(FlagConfigFile, "", "config file to use for the tests")
	cmd.Flags().Bool(flagVerbose, false, "set to true to enable verbose logging")
	cmd.Flags().Bool(flagTestAdmin, false, "set to true to run admin tests")
	cmd.Flags().Bool(flagTestPerformance, false, "set to true to run performance tests")
	cmd.Flags().Bool(flagTestCustom, false, "set to true to run custom tests")
	cmd.Flags().Bool(flagSkipRegular, false, "set to true to skip regular tests")
	cmd.Flags().Bool(flagLight, false, "run the most basic regular tests, useful for quick checks")
	cmd.Flags().Bool(flagSetupOnly, false, "set to true to only setup the networks")
	cmd.Flags().String(flagConfigOut, "", "config file to write the deployed contracts from the setup")
	cmd.Flags().Bool(flagSkipSetup, false, "set to true to skip setup")
	cmd.Flags().Bool(flagSkipBitcoinSetup, false, "set to true to skip bitcoin wallet setup")
	cmd.Flags().Bool(flagSkipHeaderProof, false, "set to true to skip header proof tests")

	return cmd
}

func localE2ETest(cmd *cobra.Command, _ []string) {
	// fetch flags
	var (
		waitForHeight     = must(cmd.Flags().GetInt64(flagWaitForHeight))
		contractsDeployed = must(cmd.Flags().GetBool(flagContractsDeployed))
		verbose           = must(cmd.Flags().GetBool(flagVerbose))
		configOut         = must(cmd.Flags().GetString(flagConfigOut))
		testAdmin         = must(cmd.Flags().GetBool(flagTestAdmin))
		testPerformance   = must(cmd.Flags().GetBool(flagTestPerformance))
		testCustom        = must(cmd.Flags().GetBool(flagTestCustom))
		skipRegular       = must(cmd.Flags().GetBool(flagSkipRegular))
		light             = must(cmd.Flags().GetBool(flagLight))
		setupOnly         = must(cmd.Flags().GetBool(flagSetupOnly))
		skipSetup         = must(cmd.Flags().GetBool(flagSkipSetup))
		skipBitcoinSetup  = must(cmd.Flags().GetBool(flagSkipBitcoinSetup))
		skipHeaderProof   = must(cmd.Flags().GetBool(flagSkipHeaderProof))
	)

	logger := runner.NewLogger(verbose, color.FgWhite, "setup")

	testStartTime := time.Now()
	logger.Print("starting E2E tests")

	if testAdmin {
		logger.Print("⚠️ admin tests enabled")
	}

	if testPerformance {
		logger.Print("⚠️ performance tests enabled, regular tests will be skipped")
		skipRegular = true
	}

	// start timer
	go func() {
		time.Sleep(TestTimeout)
		logger.Error("Test timed out after %s", TestTimeout.String())
		os.Exit(1)
	}()

	// initialize tests config
	conf := must(GetConfig(cmd))

	// initialize context
	ctx, cancel := context.WithCancel(context.Background())

	// wait for a specific height on ZetaChain
	if waitForHeight != 0 {
		ensure(utils.WaitForBlockHeight(ctx, waitForHeight, conf.RPCs.ZetaCoreRPC, logger))
	}

	// set account prefix to zeta
	setCosmosConfig()

<<<<<<< HEAD
	// wait for Genesis
	// if setup is skip, we assume that the genesis is already created
	if !skipSetup {
		logger.Print("⏳ wait 70s for genesis")
		time.Sleep(70 * time.Second)
	}

	zetaTxServer := must(txserver.NewZetaTxServer(
=======
	zetaTxServer, err := txserver.NewZetaTxServer(
>>>>>>> f9ca2be3
		conf.RPCs.ZetaCoreRPC,
		[]string{utils.FungibleAdminName},
		[]string{UserFungibleAdminPrivateKey},
		conf.ZetaChainID,
	))

	// initialize deployer runner with config
	deployerRunner := must(zetae2econfig.RunnerFromConfig(
		ctx,
		"deployer",
		cancel,
		conf,
		DeployerAddress,
		DeployerPrivateKey,
		logger,
		runner.WithZetaTxServer(zetaTxServer),
	))

	// wait for keygen to be completed
	// if setup is skipped, we assume that the keygen is already completed
	if !skipSetup {
		waitKeygenHeight(ctx, deployerRunner.CctxClient, logger)
	}

	// query and set the TSS
	if err := deployerRunner.SetTSSAddresses(); err != nil {
		exit(err)
	}

	if !skipHeaderProof {
		ensure(deployerRunner.EnableHeaderVerification([]int64{
			chains.GoerliLocalnet.ChainId,
			chains.BitcoinRegtest.ChainId,
		}))
	}

	// setting up the networks
	if !skipSetup {
		logger.Print("⚙️ setting up networks")
		startTime := time.Now()

		deployerRunner.SetupEVM(contractsDeployed, true)
		deployerRunner.SetZEVMContracts()
		ensure(deployerRunner.FundEmissionsPool())

		deployerRunner.MintERC20OnEvm(10000)

		logger.Print("✅ setup completed in %s", time.Since(startTime))
	}

	// if a config output is specified, write the config
	if configOut != "" {
		newConfig := zetae2econfig.ExportContractsFromRunner(deployerRunner, conf)

		// write config into stdout
		configOut := must(filepath.Abs(configOut))
		ensure(config.WriteConfig(configOut, newConfig))

		logger.Print("✅ config file written in %s", configOut)
	}

	deployerRunner.PrintContractAddresses()

	// if setup only, quit
	if setupOnly {
		logger.Print("✅ the localnet has been setup")
		os.Exit(0)
	}

	// run tests
	var eg errgroup.Group
	if !skipRegular {
		// defines all tests, if light is enabled, only the most basic tests are run and advanced are skipped
		erc20Tests := []string{
			e2etests.TestERC20WithdrawName,
			e2etests.TestMultipleERC20WithdrawsName,
			e2etests.TestERC20DepositAndCallRefundName,
			e2etests.TestZRC20SwapName,
		}
		erc20AdvancedTests := []string{
			e2etests.TestERC20DepositRestrictedName,
		}
		zetaTests := []string{
			e2etests.TestZetaWithdrawName,
			e2etests.TestMessagePassingExternalChainsName,
			e2etests.TestMessagePassingRevertFailExternalChainsName,
			e2etests.TestMessagePassingRevertSuccessExternalChainsName,
		}
		zetaAdvancedTests := []string{
			e2etests.TestZetaDepositRestrictedName,
			e2etests.TestZetaDepositName,
			e2etests.TestZetaDepositNewAddressName,
		}
		zevmMPTests := []string{}
		zevmMPAdvancedTests := []string{
			e2etests.TestMessagePassingZEVMToEVMName,
			e2etests.TestMessagePassingEVMtoZEVMName,
			e2etests.TestMessagePassingEVMtoZEVMRevertName,
			e2etests.TestMessagePassingZEVMtoEVMRevertName,
			e2etests.TestMessagePassingZEVMtoEVMRevertFailName,
			e2etests.TestMessagePassingEVMtoZEVMRevertFailName,
		}
		bitcoinTests := []string{
			e2etests.TestBitcoinDepositName,
			e2etests.TestBitcoinDepositRefundName,
			e2etests.TestBitcoinWithdrawSegWitName,
			e2etests.TestBitcoinWithdrawInvalidAddressName,
			e2etests.TestZetaWithdrawBTCRevertName,
			e2etests.TestCrosschainSwapName,
		}
		bitcoinAdvancedTests := []string{
			e2etests.TestBitcoinWithdrawTaprootName,
			e2etests.TestBitcoinWithdrawLegacyName,
			e2etests.TestBitcoinWithdrawMultipleName,
			e2etests.TestBitcoinWithdrawP2SHName,
			e2etests.TestBitcoinWithdrawP2WSHName,
			e2etests.TestBitcoinWithdrawRestrictedName,
		}
		ethereumTests := []string{
			e2etests.TestEtherWithdrawName,
			e2etests.TestContextUpgradeName,
			e2etests.TestEtherDepositAndCallName,
			e2etests.TestEtherDepositAndCallRefundName,
		}
		ethereumAdvancedTests := []string{
			e2etests.TestEtherWithdrawRestrictedName,
		}

		if !light {
			erc20Tests = append(erc20Tests, erc20AdvancedTests...)
			zetaTests = append(zetaTests, zetaAdvancedTests...)
			zevmMPTests = append(zevmMPTests, zevmMPAdvancedTests...)
			bitcoinTests = append(bitcoinTests, bitcoinAdvancedTests...)
			ethereumTests = append(ethereumTests, ethereumAdvancedTests...)
		}

		// skip the header proof test if we run light test or skipHeaderProof is enabled
		testHeader := !light && !skipHeaderProof

		eg.Go(erc20TestRoutine(conf, deployerRunner, verbose, erc20Tests...))
		eg.Go(zetaTestRoutine(conf, deployerRunner, verbose, zetaTests...))
		eg.Go(zevmMPTestRoutine(conf, deployerRunner, verbose, zevmMPTests...))
		eg.Go(bitcoinTestRoutine(conf, deployerRunner, verbose, !skipBitcoinSetup, testHeader, bitcoinTests...))
		eg.Go(ethereumTestRoutine(conf, deployerRunner, verbose, testHeader, ethereumTests...))
	}
	if testAdmin {
		eg.Go(adminTestRoutine(conf, deployerRunner, verbose,
			e2etests.TestRateLimiterName,
			e2etests.TestPauseZRC20Name,
			e2etests.TestUpdateBytecodeZRC20Name,
			e2etests.TestUpdateBytecodeConnectorName,
			e2etests.TestDepositEtherLiquidityCapName,

			// TestMigrateChainSupportName tests EVM chain migration. Currently this test doesn't work with Anvil because pre-EIP1559 txs are not supported
			// See issue below for details
			// TODO: renenable this test as per the issue below
			// https://github.com/zeta-chain/node/issues/1980
			// e2etests.TestMigrateChainSupportName,
		))
	}
	if testPerformance {
		eg.Go(ethereumDepositPerformanceRoutine(conf, deployerRunner, verbose, e2etests.TestStressEtherDepositName))
		eg.Go(ethereumWithdrawPerformanceRoutine(conf, deployerRunner, verbose, e2etests.TestStressEtherWithdrawName))
	}
	if testCustom {
		eg.Go(miscTestRoutine(conf, deployerRunner, verbose, e2etests.TestMyTestName))
	}

	// while tests are executed, monitor blocks in parallel to check if system txs are on top and they have biggest priority
	txPriorityErrCh := make(chan error, 1)
	ctx, monitorPriorityCancel := context.WithCancel(context.Background())
	go monitorTxPriorityInBlocks(ctx, conf, txPriorityErrCh)

	if err := eg.Wait(); err != nil {
		deployerRunner.CtxCancel()
		monitorPriorityCancel()
		logger.Print("❌ %v", err)
		logger.Print("❌ e2e tests failed after %s", time.Since(testStartTime).String())
		os.Exit(1)
	}

	// if all tests pass, cancel txs priority monitoring and check if tx priority is not correct in some blocks
	logger.Print("⏳ e2e tests passed, checking tx priority")
	monitorPriorityCancel()
	if err := <-txPriorityErrCh; err != nil {
		logger.Print("❌ %v", err)
		logger.Print("❌ e2e tests failed after %s", time.Since(testStartTime).String())
		os.Exit(1)
	}

	logger.Print("✅ e2e tests completed in %s", time.Since(testStartTime).String())

	// print and validate report
	networkReport, err := deployerRunner.GenerateNetworkReport()
	if err != nil {
		logger.Print("❌ failed to generate network report %v", err)
	}
	deployerRunner.PrintNetworkReport(networkReport)
	if err := networkReport.Validate(); err != nil {
		logger.Print("❌ network report validation failed %v", err)
		os.Exit(1)
	}

	os.Exit(0)
}

// waitKeygenHeight waits for keygen height
func waitKeygenHeight(
	ctx context.Context,
	cctxClient crosschaintypes.QueryClient,
	logger *runner.Logger,
) {
	// wait for keygen to be completed
	keygenHeight := int64(35)
	logger.Print("⏳ wait height %v for keygen to be completed", keygenHeight)
	for {
		time.Sleep(2 * time.Second)
		response, err := cctxClient.LastZetaHeight(ctx, &crosschaintypes.QueryLastZetaHeightRequest{})
		if err != nil {
			logger.Error("cctxClient.LastZetaHeight error: %s", err)
			continue
		}
		if response.Height >= keygenHeight {
			break
		}
		logger.Info("Last ZetaHeight: %d", response.Height)
	}
}

func must[T any](v T, err error) T {
	if err != nil {
		exit(err)
	}

	return v
}

func exit(err error) {
	fmt.Printf("Unable to continue execution: %s. Stacktrace: \n", err)
	for _, line := range assert.CallerInfo() {
		fmt.Println(" ", line)
	}

	os.Exit(1)
}

func ensure(err error) {
	if err != nil {
		exit(err)
	}
}<|MERGE_RESOLUTION|>--- conflicted
+++ resolved
@@ -122,18 +122,7 @@
 	// set account prefix to zeta
 	setCosmosConfig()
 
-<<<<<<< HEAD
-	// wait for Genesis
-	// if setup is skip, we assume that the genesis is already created
-	if !skipSetup {
-		logger.Print("⏳ wait 70s for genesis")
-		time.Sleep(70 * time.Second)
-	}
-
 	zetaTxServer := must(txserver.NewZetaTxServer(
-=======
-	zetaTxServer, err := txserver.NewZetaTxServer(
->>>>>>> f9ca2be3
 		conf.RPCs.ZetaCoreRPC,
 		[]string{utils.FungibleAdminName},
 		[]string{UserFungibleAdminPrivateKey},
