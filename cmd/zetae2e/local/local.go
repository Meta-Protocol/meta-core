package local

import (
	"context"
	"errors"
	"os"
	"path/filepath"
	"time"

	"github.com/fatih/color"
	"github.com/spf13/cobra"
	"golang.org/x/sync/errgroup"

	"github.com/zeta-chain/node/app"
	zetae2econfig "github.com/zeta-chain/node/cmd/zetae2e/config"
	"github.com/zeta-chain/node/e2e/config"
	"github.com/zeta-chain/node/e2e/e2etests"
	"github.com/zeta-chain/node/e2e/runner"
	"github.com/zeta-chain/node/e2e/txserver"
	"github.com/zeta-chain/node/e2e/utils"
	"github.com/zeta-chain/node/pkg/chains"
	"github.com/zeta-chain/node/testutil"
	crosschaintypes "github.com/zeta-chain/node/x/crosschain/types"
	observertypes "github.com/zeta-chain/node/x/observer/types"
)

const (
	flagContractsDeployed = "deployed"
	flagWaitForHeight     = "wait-for"
	FlagConfigFile        = "config"
	flagConfigOut         = "config-out"
	flagVerbose           = "verbose"
	flagTestAdmin         = "test-admin"
	flagTestPerformance   = "test-performance"
	flagTestSolana        = "test-solana"
	flagTestTON           = "test-ton"
	flagSkipRegular       = "skip-regular"
	flagLight             = "light"
	flagSetupOnly         = "setup-only"
	flagSkipSetup         = "skip-setup"
	flagTestTSSMigration  = "test-tss-migration"
	flagSkipBitcoinSetup  = "skip-bitcoin-setup"
	flagSkipHeaderProof   = "skip-header-proof"
	flagTestLegacy        = "test-legacy"
	flagSkipTrackerCheck  = "skip-tracker-check"
	flagSkipPrecompiles   = "skip-precompiles"
	flagUpgradeContracts  = "upgrade-contracts"
)

var (
	TestTimeout = 20 * time.Minute
)

var noError = testutil.NoError

// NewLocalCmd returns the local command
// which runs the E2E tests locally on the machine with localnet for each blockchain
func NewLocalCmd() *cobra.Command {
	cmd := &cobra.Command{
		Use:   "local",
		Short: "Run Local E2E tests",
		Run:   localE2ETest,
	}
	cmd.Flags().Bool(flagContractsDeployed, false, "set to to true if running tests again with existing state")
	cmd.Flags().Int64(flagWaitForHeight, 0, "block height for tests to begin, ex. --wait-for 100")
	cmd.Flags().String(FlagConfigFile, "", "config file to use for the tests")
	cmd.Flags().Bool(flagVerbose, false, "set to true to enable verbose logging")
	cmd.Flags().Bool(flagTestAdmin, false, "set to true to run admin tests")
	cmd.Flags().Bool(flagTestPerformance, false, "set to true to run performance tests")
	cmd.Flags().Bool(flagTestSolana, false, "set to true to run solana tests")
	cmd.Flags().Bool(flagTestTON, false, "set to true to run TON tests")
	cmd.Flags().Bool(flagSkipRegular, false, "set to true to skip regular tests")
	cmd.Flags().Bool(flagLight, false, "run the most basic regular tests, useful for quick checks")
	cmd.Flags().Bool(flagSetupOnly, false, "set to true to only setup the networks")
	cmd.Flags().String(flagConfigOut, "", "config file to write the deployed contracts from the setup")
	cmd.Flags().Bool(flagSkipSetup, false, "set to true to skip setup")
	cmd.Flags().Bool(flagSkipBitcoinSetup, false, "set to true to skip bitcoin wallet setup")
	cmd.Flags().Bool(flagSkipHeaderProof, false, "set to true to skip header proof tests")
	cmd.Flags().Bool(flagTestTSSMigration, false, "set to true to include a migration test at the end")
	cmd.Flags().Bool(flagTestLegacy, false, "set to true to run legacy EVM tests")
	cmd.Flags().Bool(flagSkipTrackerCheck, false, "set to true to skip tracker check at the end of the tests")
	cmd.Flags().Bool(flagSkipPrecompiles, false, "set to true to skip stateful precompiled contracts test")
	cmd.Flags().
		Bool(flagUpgradeContracts, false, "set to true to upgrade Gateways and ERC20Custody contracts during setup for ZEVM and EVM")

	return cmd
}

// TODO: simplify this file: put the different type of tests in separate files
// https://github.com/zeta-chain/node/issues/2762
func localE2ETest(cmd *cobra.Command, _ []string) {
	// fetch flags
	var (
		waitForHeight     = must(cmd.Flags().GetInt64(flagWaitForHeight))
		contractsDeployed = must(cmd.Flags().GetBool(flagContractsDeployed))
		verbose           = must(cmd.Flags().GetBool(flagVerbose))
		configOut         = must(cmd.Flags().GetString(flagConfigOut))
		testAdmin         = must(cmd.Flags().GetBool(flagTestAdmin))
		testPerformance   = must(cmd.Flags().GetBool(flagTestPerformance))
		testSolana        = must(cmd.Flags().GetBool(flagTestSolana))
		testTON           = must(cmd.Flags().GetBool(flagTestTON))
		skipRegular       = must(cmd.Flags().GetBool(flagSkipRegular))
		light             = must(cmd.Flags().GetBool(flagLight))
		setupOnly         = must(cmd.Flags().GetBool(flagSetupOnly))
		skipSetup         = must(cmd.Flags().GetBool(flagSkipSetup))
		skipBitcoinSetup  = must(cmd.Flags().GetBool(flagSkipBitcoinSetup))
		skipHeaderProof   = must(cmd.Flags().GetBool(flagSkipHeaderProof))
		skipTrackerCheck  = must(cmd.Flags().GetBool(flagSkipTrackerCheck))
		testTSSMigration  = must(cmd.Flags().GetBool(flagTestTSSMigration))
		testLegacy        = must(cmd.Flags().GetBool(flagTestLegacy))
		skipPrecompiles   = must(cmd.Flags().GetBool(flagSkipPrecompiles))
		upgradeContracts  = must(cmd.Flags().GetBool(flagUpgradeContracts))
	)

	logger := runner.NewLogger(verbose, color.FgWhite, "setup")

	testStartTime := time.Now()

	logger.Print("starting E2E tests")

	if testAdmin {
		logger.Print("⚠️ admin tests enabled")
	}

	if testPerformance {
		logger.Print("⚠️ performance tests enabled, regular tests will be skipped")
		skipRegular = true
	}

	// start timer
	go func() {
		time.Sleep(TestTimeout)
		logger.Error("Test timed out after %s", TestTimeout.String())
		os.Exit(1)
	}()

	// initialize tests config
	conf, err := GetConfig(cmd)
	noError(err)

	// temporary spaghetti to overcome e2e flags limitations
	if !testTON {
		conf.RPCs.TONSidecarURL = ""
	}

	// initialize context
	ctx, cancel := context.WithCancel(context.Background())

	// wait for a specific height on ZetaChain
	if waitForHeight != 0 {
		noError(utils.WaitForBlockHeight(ctx, waitForHeight, conf.RPCs.ZetaCoreRPC, logger))
	}

	app.SetConfig()

	zetaTxServer, err := txserver.NewZetaTxServer(
		conf.RPCs.ZetaCoreRPC,
		[]string{
			utils.EmergencyPolicyName,
			utils.OperationalPolicyName,
			utils.AdminPolicyName,
			utils.UserEmissionsWithdrawName,
		},
		[]string{
			conf.PolicyAccounts.EmergencyPolicyAccount.RawPrivateKey.String(),
			conf.PolicyAccounts.OperationalPolicyAccount.RawPrivateKey.String(),
			conf.PolicyAccounts.AdminPolicyAccount.RawPrivateKey.String(),
			conf.AdditionalAccounts.UserEmissionsWithdraw.RawPrivateKey.String(),
		},
		conf.ZetaChainID,
	)
	noError(err)

	// initialize deployer runner with config
	deployerRunner, err := zetae2econfig.RunnerFromConfig(
		ctx,
		"deployer",
		cancel,
		conf,
		conf.DefaultAccount,
		logger,
		runner.WithZetaTxServer(zetaTxServer),
	)
	noError(err)

	// monitor block production to ensure we fail fast if there are consensus failures
	// this is not run in an errgroup since only returning an error will not exit immedately
	// this needs to be early to quickly detect consensus failure during genesis
	go monitorBlockProductionExit(ctx, conf)

	// set the authority client to the zeta tx server to be able to query message permissions
	deployerRunner.ZetaTxServer.SetAuthorityClient(deployerRunner.AuthorityClient)

	// run setup steps that do not require tss
	if !skipSetup {
		noError(deployerRunner.FundEmissionsPool())
	}

	// wait for keygen to be completed
	// if setup is skipped, we assume that the keygen is already completed
	if !skipSetup {
		waitKeygenHeight(ctx, deployerRunner.CctxClient, deployerRunner.ObserverClient, logger, 10)
	}

	// query and set the TSS
	noError(deployerRunner.SetTSSAddresses())

	if !skipHeaderProof {
		noError(deployerRunner.EnableHeaderVerification([]int64{
			chains.GoerliLocalnet.ChainId,
			chains.BitcoinRegtest.ChainId,
		}))
	}

	e2eStartHeight, err := deployerRunner.Clients.Zetacore.GetBlockHeight(ctx)
	noError(err)

	// setting up the networks
	if !skipSetup {
		logger.Print("⚙️ setting up networks")
		startTime := time.Now()

		// TODO: merge v1 and v2 together
		// https://github.com/zeta-chain/node/issues/2627

		// setup protocol contracts on the connected EVM chain
		deployerRunner.SetupEVM()

		//setup protocol contracts v1 as they are still supported for now
		deployerRunner.LegacySetupEVM(contractsDeployed)

		if testSolana {
			deployerRunner.SetupSolana(
				conf.Contracts.Solana.GatewayProgramID.String(),
				conf.AdditionalAccounts.UserSolana.SolanaPrivateKey.String(),
			)
		}

		// NOTE: v2 (gateway) setup called here because system contract needs to be set first, then gateway, then zrc20
		deployerRunner.SetupZEVMProtocolContracts()

		deployerRunner.SetupLegacyZEVMContracts()

		zrc20Deployment := txserver.ZRC20Deployment{
			ERC20Addr: deployerRunner.ERC20Addr,
			SPLAddr:   nil,
		}
		if testSolana {
			zrc20Deployment.SPLAddr = deployerRunner.SPLAddr.ToPointer()
		}
		deployerRunner.SetupZEVMZRC20s(zrc20Deployment)

		// Update the chain params to contains protocol contract addresses
		deployerRunner.UpdateProtocolContractsInChainParams()

<<<<<<< HEAD
		deployerRunner.MintERC20OnEVM(1e10)

=======
>>>>>>> edac8fac
		logger.Print("✅ setup completed in %s", time.Since(startTime))
	}

	// if a config output is specified, write the config
	if configOut != "" {
		newConfig := zetae2econfig.ExportContractsFromRunner(deployerRunner, conf)

		// write config into stdout
		configOut, err := filepath.Abs(configOut)
		noError(err)

		noError(config.WriteConfig(configOut, newConfig))

		logger.Print("✅ config file written in %s", configOut)
	}

	deployerRunner.PrintContractAddresses()

	// if setup only, quit
	if setupOnly {
		logger.Print("✅ the localnet has been setup")
		os.Exit(0)
	}

<<<<<<< HEAD
	if upgradeContracts {
		deployerRunner.UpgradeGatewaysAndERC20Custody()
=======
	// always mint ERC20 before every test execution
	deployerRunner.MintERC20OnEvm(1e10)

	// run the v2 migration
	if testV2Migration {
		deployerRunner.RunV2Migration()
>>>>>>> edac8fac
	}

	// run tests
	var eg errgroup.Group

	if !skipRegular {
		// start the EVM tests
		startEVMTests(&eg, conf, deployerRunner, verbose)

		// start the bitcoin tests
		// btc withdraw tests are those that need a Bitcoin node wallet to send UTXOs
		bitcoinDepositTests := []string{
			e2etests.TestBitcoinDonationName,
			e2etests.TestBitcoinDepositName,
			e2etests.TestBitcoinDepositAndCallName,
			e2etests.TestBitcoinDepositAndCallRevertName,
			e2etests.TestBitcoinStdMemoDepositName,
			e2etests.TestBitcoinStdMemoDepositAndCallName,
			e2etests.TestBitcoinStdMemoDepositAndCallRevertName,
			e2etests.TestBitcoinStdMemoInscribedDepositAndCallName,
			e2etests.TestCrosschainSwapName,
		}
		bitcoinDepositTestsAdvanced := []string{
			e2etests.TestBitcoinDepositAndCallRevertWithDustName,
			e2etests.TestBitcoinStdMemoDepositAndCallRevertOtherAddressName,
		}
		bitcoinWithdrawTests := []string{
			e2etests.TestBitcoinWithdrawSegWitName,
			e2etests.TestBitcoinWithdrawInvalidAddressName,
			e2etests.TestLegacyZetaWithdrawBTCRevertName,
		}
		bitcoinWithdrawTestsAdvanced := []string{
			e2etests.TestBitcoinWithdrawTaprootName,
			e2etests.TestBitcoinWithdrawLegacyName,
			e2etests.TestBitcoinWithdrawP2SHName,
			e2etests.TestBitcoinWithdrawP2WSHName,
			e2etests.TestBitcoinWithdrawMultipleName,
			e2etests.TestBitcoinWithdrawRestrictedName,
		}
<<<<<<< HEAD
=======
		ethereumTests := []string{
			e2etests.TestEtherWithdrawName,
			e2etests.TestContextUpgradeName,
			e2etests.TestEtherDepositAndCallName,
			e2etests.TestEtherDepositAndCallRefundName,
		}
		ethereumAdvancedTests := []string{
			e2etests.TestEtherWithdrawRestrictedName,
		}
		precompiledContractTests := []string{}

		if !skipPrecompiles {
			precompiledContractTests = []string{
				e2etests.TestPrecompilesPrototypeName,
				e2etests.TestPrecompilesPrototypeThroughContractName,
				// Disabled until further notice, check https://github.com/zeta-chain/node/issues/3005.
				// e2etests.TestPrecompilesStakingThroughContractName,
				e2etests.TestPrecompilesBankName,
				e2etests.TestPrecompilesBankFailName,
				e2etests.TestPrecompilesBankThroughContractName,
			}
			if e2eStartHeight < 100 {
				// these tests require a clean system
				// since unstaking has an unbonding period
				precompiledContractTests = append(precompiledContractTests,
					e2etests.TestPrecompilesStakingName,
					e2etests.TestPrecompilesDistributeName,
					e2etests.TestPrecompilesDistributeNonZRC20Name,
					e2etests.TestPrecompilesDistributeThroughContractName,
				)
			} else {
				logger.Print("⚠️ partial precompiled run (unclean state)")
			}
		}

>>>>>>> edac8fac
		if !light {
			// if light is enabled, only the most basic tests are run and advanced are skipped
			bitcoinDepositTests = append(bitcoinDepositTests, bitcoinDepositTestsAdvanced...)
			bitcoinWithdrawTests = append(bitcoinWithdrawTests, bitcoinWithdrawTestsAdvanced...)
		}
		bitcoinDepositTestRoutine, bitcoinWithdrawTestRoutine := bitcoinTestRoutines(
			conf,
			deployerRunner,
			verbose,
			!skipBitcoinSetup,
			bitcoinDepositTests,
			bitcoinWithdrawTests,
		)
		eg.Go(bitcoinDepositTestRoutine)
		eg.Go(bitcoinWithdrawTestRoutine)
	}

	if !skipPrecompiles {
		eg.Go(statefulPrecompilesTestRoutine(conf, deployerRunner, verbose,
			e2etests.TestPrecompilesPrototypeName,
			e2etests.TestPrecompilesPrototypeThroughContractName,
			e2etests.TestPrecompilesStakingName,
			// Disabled until further notice, check https://github.com/zeta-chain/node/issues/3005.
			// e2etests.TestPrecompilesStakingThroughContractName,
			e2etests.TestPrecompilesBankName,
			e2etests.TestPrecompilesBankFailName,
			e2etests.TestPrecompilesBankThroughContractName,
			e2etests.TestPrecompilesDistributeName,
			e2etests.TestPrecompilesDistributeNonZRC20Name,
			e2etests.TestPrecompilesDistributeThroughContractName,
		))
	}

	if testAdmin {
		eg.Go(adminTestRoutine(conf, deployerRunner, verbose,
			e2etests.TestWhitelistERC20Name,
			e2etests.TestPauseZRC20Name,
			e2etests.TestUpdateBytecodeZRC20Name,
			e2etests.TestUpdateBytecodeConnectorName,
			e2etests.TestDepositEtherLiquidityCapName,
			e2etests.TestCriticalAdminTransactionsName,
			e2etests.TestPauseERC20CustodyName,
			e2etests.TestMigrateERC20CustodyFundsName,

			// Currently this test doesn't work with Anvil because pre-EIP1559 txs are not supported
			// See issue below for details
			// TODO: reenable this test as per the issue below
			// https://github.com/zeta-chain/node/issues/1980
			// e2etests.TestMigrateChainSupportName,
		))
	}

	if testPerformance {
		eg.Go(ethereumDepositPerformanceRoutine(conf, deployerRunner, verbose, e2etests.TestStressEtherDepositName))
		eg.Go(ethereumWithdrawPerformanceRoutine(conf, deployerRunner, verbose, e2etests.TestStressEtherWithdrawName))
	}

	if testSolana {
		if deployerRunner.SolanaClient == nil {
			logger.Print("❌ solana client is nil, maybe solana rpc is not set")
			os.Exit(1)
		}
		solanaTests := []string{
			e2etests.TestSolanaDepositName,
			e2etests.TestSolanaWithdrawName,
			e2etests.TestSolanaDepositAndCallName,
			e2etests.TestSolanaDepositAndCallRevertName,
			e2etests.TestSolanaDepositAndCallRevertWithDustName,
			e2etests.TestSolanaDepositRestrictedName,
			e2etests.TestSolanaWithdrawRestrictedName,
			// TODO move under admin tests
			// https://github.com/zeta-chain/node/issues/3085
			e2etests.TestSPLDepositName,
			e2etests.TestSPLDepositAndCallName,
			e2etests.TestSPLWithdrawName,
			e2etests.TestSPLWithdrawAndCreateReceiverAtaName,
			e2etests.TestSolanaWhitelistSPLName,
		}
		eg.Go(solanaTestRoutine(conf, deployerRunner, verbose, solanaTests...))
	}

	if testTON {
		if deployerRunner.Clients.TON == nil {
			logger.Print("❌ TON client is nil, maybe TON lite-server config is not set")
			os.Exit(1)
		}

		tonTests := []string{
			e2etests.TestTONDepositName,
			e2etests.TestTONDepositAndCallName,
			e2etests.TestTONDepositAndCallRefundName,
			e2etests.TestTONWithdrawName,
			e2etests.TestTONWithdrawConcurrentName,
		}

		eg.Go(tonTestRoutine(conf, deployerRunner, verbose, tonTests...))
	}

	if testLegacy {
		eg.Go(legacyERC20TestRoutine(conf, deployerRunner, verbose,
			e2etests.TestLegacyERC20WithdrawName,
			e2etests.TestLegacyMultipleERC20WithdrawsName,
			e2etests.TestLegacyERC20DepositAndCallRefundName))
		eg.Go(legacyZETATestRoutine(conf, deployerRunner, verbose,
			e2etests.TestLegacyZetaWithdrawName,
			e2etests.TestLegacyMessagePassingExternalChainsName,
			e2etests.TestLegacyMessagePassingRevertFailExternalChainsName,
			e2etests.TestLegacyMessagePassingRevertSuccessExternalChainsName,
			e2etests.TestLegacyZetaDepositRestrictedName,
			e2etests.TestLegacyZetaDepositName,
			e2etests.TestLegacyZetaDepositNewAddressName,
		))
		eg.Go(legacyZEVMMPTestRoutine(conf, deployerRunner, verbose,
			e2etests.TestLegacyMessagePassingZEVMToEVMName,
			e2etests.TestLegacyMessagePassingEVMtoZEVMName,
			e2etests.TestLegacyMessagePassingEVMtoZEVMRevertName,
			e2etests.TestLegacyMessagePassingZEVMtoEVMRevertName,
			e2etests.TestLegacyMessagePassingZEVMtoEVMRevertFailName,
			e2etests.TestLegacyMessagePassingEVMtoZEVMRevertFailName,
		))
		eg.Go(legacyEthereumTestRoutine(conf, deployerRunner, verbose,
			e2etests.TestLegacyEtherWithdrawName,
			e2etests.TestLegacyEtherDepositAndCallName,
			e2etests.TestLegacyEtherDepositAndCallRefundName,
		))
	}

	// while tests are executed, monitor blocks in parallel to check if system txs are on top and they have biggest priority
	txPriorityErrCh := make(chan error, 1)
	ctx, monitorPriorityCancel := context.WithCancel(context.Background())
	go monitorTxPriorityInBlocks(ctx, conf, txPriorityErrCh)

	if err := eg.Wait(); err != nil {
		deployerRunner.CtxCancel()
		monitorPriorityCancel()
		logger.Print("❌ %v", err)
		logger.Print("❌ e2e tests failed after %s", time.Since(testStartTime).String())
		os.Exit(1)
	}
	noError(deployerRunner.WithdrawEmissions())

	// if all tests pass, cancel txs priority monitoring and check if tx priority is not correct in some blocks
	logger.Print("⏳ e2e tests passed, checking tx priority")
	monitorPriorityCancel()
	if err := <-txPriorityErrCh; err != nil && errors.Is(err, errWrongTxPriority) {
		logger.Print("❌ %v", err)
		logger.Print("❌ e2e tests failed after %s", time.Since(testStartTime).String())
		os.Exit(1)
	}

	logger.Print("✅ e2e tests completed in %s", time.Since(testStartTime).String())

	if testTSSMigration {
		TSSMigration(deployerRunner, logger, verbose, conf)
	}

	// Verify that there are no trackers left over after tests complete
	if !skipTrackerCheck {
		deployerRunner.EnsureNoTrackers()
	}

	// Verify that the balance of restricted address is zero
	deployerRunner.EnsureZeroBalanceOnRestrictedAddressZEVM()

	// print and validate report
	networkReport, err := deployerRunner.GenerateNetworkReport()
	if err != nil {
		logger.Print("❌ failed to generate network report %v", err)
	}
	deployerRunner.PrintNetworkReport(networkReport)
	if err := networkReport.Validate(); err != nil {
		logger.Print("❌ network report validation failed %v", err)
		os.Exit(1)
	}

	os.Exit(0)
}

// waitKeygenHeight waits for keygen height
func waitKeygenHeight(
	ctx context.Context,
	cctxClient crosschaintypes.QueryClient,
	observerClient observertypes.QueryClient,
	logger *runner.Logger,
	bufferBlocks int64,
) {
	// wait for keygen to be completed
	resp, err := observerClient.Keygen(ctx, &observertypes.QueryGetKeygenRequest{})
	if err != nil {
		logger.Error("observerClient.Keygen error: %s", err)
		return
	}
	if resp.Keygen == nil {
		logger.Error("observerClient.Keygen keygen is nil")
		return
	}
	if resp.Keygen.Status != observertypes.KeygenStatus_PendingKeygen {
		return
	}
	keygenHeight := resp.Keygen.BlockNumber
	logger.Print("⏳ wait height %v for keygen to be completed", keygenHeight)
	for {
		time.Sleep(2 * time.Second)
		response, err := cctxClient.LastZetaHeight(ctx, &crosschaintypes.QueryLastZetaHeightRequest{})
		if err != nil {
			logger.Error("cctxClient.LastZetaHeight error: %s", err)
			continue
		}
		if response.Height >= keygenHeight+bufferBlocks {
			break
		}
		logger.Info("Last ZetaHeight: %d", response.Height)
	}
}

func must[T any](v T, err error) T {
	return testutil.Must(v, err)
}<|MERGE_RESOLUTION|>--- conflicted
+++ resolved
@@ -253,11 +253,6 @@
 		// Update the chain params to contains protocol contract addresses
 		deployerRunner.UpdateProtocolContractsInChainParams()
 
-<<<<<<< HEAD
-		deployerRunner.MintERC20OnEVM(1e10)
-
-=======
->>>>>>> edac8fac
 		logger.Print("✅ setup completed in %s", time.Since(startTime))
 	}
 
@@ -282,18 +277,12 @@
 		os.Exit(0)
 	}
 
-<<<<<<< HEAD
 	if upgradeContracts {
 		deployerRunner.UpgradeGatewaysAndERC20Custody()
-=======
+	}
+
 	// always mint ERC20 before every test execution
-	deployerRunner.MintERC20OnEvm(1e10)
-
-	// run the v2 migration
-	if testV2Migration {
-		deployerRunner.RunV2Migration()
->>>>>>> edac8fac
-	}
+	deployerRunner.MintERC20OnEVM(1e10)
 
 	// run tests
 	var eg errgroup.Group
@@ -332,44 +321,7 @@
 			e2etests.TestBitcoinWithdrawMultipleName,
 			e2etests.TestBitcoinWithdrawRestrictedName,
 		}
-<<<<<<< HEAD
-=======
-		ethereumTests := []string{
-			e2etests.TestEtherWithdrawName,
-			e2etests.TestContextUpgradeName,
-			e2etests.TestEtherDepositAndCallName,
-			e2etests.TestEtherDepositAndCallRefundName,
-		}
-		ethereumAdvancedTests := []string{
-			e2etests.TestEtherWithdrawRestrictedName,
-		}
-		precompiledContractTests := []string{}
-
-		if !skipPrecompiles {
-			precompiledContractTests = []string{
-				e2etests.TestPrecompilesPrototypeName,
-				e2etests.TestPrecompilesPrototypeThroughContractName,
-				// Disabled until further notice, check https://github.com/zeta-chain/node/issues/3005.
-				// e2etests.TestPrecompilesStakingThroughContractName,
-				e2etests.TestPrecompilesBankName,
-				e2etests.TestPrecompilesBankFailName,
-				e2etests.TestPrecompilesBankThroughContractName,
-			}
-			if e2eStartHeight < 100 {
-				// these tests require a clean system
-				// since unstaking has an unbonding period
-				precompiledContractTests = append(precompiledContractTests,
-					e2etests.TestPrecompilesStakingName,
-					e2etests.TestPrecompilesDistributeName,
-					e2etests.TestPrecompilesDistributeNonZRC20Name,
-					e2etests.TestPrecompilesDistributeThroughContractName,
-				)
-			} else {
-				logger.Print("⚠️ partial precompiled run (unclean state)")
-			}
-		}
-
->>>>>>> edac8fac
+
 		if !light {
 			// if light is enabled, only the most basic tests are run and advanced are skipped
 			bitcoinDepositTests = append(bitcoinDepositTests, bitcoinDepositTestsAdvanced...)
@@ -388,19 +340,28 @@
 	}
 
 	if !skipPrecompiles {
-		eg.Go(statefulPrecompilesTestRoutine(conf, deployerRunner, verbose,
+		precompiledContractTests := []string{
 			e2etests.TestPrecompilesPrototypeName,
 			e2etests.TestPrecompilesPrototypeThroughContractName,
-			e2etests.TestPrecompilesStakingName,
 			// Disabled until further notice, check https://github.com/zeta-chain/node/issues/3005.
 			// e2etests.TestPrecompilesStakingThroughContractName,
 			e2etests.TestPrecompilesBankName,
 			e2etests.TestPrecompilesBankFailName,
 			e2etests.TestPrecompilesBankThroughContractName,
-			e2etests.TestPrecompilesDistributeName,
-			e2etests.TestPrecompilesDistributeNonZRC20Name,
-			e2etests.TestPrecompilesDistributeThroughContractName,
-		))
+		}
+		if e2eStartHeight < 100 {
+			// these tests require a clean system
+			// since unstaking has an unbonding period
+			precompiledContractTests = append(precompiledContractTests,
+				e2etests.TestPrecompilesStakingName,
+				e2etests.TestPrecompilesDistributeName,
+				e2etests.TestPrecompilesDistributeNonZRC20Name,
+				e2etests.TestPrecompilesDistributeThroughContractName,
+			)
+		} else {
+			logger.Print("⚠️ partial precompiled run (unclean state)")
+		}
+		eg.Go(statefulPrecompilesTestRoutine(conf, deployerRunner, verbose, precompiledContractTests...))
 	}
 
 	if testAdmin {
