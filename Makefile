--- conflicted
+++ resolved
@@ -145,15 +145,7 @@
 openapi:
 	@echo "--> Generating OpenAPI specs"
 	@bash ./scripts/protoc-gen-openapi.sh
-<<<<<<< HEAD
 .PHONY: openapi
-=======
-
-proto-format:
-	@bash ./scripts/proto-format.sh
-
-.PHONY: proto
->>>>>>> b77c02ff
 
 specs:
 	@echo "--> Generating module documentation"
