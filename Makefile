.PHONY: build

VERSION := $(shell git describe --tags)
COMMIT := $(shell [ -z "${COMMIT_ID}" ] && git log -1 --format='%H' || echo ${COMMIT_ID} )
BUILDTIME := $(shell date -u +"%Y%m%d.%H%M%S" )
DOCKER ?= docker
DOCKER_BUF := $(DOCKER) run --rm -v $(CURDIR):/workspace --workdir /workspace bufbuild/buf
GOFLAGS:=""

ldflags = -X github.com/cosmos/cosmos-sdk/version.Name=zetacore \
	-X github.com/cosmos/cosmos-sdk/version.ServerName=zetacored \
	-X github.com/cosmos/cosmos-sdk/version.ClientName=zetaclientd \
	-X github.com/cosmos/cosmos-sdk/version.Version=$(VERSION) \
	-X github.com/cosmos/cosmos-sdk/version.Commit=$(COMMIT) \
	-X github.com/zeta-chain/zetacore/common.Name=zetacored \
	-X github.com/zeta-chain/zetacore/common.Version=$(VERSION) \
	-X github.com/zeta-chain/zetacore/common.CommitHash=$(COMMIT) \
	-X github.com/zeta-chain/zetacore/common.BuildTime=$(BUILDTIME) \
	-X github.com/cosmos/cosmos-sdk/types.DBBackend=pebbledb

BUILD_FLAGS := -ldflags '$(ldflags)' -tags PRIVNET,pebbledb,ledger
TESTNET_BUILD_FLAGS := -ldflags '$(ldflags)' -tags TESTNET,pebbledb,ledger
<<<<<<< HEAD
=======
MOCK_MAINNET_BUILD_FLAGS := -ldflags '$(ldflags)' -tags MOCK_MAINNET,pebbledb,ledger
>>>>>>> ed35305f
MAINNET_BUILD_FLAGS := -ldflags '$(ldflags)' -tags pebbledb,ledger

TEST_DIR?="./..."
TEST_BUILD_FLAGS := -tags TESTNET,pebbledb,ledger
PRIV_BUILD_FLAGS := -tags PRIVNET,pebbledb,ledger

clean: clean-binaries clean-dir clean-test-dir clean-coverage

clean-binaries:
	@rm -rf ${GOBIN}/zetacored
	@rm -rf ${GOBIN}/zetaclientd

clean-dir:
	@rm -rf ~/.zetacored
	@rm -rf ~/.zetacore

all: install

test-coverage-exclude-core:
	@go test ${TEST_BUILD_FLAGS} -v -coverprofile coverage.out $(go list ./... | grep -v /x/zetacore/)

test-coverage:
	-@go test ${TEST_BUILD_FLAGS} -v -coverprofile coverage.out ${TEST_DIR}

coverage-report: test-coverage
	@go tool cover -html=coverage.out -o coverage.html

clean-coverage:
	@rm -f coverage.out
	@rm -f coverage.html

clean-test-dir:
	@rm -rf x/crosschain/client/integrationtests/.zetacored
	@rm -rf x/crosschain/client/querytests/.zetacored
	@rm -rf x/observer/client/querytests/.zetacored

run-test:
	@go test ${TEST_BUILD_FLAGS} ${TEST_DIR}

test :clean-test-dir run-test

test-priv:
	@go test ${PRIV_BUILD_FLAGS} ${TEST_DIR}

gosec:
	gosec  -exclude-dir=localnet ./...

install-testnet: go.sum
		@echo "--> Installing zetacored & zetaclientd"
		@go install -mod=readonly $(TESTNET_BUILD_FLAGS) ./cmd/zetacored
		@go install -mod=readonly $(TESTNET_BUILD_FLAGS) ./cmd/zetaclientd

build-testnet-ubuntu: go.sum
		docker build -t zetacore-ubuntu --platform linux/amd64 -f ./Dockerfile-athens3-ubuntu .
		docker create --name temp-container zetacore-ubuntu
		docker cp temp-container:/go/bin/zetaclientd .
		docker cp temp-container:/go/bin/zetacored .
		docker rm temp-container

install: go.sum
		@echo "--> Installing zetacored & zetaclientd"
		@go install -race -mod=readonly $(BUILD_FLAGS) ./cmd/zetacored
		@go install -race -mod=readonly $(BUILD_FLAGS) ./cmd/zetaclientd

install-mainnet: go.sum
		@echo "--> Installing zetacored & zetaclientd"
		@go install -mod=readonly $(MAINNET_BUILD_FLAGS) ./cmd/zetacored
		@go install -mod=readonly $(MAINNET_BUILD_FLAGS) ./cmd/zetaclientd

install-mock-mainnet: go.sum
		@echo "--> Installing zetacored & zetaclientd"
		@go install -mod=readonly $(MOCK_MAINNET_BUILD_FLAGS) ./cmd/zetacored
		@go install -mod=readonly $(MOCK_MAINNET_BUILD_FLAGS) ./cmd/zetaclientd


install-mainnet: go.sum
		@echo "--> Installing zetacored & zetaclientd"
		@go install -mod=readonly $(MAINNET_BUILD_FLAGS) ./cmd/zetacored
		@go install -mod=readonly $(MAINNET_BUILD_FLAGS) ./cmd/zetaclientd

install-zetaclient: go.sum
		@echo "--> Installing zetaclientd"
		@go install -mod=readonly $(BUILD_FLAGS) ./cmd/zetaclientd

# running with race detector on will be slow
install-zetaclient-race-test-only-build: go.sum
		@echo "--> Installing zetaclientd"
		@go install -race -mod=readonly $(BUILD_FLAGS) ./cmd/zetaclientd

install-zetacore: go.sum
		@echo "--> Installing zetacored"
		@go install -mod=readonly $(BUILD_FLAGS) ./cmd/zetacored

install-zetacore-testnet: go.sum
		@echo "--> Installing zetacored"
		@go install -mod=readonly $(TESTNET_BUILD_FLAGS) ./cmd/zetacored

install-smoketest: go.sum
		@echo "--> Installing orchestrator"
		@go install -mod=readonly $(BUILD_FLAGS) ./contrib/localnet/orchestrator/smoketest

go.sum: go.mod
		@echo "--> Ensure dependencies have not been modified"
		GO111MODULE=on go mod verify

test-cctx:
	./standalone-network/cctx-creator.sh

init:
	./standalone-network/init.sh

run:
	./standalone-network/run.sh

chain-init: clean install-zetacore init
chain-run: clean install-zetacore init run
chain-stop:
	@killall zetacored
	@killall tail


chain-init-testnet: clean install-zetacore-testnet init
chain-run-testnet: clean install-zetacore-testnet init run

<<<<<<< HEAD
chain-init-mainnet: clean install-mainnet init
chain-run-mainnet: clean install-mainnet init run
=======
chain-init-mock-mainnet: clean install-mock-mainnet init
chain-run-mock-mainnet: clean install-mock-mainnet init run
>>>>>>> ed35305f

lint-pre:
	@test -z $(gofmt -l .)
	@GOFLAGS=$(GOFLAGS) go mod verify

lint: lint-pre
	@golangci-lint run

lint-cosmos-gosec:
	@bash ./scripts/cosmos-gosec.sh

proto:
	@echo "--> Removing old Go types "
	@find . -name '*.pb.go' -type f -delete
	@echo "--> Generating new Go types from protocol buffer files"
	@bash ./scripts/protoc-gen-go.sh
	@buf format -w
.PHONY: proto

proto-format:
	@bash ./scripts/proto-format.sh

openapi:
	@echo "--> Generating OpenAPI specs"
	@bash ./scripts/protoc-gen-openapi.sh
.PHONY: openapi

specs:
	@echo "--> Generating module documentation"
	@go run ./scripts/gen-spec.go
.PHONY: specs

mocks:
	@echo "--> Generating mocks"
	@bash ./scripts/mocks-generate.sh

generate: proto openapi specs
.PHONY: generate

###############################################################################
###                                Docker Images                             ###
###############################################################################

zetanode:
	@echo "Building zetanode"
	$(DOCKER) build -t zetanode -f ./Dockerfile .
	$(DOCKER) build -t orchestrator -f contrib/localnet/orchestrator/Dockerfile.fastbuild .
.PHONY: zetanode

smoketest:
	@echo "DEPRECATED: NO-OP: Building smoketest"

start-smoketest:
	@echo "--> Starting smoketest"
	cd contrib/localnet/ && $(DOCKER) compose up -d

start-smoketest-upgrade:
	@echo "--> Starting smoketest with upgrade proposal"
	cd contrib/localnet/ && $(DOCKER) compose -f docker-compose-upgrade.yml up -d

start-smoketest-p2p-diag:
	@echo "--> Starting smoketest in p2p diagnostic mode"
	cd contrib/localnet/ && $(DOCKER) compose -f docker-compose-p2p-diag.yml up -d

stop-smoketest:
	@echo "--> Stopping smoketest"
	cd contrib/localnet/ && $(DOCKER) compose down --remove-orphans

stop-smoketest-p2p-diag:
	@echo "--> Stopping smoketest in p2p diagnostic mode"
	cd contrib/localnet/ && $(DOCKER) compose -f docker-compose-p2p-diag.yml down --remove-orphans

stress-test: zetanode
	cd contrib/localnet/ && $(DOCKER) compose -f docker-compose-stresstest.yml up -d

stop-stress-test:
	cd contrib/localnet/ && $(DOCKER) compose -f docker-compose-stresstest.yml down --remove-orphans

stateful-upgrade:
	@echo "--> Starting stateful smoketest"
	$(DOCKER) build --build-arg old_version=v9.0.0-rc2 --build-arg new_version=v10.0.0 -t zetanode -f ./Dockerfile-versioned .
	$(DOCKER) build -t orchestrator -f contrib/localnet/orchestrator/Dockerfile-upgrade.fastbuild .
	cd contrib/localnet/ && $(DOCKER) compose -f docker-compose-stateful.yml up -d

stop-stateful-upgrade:
	cd contrib/localnet/ && $(DOCKER) compose -f docker-compose-stateful.yml down --remove-orphans


###############################################################################
###                                GoReleaser  		                        ###
###############################################################################
PACKAGE_NAME          := github.com/zeta-chain/node
GOLANG_CROSS_VERSION  ?= v1.20
GOPATH ?= '$(HOME)/go'
release-dry-run:
	docker run \
		--rm \
		--privileged \
		-e CGO_ENABLED=1 \
		-v /var/run/docker.sock:/var/run/docker.sock \
		-v `pwd`:/go/src/$(PACKAGE_NAME) \
		-v ${GOPATH}/pkg:/go/pkg \
		-w /go/src/$(PACKAGE_NAME) \
		ghcr.io/goreleaser/goreleaser-cross:${GOLANG_CROSS_VERSION} \
		--clean --skip-validate --skip-publish --snapshot

release:
	@if [ ! -f ".release-env" ]; then \
		echo "\033[91m.release-env is required for release\033[0m";\
		exit 1;\
	fi
	docker run \
		--rm \
		--privileged \
		-e CGO_ENABLED=1 \
		-e "GITHUB_TOKEN=${GITHUB_TOKEN}" \
		-v /var/run/docker.sock:/var/run/docker.sock \
		-v `pwd`:/go/src/$(PACKAGE_NAME) \
		-w /go/src/$(PACKAGE_NAME) \
		ghcr.io/goreleaser/goreleaser-cross:${GOLANG_CROSS_VERSION} \
		release --clean --skip-validate<|MERGE_RESOLUTION|>--- conflicted
+++ resolved
@@ -20,10 +20,7 @@
 
 BUILD_FLAGS := -ldflags '$(ldflags)' -tags PRIVNET,pebbledb,ledger
 TESTNET_BUILD_FLAGS := -ldflags '$(ldflags)' -tags TESTNET,pebbledb,ledger
-<<<<<<< HEAD
-=======
 MOCK_MAINNET_BUILD_FLAGS := -ldflags '$(ldflags)' -tags MOCK_MAINNET,pebbledb,ledger
->>>>>>> ed35305f
 MAINNET_BUILD_FLAGS := -ldflags '$(ldflags)' -tags pebbledb,ledger
 
 TEST_DIR?="./..."
@@ -99,11 +96,6 @@
 		@go install -mod=readonly $(MOCK_MAINNET_BUILD_FLAGS) ./cmd/zetaclientd
 
 
-install-mainnet: go.sum
-		@echo "--> Installing zetacored & zetaclientd"
-		@go install -mod=readonly $(MAINNET_BUILD_FLAGS) ./cmd/zetacored
-		@go install -mod=readonly $(MAINNET_BUILD_FLAGS) ./cmd/zetaclientd
-
 install-zetaclient: go.sum
 		@echo "--> Installing zetaclientd"
 		@go install -mod=readonly $(BUILD_FLAGS) ./cmd/zetaclientd
@@ -148,13 +140,8 @@
 chain-init-testnet: clean install-zetacore-testnet init
 chain-run-testnet: clean install-zetacore-testnet init run
 
-<<<<<<< HEAD
-chain-init-mainnet: clean install-mainnet init
-chain-run-mainnet: clean install-mainnet init run
-=======
 chain-init-mock-mainnet: clean install-mock-mainnet init
 chain-run-mock-mainnet: clean install-mock-mainnet init run
->>>>>>> ed35305f
 
 lint-pre:
 	@test -z $(gofmt -l .)
