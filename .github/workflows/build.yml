--- conflicted
+++ resolved
@@ -78,12 +78,7 @@
         run: rm -rf *
 
   smoke-test:
-<<<<<<< HEAD
-    runs-on: ["zeta-runners"]
-    #runs-on: ubuntu-latest
-=======
-    runs-on: ["zeta-runners"] # 20 minutes
->>>>>>> 70ed79bf
+    runs-on: ["zeta-runners"] # 25 minutes
     timeout-minutes: 25
     steps:
       - uses: actions/checkout@v3
