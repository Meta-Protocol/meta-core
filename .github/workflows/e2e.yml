name: e2e

on:
  push:
    branches:
      - develop
      - release/*
  pull_request:
  merge_group:
  schedule:
    # run at 6AM UTC Daily
    # 6AM UTC -> 11PM PT
    - cron: "0 6 * * *"
  workflow_dispatch:
    inputs:
<<<<<<< HEAD
      default-test:
        type: boolean
        required: false
        default: false
      upgrade-light-test:
        type: boolean
        required: false
        default: false
      upgrade-test:
        type: boolean
        required: false
        default: false
      admin-test:
        type: boolean
        required: false
        default: false
      upgrade-import-mainnet-test:
        type: boolean
        required: false
        default: false
      performance-test:
        type: boolean
        required: false
        default: false
      stateful-data-test:
        type: boolean
        required: false
        default: false
      tss-migration-test:
        type: boolean
        required: false
        default: false
      solana-test:
        type: boolean
        required: false
        default: false
      v2-test:
        type: boolean
        required: false
        default: false
      v2-migration-test:
        type: boolean
        required: false
        default: false
=======
      make-targets:
        description: 'Comma separated list of make targets to run (without the start- prefix)'
        required: true
        default: ''
>>>>>>> 580b3608

concurrency: 
  group: e2e-${{ github.head_ref || github.sha }}
  cancel-in-progress: true

jobs:
  matrix-conditionals:
    runs-on: ubuntu-22.04
    env:
      GH_TOKEN: ${{ github.token }}
    outputs:
      DEFAULT_TESTS: ${{ steps.matrix-conditionals.outputs.DEFAULT_TESTS }}
      UPGRADE_TESTS: ${{ steps.matrix-conditionals.outputs.UPGRADE_TESTS }}
      UPGRADE_LIGHT_TESTS: ${{ steps.matrix-conditionals.outputs.UPGRADE_LIGHT_TESTS }}
      UPGRADE_IMPORT_MAINNET_TESTS: ${{ steps.matrix-conditionals.outputs.UPGRADE_IMPORT_MAINNET_TESTS }}
      ADMIN_TESTS: ${{ steps.matrix-conditionals.outputs.ADMIN_TESTS }}
      PERFORMANCE_TESTS: ${{ steps.matrix-conditionals.outputs.PERFORMANCE_TESTS }}
      STATEFUL_DATA_TESTS: ${{ steps.matrix-conditionals.outputs.STATEFUL_DATA_TESTS }}
      TSS_MIGRATION_TESTS: ${{ steps.matrix-conditionals.outputs.TSS_MIGRATION_TESTS }}
      SOLANA_TESTS: ${{ steps.matrix-conditionals.outputs.SOLANA_TESTS }}
      V2_TESTS: ${{ steps.matrix-conditionals.outputs.V2_TESTS }}
      V2_MIGRATION_TESTS: ${{ steps.matrix-conditionals.outputs.V2_MIGRATION_TESTS }}
    steps:
      # use api rather than event context to avoid race conditions (label added after push)
      - id: matrix-conditionals
        uses: actions/github-script@v7
        with:
          script: |
            if (context.eventName === 'pull_request') {
              const { data: pr } = await github.rest.pulls.get({
                owner: context.repo.owner,
                repo: context.repo.repo,
                pull_number: context.payload.pull_request.number,
              });
              const labels = pr.labels.map(label => label.name);
              console.log("labels:", labels);
              core.setOutput('DEFAULT_TESTS', true);
              core.setOutput('UPGRADE_TESTS', labels.includes('UPGRADE_TESTS'));
              core.setOutput('UPGRADE_LIGHT_TESTS', labels.includes('UPGRADE_LIGHT_TESTS'));
              core.setOutput('UPGRADE_IMPORT_MAINNET_TESTS', labels.includes('UPGRADE_IMPORT_MAINNET_TESTS'));
              core.setOutput('ADMIN_TESTS', labels.includes('ADMIN_TESTS'));
              core.setOutput('PERFORMANCE_TESTS', labels.includes('PERFORMANCE_TESTS'));
              core.setOutput('STATEFUL_DATA_TESTS', labels.includes('STATEFUL_DATA_TESTS'));
              core.setOutput('TSS_MIGRATION_TESTS', labels.includes('TSS_MIGRATION_TESTS'));
              core.setOutput('SOLANA_TESTS', labels.includes('SOLANA_TESTS'));
              core.setOutput('V2_TESTS', labels.includes('V2_TESTS')); // for v2 tests, TODO: remove this once we fully migrate to v2 (https://github.com/zeta-chain/node/issues/2627)
              core.setOutput('V2_MIGRATION_TESTS', labels.includes('V2_MIGRATION_TESTS')); // for v2 tests, TODO: remove this once we fully migrate to v2 (https://github.com/zeta-chain/node/issues/2627)
            } else if (context.eventName === 'merge_group') {
              core.setOutput('DEFAULT_TESTS', true);
              core.setOutput('UPGRADE_LIGHT_TESTS', true);
            } else if (context.eventName === 'push' && context.ref === 'refs/heads/develop') {
              core.setOutput('DEFAULT_TESTS', true);
            } else if (context.eventName === 'push' && context.ref.startsWith('refs/heads/release/')) {
              core.setOutput('DEFAULT_TESTS', true);
              core.setOutput('UPGRADE_TESTS', true);
              core.setOutput('UPGRADE_LIGHT_TESTS', true);
              core.setOutput('UPGRADE_IMPORT_MAINNET_TESTS', true);
              core.setOutput('ADMIN_TESTS', true);
              core.setOutput('PERFORMANCE_TESTS', true);
              core.setOutput('STATEFUL_DATA_TESTS', true);
              core.setOutput('V2_TESTS', true); // for v2 tests, TODO: remove this once we fully migrate to v2 (https://github.com/zeta-chain/node/issues/2627)
              core.setOutput('V2_MIGRATION_TESTS', true); // for v2 tests, TODO: remove this once we fully migrate to v2 (https://github.com/zeta-chain/node/issues/2627)
            } else if (context.eventName === 'schedule') {
              core.setOutput('DEFAULT_TESTS', true);
              core.setOutput('UPGRADE_TESTS', true);
              core.setOutput('UPGRADE_LIGHT_TESTS', true);
              core.setOutput('UPGRADE_IMPORT_MAINNET_TESTS', true);
              core.setOutput('ADMIN_TESTS', true);
              core.setOutput('PERFORMANCE_TESTS', true);
              core.setOutput('STATEFUL_DATA_TESTS', true);
              core.setOutput('TSS_MIGRATION_TESTS', true);
              core.setOutput('SOLANA_TESTS', true);
              core.setOutput('V2_TESTS', true); // for v2 tests, TODO: remove this once we fully migrate to v2 (https://github.com/zeta-chain/node/issues/2627)
              core.setOutput('V2_MIGRATION_TESTS', true); // for v2 tests, TODO: remove this once we fully migrate to v2 (https://github.com/zeta-chain/node/issues/2627)
            } else if (context.eventName === 'workflow_dispatch') {
<<<<<<< HEAD
              core.setOutput('DEFAULT_TESTS', context.payload.inputs['default-test']);
              core.setOutput('UPGRADE_TESTS', context.payload.inputs['upgrade-test']);
              core.setOutput('UPGRADE_LIGHT_TESTS', context.payload.inputs['upgrade-light-test']);
              core.setOutput('UPGRADE_IMPORT_MAINNET_TESTS', context.payload.inputs['upgrade-import-mainnet-test']);
              core.setOutput('ADMIN_TESTS', context.payload.inputs['admin-test']);
              core.setOutput('PERFORMANCE_TESTS', context.payload.inputs['performance-test']);
              core.setOutput('STATEFUL_DATA_TESTS', context.payload.inputs['stateful-data-test']);
              core.setOutput('TSS_MIGRATION_TESTS', context.payload.inputs['tss-migration-test']);
              core.setOutput('SOLANA_TESTS', context.payload.inputs['solana-test']);
              core.setOutput('V2_TESTS', context.payload.inputs['v2-test']); // for v2 tests, TODO: remove this once we fully migrate to v2 (https://github.com/zeta-chain/node/issues/2627)
              core.setOutput('V2_MIGRATION_TESTS', context.payload.inputs['v2-migration-test']); // for v2 tests, TODO: remove this once we fully migrate to v2 (https://github.com/zeta-chain/node/issues/2627)
=======
              const makeTargets = context.payload.inputs['make-targets'].split(',');
              core.setOutput('DEFAULT_TESTS', makeTargets.includes('default-test'));
              core.setOutput('UPGRADE_TESTS', makeTargets.includes('upgrade-test'));
              core.setOutput('UPGRADE_LIGHT_TESTS', makeTargets.includes('upgrade-test-light'));
              core.setOutput('UPGRADE_IMPORT_MAINNET_TESTS', makeTargets.includes('upgrade-import-mainnet-test'));
              core.setOutput('ADMIN_TESTS', makeTargets.includes('admin-test'));
              core.setOutput('PERFORMANCE_TESTS', makeTargets.includes('performance-test'));
              core.setOutput('STATEFUL_DATA_TESTS', makeTargets.includes('import-mainnet-test'));
              core.setOutput('TSS_MIGRATION_TESTS', makeTargets.includes('tss-migration-test'));
              core.setOutput('SOLANA_TESTS', makeTargets.includes('solana-test'));
              core.setOutput('V2_TESTS', makeTargets.includes('v2-test')); // for v2 tests, TODO: remove this once we fully migrate to v2 (https://github.com/zeta-chain/node/issues/2627)
>>>>>>> 580b3608
            }

  e2e:
    needs: matrix-conditionals
    strategy:
      fail-fast: false
      matrix:
        include:
          - make-target: "start-e2e-test"
            runs-on: ubuntu-20.04
            run: ${{ needs.matrix-conditionals.outputs.DEFAULT_TESTS == 'true' }}
          - make-target: "start-upgrade-test"
            runs-on: ubuntu-20.04
            run: ${{ needs.matrix-conditionals.outputs.UPGRADE_TESTS == 'true' }}
          - make-target: "start-upgrade-test-light"
            runs-on: ubuntu-20.04
            run: ${{ needs.matrix-conditionals.outputs.UPGRADE_LIGHT_TESTS == 'true' }}
          - make-target: "start-upgrade-import-mainnet-test"
            runs-on: buildjet-16vcpu-ubuntu-2204
            run: ${{ needs.matrix-conditionals.outputs.UPGRADE_IMPORT_MAINNET_TESTS == 'true' }}
            timeout-minutes: 40
          - make-target: "start-e2e-admin-test"
            runs-on: ubuntu-20.04
            run: ${{ needs.matrix-conditionals.outputs.ADMIN_TESTS == 'true' }}
          - make-target: "start-e2e-performance-test"
            runs-on: buildjet-4vcpu-ubuntu-2204
            run: ${{ needs.matrix-conditionals.outputs.PERFORMANCE_TESTS == 'true' }}
          - make-target: "start-e2e-import-mainnet-test"
            runs-on: buildjet-16vcpu-ubuntu-2204
            run: ${{ needs.matrix-conditionals.outputs.STATEFUL_DATA_TESTS == 'true' }}
            timeout-minutes: 40
          - make-target: "start-tss-migration-test"
            runs-on: ubuntu-20.04
            run: ${{ needs.matrix-conditionals.outputs.TSS_MIGRATION_TESTS == 'true' }}
            timeout-minutes: 40
          - make-target: "start-solana-test"
            runs-on: ubuntu-20.04
            run: ${{ needs.matrix-conditionals.outputs.SOLANA_TESTS == 'true' }}
          - make-target: "start-v2-test"
            runs-on: ubuntu-20.04
            run: ${{ needs.matrix-conditionals.outputs.V2_TESTS == 'true' }}
          - make-target: "start-upgrade-v2-migration-test"
            runs-on: ubuntu-20.04
            run: ${{ needs.matrix-conditionals.outputs.V2_MIGRATION_TESTS == 'true' }}
    name: ${{ matrix.make-target }}
    uses: ./.github/workflows/reusable-e2e.yml
    with:
      make-target: ${{ matrix.make-target }}
      runs-on: ${{ matrix.runs-on}}
      run: ${{ matrix.run }}
      timeout-minutes: "${{ matrix.timeout-minutes || 25 }}"
    secrets: inherit
  # this allows you to set a required status check
  e2e-ok:
    runs-on: ubuntu-22.04
    needs:
      - matrix-conditionals
      - e2e
    if: always()
    steps:
      - name: Send slack message with results
        uses: actions/github-script@v7
        if: ${{ github.event_name == 'schedule' || (github.event_name == 'push' && needs.e2e.result == 'failure') }}
        env:
          SLACK_WEBHOOK_URL: ${{ secrets.SLACK_WEBHOOK_CI_ALERTS }}
        with:
          script: |
            const {data} = await github.rest.actions.listJobsForWorkflowRunAttempt({
              owner: context.repo.owner,
              repo: context.repo.repo,
              run_id: context.runId,
              attempt_number: ${{ github.run_attempt }},
            });

            const e2eJobs = data.jobs.filter(job => job.name.includes('/') && job.conclusion != 'skipped');

            const e2eResults = e2eJobs.map(job => {
              const icon = job.conclusion === 'success' ? ':white_check_mark:' : ':x:';
              const cleanName = job.name.split("/")[0];
              return `${icon} ${cleanName}`;
            });
            e2eResults.sort();

            const overallResultStr = '${{ needs.e2e.result }}';
            const overallResultPassing = overallResultStr === 'success' || overallResultStr === 'skipped';
            const overallResultIcon = overallResultPassing ? ':white_check_mark:' : ':x:';
            let overallResultText = `<https://github.com/${context.repo.owner}/${context.repo.repo}/actions/runs/${context.runId}|E2E Test Run Results>`;
            if (context.eventName === 'push') {
              overallResultText += ` for push to ${context.ref}`;
            } else if (context.eventName === 'schedule') {
              overallResultText += ` for scheduled run`;
            }
            const msg = `${overallResultIcon} ${overallResultText}\n${e2eResults.join('\n')}`;

            await fetch(process.env.SLACK_WEBHOOK_URL, {
              method: 'POST',
              headers: {
                'Content-Type': 'application/json',
              },
              body: JSON.stringify({text: msg}),
            });


      - run: |
          result="${{ needs.e2e.result }}"
          if [[ $result == "success" || $result == "skipped" ]]; then
            exit 0
          else
            exit 1
          fi<|MERGE_RESOLUTION|>--- conflicted
+++ resolved
@@ -13,57 +13,10 @@
     - cron: "0 6 * * *"
   workflow_dispatch:
     inputs:
-<<<<<<< HEAD
-      default-test:
-        type: boolean
-        required: false
-        default: false
-      upgrade-light-test:
-        type: boolean
-        required: false
-        default: false
-      upgrade-test:
-        type: boolean
-        required: false
-        default: false
-      admin-test:
-        type: boolean
-        required: false
-        default: false
-      upgrade-import-mainnet-test:
-        type: boolean
-        required: false
-        default: false
-      performance-test:
-        type: boolean
-        required: false
-        default: false
-      stateful-data-test:
-        type: boolean
-        required: false
-        default: false
-      tss-migration-test:
-        type: boolean
-        required: false
-        default: false
-      solana-test:
-        type: boolean
-        required: false
-        default: false
-      v2-test:
-        type: boolean
-        required: false
-        default: false
-      v2-migration-test:
-        type: boolean
-        required: false
-        default: false
-=======
       make-targets:
         description: 'Comma separated list of make targets to run (without the start- prefix)'
         required: true
         default: ''
->>>>>>> 580b3608
 
 concurrency: 
   group: e2e-${{ github.head_ref || github.sha }}
@@ -139,19 +92,6 @@
               core.setOutput('V2_TESTS', true); // for v2 tests, TODO: remove this once we fully migrate to v2 (https://github.com/zeta-chain/node/issues/2627)
               core.setOutput('V2_MIGRATION_TESTS', true); // for v2 tests, TODO: remove this once we fully migrate to v2 (https://github.com/zeta-chain/node/issues/2627)
             } else if (context.eventName === 'workflow_dispatch') {
-<<<<<<< HEAD
-              core.setOutput('DEFAULT_TESTS', context.payload.inputs['default-test']);
-              core.setOutput('UPGRADE_TESTS', context.payload.inputs['upgrade-test']);
-              core.setOutput('UPGRADE_LIGHT_TESTS', context.payload.inputs['upgrade-light-test']);
-              core.setOutput('UPGRADE_IMPORT_MAINNET_TESTS', context.payload.inputs['upgrade-import-mainnet-test']);
-              core.setOutput('ADMIN_TESTS', context.payload.inputs['admin-test']);
-              core.setOutput('PERFORMANCE_TESTS', context.payload.inputs['performance-test']);
-              core.setOutput('STATEFUL_DATA_TESTS', context.payload.inputs['stateful-data-test']);
-              core.setOutput('TSS_MIGRATION_TESTS', context.payload.inputs['tss-migration-test']);
-              core.setOutput('SOLANA_TESTS', context.payload.inputs['solana-test']);
-              core.setOutput('V2_TESTS', context.payload.inputs['v2-test']); // for v2 tests, TODO: remove this once we fully migrate to v2 (https://github.com/zeta-chain/node/issues/2627)
-              core.setOutput('V2_MIGRATION_TESTS', context.payload.inputs['v2-migration-test']); // for v2 tests, TODO: remove this once we fully migrate to v2 (https://github.com/zeta-chain/node/issues/2627)
-=======
               const makeTargets = context.payload.inputs['make-targets'].split(',');
               core.setOutput('DEFAULT_TESTS', makeTargets.includes('default-test'));
               core.setOutput('UPGRADE_TESTS', makeTargets.includes('upgrade-test'));
@@ -163,7 +103,7 @@
               core.setOutput('TSS_MIGRATION_TESTS', makeTargets.includes('tss-migration-test'));
               core.setOutput('SOLANA_TESTS', makeTargets.includes('solana-test'));
               core.setOutput('V2_TESTS', makeTargets.includes('v2-test')); // for v2 tests, TODO: remove this once we fully migrate to v2 (https://github.com/zeta-chain/node/issues/2627)
->>>>>>> 580b3608
+              core.setOutput('V2_MIGRATION_TESTS', makeTargets.includes('v2-migration-test')); // for v2 tests, TODO: remove this once we fully migrate to v2 (https://github.com/zeta-chain/node/issues/2627)
             }
 
   e2e:
