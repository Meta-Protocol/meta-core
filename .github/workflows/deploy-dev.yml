name: Development - Build & Deploy

## TODO 
  # Remove static IAM creds and use short lived via Role Assumption
  # Add Testing Stage
  # Add Rollback Stage
  # Setup CosmoVisor Proposal action

on:
  push:
    branches:
      - develop
<<<<<<< HEAD
      - feature/zetacore-observer-fixes
      - cosmovisor-action
=======
      
  pull_request:
    types: [opened, synchronize, ready_for_review]
>>>>>>> a46c8045

env:
  ENVIRONMENT_NAME: "DEVELOPMENT"
  S3_BUCKET_NAME: "zetachain-deployment-files"
  AWS_ACCESS_KEY_ID: ${{ secrets.AWS_ACCESS_KEY_ID_SPARTA }}
  AWS_SECRET_ACCESS_KEY: ${{ secrets.AWS_SECRET_ACCESS_KEY_SPARTA }}
  AWS_REGION: "us-east-1"
  GITHUB_REF_NAME: "$(echo ${{ github.ref_name }} | tr '//' '-')"

jobs:
  deploy-dev:
    runs-on: ubuntu-latest
    steps:
      - uses: actions/checkout@v3

      - name: setup-git-credentials
        uses: de-vri-es/setup-git-credentials@v2.0.8
        with:
          credentials: ${{ secrets.PAT_GITHUB_SERVICE_ACCT }} 

      - name: Build Binaries
        uses: ./.github/actions/build-binaries
        with:
          run-tests: ${{ env.ENVIRONMENT_NAME != 'DEVELOPMENT' }}
          build-indexer: false
          go-version: '1.18'

      - name: Install AWS CLI
        run: |
          curl "https://awscli.amazonaws.com/awscli-exe-linux-x86_64.zip" -o "awscliv2.zip"
          unzip awscliv2.zip
          sudo ./aws/install --update 

      - name: Configure AWS Credentials
        uses: aws-actions/configure-aws-credentials@v1
        with:
          aws-access-key-id:  ${{ env.AWS_ACCESS_KEY_ID }}          
          aws-secret-access-key: ${{ env.AWS_SECRET_ACCESS_KEY }}          
          aws-region: ${{ env.AWS_REGION }}

      - name: upload-files-to-s3
        uses: ./.github/actions/upload-to-s3
        with:
          bucket-name: ${{ env.S3_BUCKET_NAME }}
          release-name: "$(echo ${{ github.ref_name }} | tr '//' '-')"
          git-sha: ${{ github.sha }}
          files: |
            zetacored
            zetaclientd
            cosmovisor

      ## Not being used anymore / for now
      # - name: Build, tag, and push image to Amazon ECR
      #   uses:  ./.github/actions/upload-to-ecr
      #   with:
      #     DOCKER_FILENAME: Dockerfile.zetacore_binary
      #     ECR_REPOSITORY: zetachain
      #     IMAGE_TAG: latest

      # - name: Update Nodes (OLD Method)
      #   uses:  ./.github/actions/update-nodes
      #   with:
      #     S3_BUCKET_NAME: ${{ env.S3_BUCKET_NAME }}
      #     TAKE_SNAPSHOTS: false
      #     UPDATE_INDEXER: false

      # NOT READY YET
      # - name: Cosmovisor Upgrade Proposal and Vote
      #   uses:  ./.github/actions/cosmovisor-upgrade
      #   with:
      #     RELEASE_NAME: "$(echo ${{ github.ref_name }} | tr '//' '-')"
      #     VERSION: "0.0.1"
      #     # DESCRIPTION: "description"
      #     S3_BUCKET_NAME: ${{ env.S3_BUCKET_NAME }}
      #     # CHECKSUM_ZETACORED: ""
      #     # CHECKSUM_ZETACLIENTD: ""
      #     CHAIN_ID: "athens-1"
      #     API_ENDPOINT: "https://api.staging.zetachain.com"
<|MERGE_RESOLUTION|>--- conflicted
+++ resolved
@@ -10,14 +10,11 @@
   push:
     branches:
       - develop
-<<<<<<< HEAD
       - feature/zetacore-observer-fixes
       - cosmovisor-action
-=======
       
   pull_request:
     types: [opened, synchronize, ready_for_review]
->>>>>>> a46c8045
 
 env:
   ENVIRONMENT_NAME: "DEVELOPMENT"
