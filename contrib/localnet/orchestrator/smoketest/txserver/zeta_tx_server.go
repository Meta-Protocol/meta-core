--- conflicted
+++ resolved
@@ -263,7 +263,6 @@
 }
 
 // InitializeCoreParams sets the core params with local Goerli and BtcRegtest chains enabled
-<<<<<<< HEAD
 func (zts ZetaTxServer) InitializeCoreParams(account string) error {
 	// set btc regtest  core params
 	btcCoreParams := observertypes.GetDefaultBtcRegtestCoreParams()
@@ -275,24 +274,6 @@
 	// set goerli localnet core params
 	goerliCoreParams := observertypes.GetDefaultGoerliLocalnetCoreParams()
 	goerliCoreParams.IsSupported = true
-=======
-func (zts ZetaTxServer) InitializeCoreParams(account, zetaTokenAddr, connectorAddr, erc20CustodyAddr string) error {
-	// set goerli localnet core params
-	goerliCoreParams := &observertypes.CoreParams{
-		ChainId:                     common.GoerliLocalnetChain().ChainId,
-		ConfirmationCount:           2,
-		ZetaTokenContractAddress:    zetaTokenAddr,
-		ConnectorContractAddress:    connectorAddr,
-		Erc20CustodyContractAddress: erc20CustodyAddr,
-		InTxTicker:                  2,
-		OutTxTicker:                 2,
-		WatchUtxoTicker:             0,
-		GasPriceTicker:              5,
-		OutboundTxScheduleInterval:  2,
-		OutboundTxScheduleLookahead: 5,
-	}
-
->>>>>>> 8c903c96
 	if err := zts.UpdateCoreParams(account, goerliCoreParams); err != nil {
 		return fmt.Errorf("failed to set core params for bitcoin: %s", err.Error())
 	}
