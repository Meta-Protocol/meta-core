--- conflicted
+++ resolved
@@ -3,6 +3,7 @@
 import (
 	"context"
 	"fmt"
+	"github.com/btcsuite/btcd/rpcclient"
 	"github.com/ethereum/go-ethereum/accounts/abi/bind"
 	"github.com/ethereum/go-ethereum/crypto"
 	"github.com/zeta-chain/zetacore/contracts/evm/erc20custody"
@@ -39,6 +40,7 @@
 	zevmClient       *ethclient.Client
 	goerliClient     *ethclient.Client
 	cctxClient       types.QueryClient
+	btcRpcClient     *rpcclient.Client
 	fungibleClient   fungibletypes.QueryClient
 	wg               sync.WaitGroup
 	ZetaEth          *zetaeth.ZetaEth
@@ -60,7 +62,8 @@
 
 func NewSmokeTest(goerliClient *ethclient.Client, zevmClient *ethclient.Client,
 	cctxClient types.QueryClient, fungibleClient fungibletypes.QueryClient,
-	goerliAuth *bind.TransactOpts, zevmAuth *bind.TransactOpts) *SmokeTest {
+	goerliAuth *bind.TransactOpts, zevmAuth *bind.TransactOpts,
+	btcRpcClient *rpcclient.Client) *SmokeTest {
 	return &SmokeTest{
 		zevmClient:     zevmClient,
 		goerliClient:   goerliClient,
@@ -69,6 +72,7 @@
 		wg:             sync.WaitGroup{},
 		goerliAuth:     goerliAuth,
 		zevmAuth:       zevmAuth,
+		btcRpcClient:   btcRpcClient,
 	}
 }
 
@@ -82,6 +86,20 @@
 		fmt.Println("Smoke test timed out after", SmokeTestTimeout)
 		os.Exit(1)
 	}()
+
+	connCfg := &rpcclient.ConnConfig{
+		Host:         "bitcoin:18443",
+		User:         "smoketest",
+		Pass:         "123",
+		HTTPPostMode: true,
+		DisableTLS:   true,
+		Params:       "testnet3",
+	}
+	btcRpcClient, err := rpcclient.New(connCfg, nil)
+	if err != nil {
+		panic(err)
+	}
+
 	goerliClient, err := ethclient.Dial("http://eth:8545")
 	if err != nil {
 		panic(err)
@@ -131,7 +149,7 @@
 	cctxClient := types.NewQueryClient(grpcConn)
 	fungibleClient := fungibletypes.NewQueryClient(grpcConn)
 
-	smokeTest := NewSmokeTest(goerliClient, zevmClient, cctxClient, fungibleClient, goerliAuth, zevmAuth)
+	smokeTest := NewSmokeTest(goerliClient, zevmClient, cctxClient, fungibleClient, goerliAuth, zevmAuth, btcRpcClient)
 	// The following deployment must happen here and in this order, please do not change
 	// ==================== Deploying contracts ====================
 	startTime := time.Now()
@@ -139,7 +157,6 @@
 	smokeTest.TestDepositEtherIntoZRC20()
 	smokeTest.TestSendZetaIn()
 	fmt.Printf("## Essential tests takes %s\n", time.Since(startTime))
-<<<<<<< HEAD
 	fmt.Printf("## The DeployerAddress %s is funded on the following networks:\n", DeployerAddress.Hex())
 	fmt.Printf("##   Ether on Ethereum private net\n")
 	fmt.Printf("##   ZETA on ZetaChain EVM\n")
@@ -147,20 +164,12 @@
 	// The following tests are optional tests; comment out the ones you don't want to run
 	// temporarily to reduce dev/test cycle turnaround time;
 	// enable them when ready for review.
-=======
-	// The following tests are optional tests; comment out the ones you don't want to run
-	// temporarily to reduce dev/test cycle turnaround time
->>>>>>> 0a1335f7
 	smokeTest.TestERC20Deposit()
 	smokeTest.TestERC20Withdraw()
 	smokeTest.TestSendZetaOut()
 	smokeTest.TestMessagePassing()
 
-<<<<<<< HEAD
 	// add your dev test here; remove after you are done
-=======
-	// add your dev test here
->>>>>>> 0a1335f7
 	smokeTest.TestMyTest()
 
 	smokeTest.wg.Wait()
