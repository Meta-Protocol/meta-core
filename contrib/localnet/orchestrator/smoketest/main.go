--- conflicted
+++ resolved
@@ -154,10 +154,7 @@
 	bankClient := banktypes.NewQueryClient(grpcConn)
 	observerClient := observertypes.NewQueryClient(grpcConn)
 
-<<<<<<< HEAD
-=======
 	//Wait for Genesis
->>>>>>> de85c7fa
 	time.Sleep(20 * time.Second)
 
 	// initialize client to send messages to ZetaChain
@@ -170,12 +167,7 @@
 		panic(err)
 	}
 
-<<<<<<< HEAD
-	// Wait for Genesis and keygen to be completed. ~ height 30
-
-=======
 	//Wait for keygen to be completed. ~ height 30
->>>>>>> de85c7fa
 	for {
 		time.Sleep(5 * time.Second)
 		response, err := cctxClient.LastZetaHeight(context.Background(), &crosschaintypes.QueryLastZetaHeightRequest{})
