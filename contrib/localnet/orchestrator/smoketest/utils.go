//go:build PRIVNET
// +build PRIVNET

package main

import (
	"context"
	"encoding/hex"
	"fmt"
	"sync"
	"time"

	"github.com/btcsuite/btcd/chaincfg"
	"github.com/btcsuite/btcutil"

	ethtypes "github.com/ethereum/go-ethereum/core/types"
	"github.com/ethereum/go-ethereum/ethclient"
	"github.com/zeta-chain/zetacore/x/crosschain/types"

	ethcommon "github.com/ethereum/go-ethereum/common"
)

// wait until cctx is mined; returns the cctxIndex (the last one)
func WaitCctxMinedByInTxHash(inTxHash string, cctxClient types.QueryClient) *types.CrossChainTx {
	var cctxIndexes []string
	for {
		time.Sleep(5 * time.Second)
		fmt.Printf("Waiting for cctx to be mined by inTxHash: %s\n", inTxHash)
		res, err := cctxClient.InTxHashToCctx(context.Background(), &types.QueryGetInTxHashToCctxRequest{InTxHash: inTxHash})
		if err != nil {
			continue
		}
		cctxIndexes = res.InTxHashToCctx.CctxIndex
		fmt.Printf("Deposit receipt cctx index: %v\n", cctxIndexes)
		break
	}
<<<<<<< HEAD
	for {
		time.Sleep(5 * time.Second)
		{
			res, err := cctxClient.OutTxTrackerAll(context.Background(), &types.QueryAllOutTxTrackerRequest{})
			if err != nil {
				fmt.Printf("OutTxTrackerAll err: %s\n", err.Error())
				continue
			}
			for _, tracker := range res.OutTxTracker {
				for _, hash := range tracker.HashList {
					fmt.Printf("OutTxTracker: %s proved %v\n", hash.TxHash, hash.Proved)
=======
	var wg sync.WaitGroup
	var cctxs []*types.CrossChainTx
	for _, cctxIndex := range cctxIndexes {
		wg.Add(1)
		go func() {
			defer wg.Done()
			for {
				time.Sleep(3 * time.Second)
				res, err := cctxClient.Cctx(context.Background(), &types.QueryGetCctxRequest{Index: cctxIndex})
				if err == nil && IsTerminalStatus(res.CrossChainTx.CctxStatus.Status) {
					fmt.Printf("Deposit receipt cctx status: %+v; The cctx is processed\n", res.CrossChainTx.CctxStatus.Status.String())
					cctxs = append(cctxs, res.CrossChainTx)
					break
>>>>>>> c5f5f588
				}
			}
		}()
	}
	wg.Wait()
	return cctxs[len(cctxs)-1]
}

func IsTerminalStatus(status types.CctxStatus) bool {
	return status == types.CctxStatus_OutboundMined || status == types.CctxStatus_Aborted || status == types.CctxStatus_Reverted
}

func LoudPrintf(format string, a ...any) {
	fmt.Println("=======================================")
	fmt.Printf(format, a...)
	fmt.Println("=======================================")
}

func CheckNonce(client *ethclient.Client, addr ethcommon.Address, expectedNonce uint64) error {
	nonce, err := client.PendingNonceAt(context.Background(), addr)
	if err != nil {
		return err
	}
	if nonce != expectedNonce {
		return fmt.Errorf("want nonce %d; got %d", expectedNonce, nonce)
	}
	return nil
}

// wait until a broadcasted tx to be mined and return its receipt
// timeout and panic after 30s.
func MustWaitForTxReceipt(client *ethclient.Client, tx *ethtypes.Transaction) *ethtypes.Receipt {
	start := time.Now()
	for {
		if time.Since(start) > 30*time.Second {
			panic("waiting tx receipt timeout")
		}
		receipt, err := client.TransactionReceipt(context.Background(), tx.Hash())
		if err != nil {
			continue
		}
		if receipt != nil {
			return receipt
		}
		time.Sleep(1 * time.Second)
	}
}

// scriptPK is a hex string for P2WPKH script
func ScriptPKToAddress(scriptPKHex string) string {
	pkh, err := hex.DecodeString(scriptPKHex[4:])
	if err == nil {
		addr, err := btcutil.NewAddressWitnessPubKeyHash(pkh, &chaincfg.RegressionNetParams)
		if err == nil {
			return addr.EncodeAddress()
		}
	}
	return ""
}<|MERGE_RESOLUTION|>--- conflicted
+++ resolved
@@ -7,7 +7,6 @@
 	"context"
 	"encoding/hex"
 	"fmt"
-	"sync"
 	"time"
 
 	"github.com/btcsuite/btcd/chaincfg"
@@ -34,19 +33,6 @@
 		fmt.Printf("Deposit receipt cctx index: %v\n", cctxIndexes)
 		break
 	}
-<<<<<<< HEAD
-	for {
-		time.Sleep(5 * time.Second)
-		{
-			res, err := cctxClient.OutTxTrackerAll(context.Background(), &types.QueryAllOutTxTrackerRequest{})
-			if err != nil {
-				fmt.Printf("OutTxTrackerAll err: %s\n", err.Error())
-				continue
-			}
-			for _, tracker := range res.OutTxTracker {
-				for _, hash := range tracker.HashList {
-					fmt.Printf("OutTxTracker: %s proved %v\n", hash.TxHash, hash.Proved)
-=======
 	var wg sync.WaitGroup
 	var cctxs []*types.CrossChainTx
 	for _, cctxIndex := range cctxIndexes {
@@ -60,7 +46,6 @@
 					fmt.Printf("Deposit receipt cctx status: %+v; The cctx is processed\n", res.CrossChainTx.CctxStatus.Status.String())
 					cctxs = append(cctxs, res.CrossChainTx)
 					break
->>>>>>> c5f5f588
 				}
 			}
 		}()
