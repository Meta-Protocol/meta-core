--- conflicted
+++ resolved
@@ -235,11 +235,7 @@
 			numTicks++
 			// Get all pending outbound transactions
 			cctxResp, err := sm.cctxClient.CctxAllPending(context.Background(), &types2.QueryAllCctxPendingRequest{
-<<<<<<< HEAD
 				ChainId: getChainID(),
-=======
-				ChainId: common.GoerliChain().ChainId,
->>>>>>> 7d44ea9a
 			})
 			if err != nil {
 				continue
@@ -299,7 +295,7 @@
 }
 
 // Get ETH based chain ID - Build flags are conflicting with current lib, need to do this manually
-func getChainID() uint64 {
+func getChainID() int64 {
 	switch stressTestArgs.network {
 	case "PRIVNET":
 		return 1337
