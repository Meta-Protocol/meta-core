--- conflicted
+++ resolved
@@ -15,11 +15,7 @@
     export TSSPATH=~/.tss
     zetaclientd init --enable-chains "goerli_localnet,btc_regtest" \
       --pre-params ~/preParams.json  --zetacore-url zetacore0 \
-<<<<<<< HEAD
-      --chain-id athens_101-1 --dev --operator zeta1z46tdw75jvh4h39y3vu758ctv34rw5z9kmyhgz --log-level 0
-=======
       --chain-id athens_101-1 --dev --operator zeta1z46tdw75jvh4h39y3vu758ctv34rw5z9kmyhgz --log-level 0 --hotkey=val_grantee_observer
->>>>>>> 34a4b761
     zetaclientd start
 else
   num=$(echo $HOSTNAME | tr -dc '0-9')
@@ -30,10 +26,6 @@
   zetaclientd init --enable-chains "goerli_localnet,btc_regtest"  \
     --peer /ip4/172.20.0.21/tcp/6668/p2p/$SEED \
     --pre-params ~/preParams.json --zetacore-url $node \
-<<<<<<< HEAD
-    --chain-id athens_101-1 --dev --operator zeta1lz2fqwzjnk6qy48fgj753h48444fxtt7hekp52 --log-level 0
-=======
     --chain-id athens_101-1 --dev --operator zeta1lz2fqwzjnk6qy48fgj753h48444fxtt7hekp52 --log-level 0 --hotkey=val_grantee_observer
->>>>>>> 34a4b761
   zetaclientd start
 fi