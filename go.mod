module github.com/zeta-chain/zetacore

go 1.20

require (
	github.com/cosmos/cosmos-sdk v0.46.13
	github.com/ethereum/go-ethereum v1.10.26
	github.com/gogo/protobuf v1.3.3
	github.com/golang/protobuf v1.5.3
	github.com/gorilla/mux v1.8.0
	github.com/grpc-ecosystem/grpc-gateway v1.16.0
	github.com/hashicorp/go-multierror v1.1.1 // indirect
	github.com/hashicorp/go-retryablehttp v0.7.0
	github.com/multiformats/go-multiaddr v0.9.0
	github.com/prometheus/client_golang v1.14.0
	github.com/rs/zerolog v1.29.1
	github.com/spf13/cast v1.5.0
	github.com/spf13/cobra v1.7.0
	github.com/spf13/pflag v1.0.5
	github.com/stretchr/testify v1.8.4
	github.com/syndtr/goleveldb v1.0.1-0.20220721030215-126854af5e6d // indirect
	github.com/tendermint/tendermint v0.34.28
	github.com/tendermint/tm-db v0.6.7
	google.golang.org/genproto v0.0.0-20230526203410-71b5a4ffd15e // indirect
	google.golang.org/grpc v1.56.3
	gopkg.in/check.v1 v1.0.0-20201130134442-10cb98267c6c

)

require (
	cosmossdk.io/errors v1.0.0-beta.7
	cosmossdk.io/math v1.0.0-rc.0
	github.com/99designs/keyring v1.2.1
	github.com/btcsuite/btcd v0.23.4
	github.com/btcsuite/btcd/btcec/v2 v2.3.2
	github.com/btcsuite/btcd/chaincfg/chainhash v1.0.1
	github.com/btcsuite/btcutil v1.0.3-0.20201208143702-a53e38424cce
	github.com/emicklei/proto v1.11.1
	github.com/evmos/ethermint v0.22.0
	github.com/fatih/color v1.13.0
	github.com/frumioj/crypto11 v1.2.5-0.20210823151709-946ce662cc0e
	github.com/pkg/errors v0.9.1
	github.com/rakyll/statik v0.1.7
	github.com/tendermint/crypto v0.0.0-20191022145703-50d29ede1e15
	github.com/zeta-chain/go-tss v0.1.1-0.20240103170132-35850edf5dbd
	github.com/zeta-chain/keystone/keys v0.0.0-20231105174229-903bc9405da2
	github.com/zeta-chain/protocol-contracts v1.0.2-athens3.0.20230816152528-db7d2bf9144b
	google.golang.org/genproto/googleapis/api v0.0.0-20230530153820-e85fd2cbaebc
	gopkg.in/yaml.v2 v2.4.0
)

require (
	github.com/jinzhu/inflection v1.0.0 // indirect
	github.com/jinzhu/now v1.1.5 // indirect
	github.com/mattn/go-sqlite3 v1.14.19 // indirect
	gorm.io/driver/sqlite v1.4.4
	gorm.io/gorm v1.24.6
)

require github.com/binance-chain/tss-lib v0.0.0-20201118045712-70b2cb4bf916

require (
	github.com/DataDog/zstd v1.5.2 // indirect
	github.com/agl/ed25519 v0.0.0-20200225211852-fd4d107ace12 // indirect
	github.com/btcsuite/btcd/btcutil v1.1.3 // indirect
	github.com/cespare/xxhash v1.1.0 // indirect
	github.com/cockroachdb/errors v1.9.1 // indirect
	github.com/cockroachdb/logtags v0.0.0-20230118201751-21c54148d20b // indirect
	github.com/cockroachdb/pebble v0.0.0-20230209160836-829675f94811 // indirect
	github.com/cockroachdb/redact v1.1.3 // indirect
	github.com/cometbft/cometbft-db v0.7.0 // indirect
	github.com/cpuguy83/go-md2man/v2 v2.0.2 // indirect
	github.com/decred/dcrd/dcrec/edwards/v2 v2.0.0 // indirect
	github.com/dgraph-io/badger/v2 v2.2007.4 // indirect
	github.com/dgraph-io/ristretto v0.1.0 // indirect
	github.com/dgryski/go-farm v0.0.0-20200201041132-a6ae2369ad13 // indirect
	github.com/dustin/go-humanize v1.0.0 // indirect
	github.com/getsentry/sentry-go v0.18.0 // indirect
	github.com/go-logr/logr v1.2.4 // indirect
	github.com/go-logr/stdr v1.2.2 // indirect
	github.com/golang/glog v1.1.0 // indirect
	github.com/golang/mock v1.6.0 // indirect
	github.com/google/pprof v0.0.0-20230602150820-91b7bce49751 // indirect
	github.com/ipfs/boxo v0.10.0 // indirect
	github.com/jmhodges/levigo v1.0.0 // indirect
	github.com/libp2p/go-yamux/v4 v4.0.0 // indirect
	github.com/linxGnu/grocksdb v1.7.15 // indirect
	github.com/miekg/pkcs11 v1.1.1 // indirect
	github.com/onsi/ginkgo/v2 v2.9.7 // indirect
	github.com/prometheus/tsdb v0.7.1 // indirect
	github.com/quic-go/qpack v0.4.0 // indirect
	github.com/quic-go/qtls-go1-19 v0.3.3 // indirect
	github.com/quic-go/qtls-go1-20 v0.2.3 // indirect
	github.com/quic-go/quic-go v0.33.0 // indirect
	github.com/quic-go/webtransport-go v0.5.3 // indirect
	github.com/rjeczalik/notify v0.9.1 // indirect
	github.com/russross/blackfriday/v2 v2.1.0 // indirect
	github.com/tecbot/gorocksdb v0.0.0-20191217155057-f0fad39f321c // indirect
	github.com/thales-e-security/pool v0.0.2 // indirect
	github.com/tidwall/gjson v1.14.4 // indirect
	github.com/tidwall/match v1.1.1 // indirect
	github.com/tidwall/pretty v1.2.0 // indirect
	github.com/tidwall/sjson v1.2.5 // indirect
	go.etcd.io/bbolt v1.3.7 // indirect
	go.opentelemetry.io/otel v1.16.0 // indirect
	go.opentelemetry.io/otel/metric v1.16.0 // indirect
	go.opentelemetry.io/otel/trace v1.16.0 // indirect
	go.uber.org/dig v1.17.0 // indirect
	go.uber.org/fx v1.19.2 // indirect
	gonum.org/v1/gonum v0.13.0 // indirect
	google.golang.org/genproto/googleapis/rpc v0.0.0-20230530153820-e85fd2cbaebc // indirect
)

require (
	cloud.google.com/go v0.110.0 // indirect
	cloud.google.com/go/compute v1.19.1 // indirect
	cloud.google.com/go/compute/metadata v0.2.3 // indirect
	cloud.google.com/go/iam v0.13.0 // indirect
	cloud.google.com/go/storage v1.28.1 // indirect
	filippo.io/edwards25519 v1.0.0-rc.1 // indirect
	github.com/99designs/go-keychain v0.0.0-20191008050251-8e49817e8af4 // indirect
	github.com/ChainSafe/go-schnorrkel v1.0.0 // indirect
	github.com/StackExchange/wmi v1.2.1 // indirect
	github.com/VictoriaMetrics/fastcache v1.6.0 // indirect
	github.com/Workiva/go-datastructures v1.0.53 // indirect
	github.com/armon/go-metrics v0.4.1 // indirect
	github.com/aws/aws-sdk-go v1.44.122 // indirect
	github.com/benbjohnson/clock v1.3.5 // indirect
	github.com/beorn7/perks v1.0.1 // indirect
	github.com/bgentry/go-netrc v0.0.0-20140422174119-9fd32a8b3d3d // indirect
	github.com/bgentry/speakeasy v0.1.1-0.20220910012023-760eaf8b6816 // indirect
	github.com/blang/semver v3.5.1+incompatible // indirect
	github.com/btcsuite/btclog v0.0.0-20170628155309-84c8d2346e9f // indirect
	github.com/btcsuite/go-socks v0.0.0-20170105172521-4720035b7bfd // indirect
	github.com/btcsuite/websocket v0.0.0-20150119174127-31079b680792 // indirect
	github.com/cenkalti/backoff/v4 v4.2.0 // indirect
	github.com/cespare/xxhash/v2 v2.2.0 // indirect
	github.com/chzyer/readline v1.5.1 // indirect
	github.com/cockroachdb/apd/v2 v2.0.2 // indirect
	github.com/coinbase/rosetta-sdk-go v0.7.9
	github.com/confio/ics23/go v0.9.0 // indirect
	github.com/containerd/cgroups v1.1.0 // indirect
	github.com/coreos/go-systemd/v22 v22.5.0 // indirect
	github.com/cosmos/btcutil v1.0.5 // indirect
	github.com/cosmos/cosmos-proto v1.0.0-beta.3 // indirect
	github.com/cosmos/go-bip39 v1.0.0 // indirect
	github.com/cosmos/gogoproto v1.4.7
	github.com/cosmos/iavl v0.19.6 // indirect
	github.com/cosmos/ibc-go/v6 v6.1.0
	github.com/cosmos/ledger-cosmos-go v0.12.2 // indirect
	github.com/creachadair/taskgroup v0.3.2 // indirect
	github.com/danieljoos/wincred v1.1.2 // indirect
	github.com/davecgh/go-spew v1.1.1
	github.com/davidlazar/go-crypto v0.0.0-20200604182044-b73af7476f6c // indirect
	github.com/deckarep/golang-set v1.8.0 // indirect
	github.com/decred/dcrd/dcrec/secp256k1/v4 v4.2.0 // indirect
	github.com/desertbit/timer v0.0.0-20180107155436-c41aec40b27f // indirect
	github.com/dlclark/regexp2 v1.7.0 // indirect
	github.com/docker/go-units v0.5.0 // indirect
	github.com/dop251/goja v0.0.0-20230122112309-96b1610dd4f7 // indirect
	github.com/dvsekhvalnov/jose2go v1.6.0 // indirect
	github.com/edsrzf/mmap-go v1.0.0 // indirect
	github.com/elastic/gosigar v0.14.2 // indirect
	github.com/felixge/httpsnoop v1.0.2 // indirect
	github.com/flynn/noise v1.0.0 // indirect
	github.com/francoispqt/gojay v1.2.13 // indirect
	github.com/fsnotify/fsnotify v1.6.0 // indirect
	github.com/gballet/go-libpcsclite v0.0.0-20190607065134-2772fd86a8ff // indirect
	github.com/go-kit/kit v0.12.0 // indirect
	github.com/go-kit/log v0.2.1 // indirect
	github.com/go-logfmt/logfmt v0.5.1 // indirect
	github.com/go-ole/go-ole v1.2.6 // indirect
	github.com/go-sourcemap/sourcemap v2.1.3+incompatible // indirect
	github.com/go-stack/stack v1.8.1 // indirect
	github.com/go-task/slim-sprig v0.0.0-20230315185526-52ccab3ef572 // indirect
	github.com/godbus/dbus v0.0.0-20190726142602-4481cbc300e2 // indirect
	github.com/godbus/dbus/v5 v5.1.0 // indirect
	github.com/gogo/gateway v1.1.0 // indirect
	github.com/golang/groupcache v0.0.0-20210331224755-41bb18bfe9da // indirect
	github.com/golang/snappy v0.0.4 // indirect
	github.com/google/btree v1.1.2 // indirect
	github.com/google/go-cmp v0.5.9 // indirect
	github.com/google/gopacket v1.1.19 // indirect
	github.com/google/orderedcode v0.0.1 // indirect
	github.com/google/uuid v1.3.0 // indirect
	github.com/googleapis/enterprise-certificate-proxy v0.2.3 // indirect
	github.com/googleapis/gax-go/v2 v2.7.1 // indirect
	github.com/gorilla/handlers v1.5.1 // indirect
	github.com/gorilla/websocket v1.5.0
	github.com/grpc-ecosystem/go-grpc-middleware v1.3.0 // indirect
	github.com/gsterjov/go-libsecret v0.0.0-20161001094733-a6f4afe4910c // indirect
	github.com/gtank/merlin v0.1.1 // indirect
	github.com/gtank/ristretto255 v0.1.2 // indirect
	github.com/hashicorp/errwrap v1.1.0 // indirect
	github.com/hashicorp/go-cleanhttp v0.5.2 // indirect
	github.com/hashicorp/go-getter v1.7.0 // indirect
	github.com/hashicorp/go-immutable-radix v1.3.1 // indirect
	github.com/hashicorp/go-safetemp v1.0.0 // indirect
	github.com/hashicorp/go-version v1.6.0 // indirect
	github.com/hashicorp/golang-lru v0.5.5-0.20210104140557-80c98217689d
	github.com/hashicorp/hcl v1.0.0 // indirect
	github.com/hdevalence/ed25519consensus v0.0.0-20220222234857-c00d1f31bab3 // indirect
	github.com/holiman/bloomfilter/v2 v2.0.3 // indirect
	github.com/holiman/uint256 v1.2.2 // indirect
	github.com/huin/goupnp v1.2.0 // indirect
	github.com/improbable-eng/grpc-web v0.15.0
	github.com/inconshreveable/mousetrap v1.1.0 // indirect
	github.com/ipfs/go-cid v0.4.1 // indirect
	github.com/ipfs/go-datastore v0.6.0 // indirect
	github.com/ipfs/go-log v1.0.5 // indirect
	github.com/ipfs/go-log/v2 v2.5.1 // indirect
	github.com/ipld/go-ipld-prime v0.20.0 // indirect
	github.com/jackpal/go-nat-pmp v1.0.2 // indirect
	github.com/jbenet/go-temp-err-catcher v0.1.0 // indirect
	github.com/jbenet/goprocess v0.1.4 // indirect
	github.com/jmespath/go-jmespath v0.4.0 // indirect
	github.com/klauspost/compress v1.16.5 // indirect
	github.com/klauspost/cpuid/v2 v2.2.5 // indirect
	github.com/koron/go-ssdp v0.0.4 // indirect
	github.com/kr/pretty v0.3.1 // indirect
	github.com/kr/text v0.2.0 // indirect
	github.com/lib/pq v1.10.7 // indirect
	github.com/libp2p/go-buffer-pool v0.1.0 // indirect
	github.com/libp2p/go-cidranger v1.1.0 // indirect
	github.com/libp2p/go-flow-metrics v0.1.0 // indirect
	github.com/libp2p/go-libp2p v0.27.8
	github.com/libp2p/go-libp2p-asn-util v0.3.0 // indirect
	github.com/libp2p/go-libp2p-kad-dht v0.24.2
	github.com/libp2p/go-libp2p-kbucket v0.6.3 // indirect
	github.com/libp2p/go-libp2p-record v0.2.0 // indirect
	github.com/libp2p/go-msgio v0.3.0 // indirect
	github.com/libp2p/go-nat v0.1.0 // indirect
	github.com/libp2p/go-netroute v0.2.1 // indirect
	github.com/libp2p/go-reuseport v0.3.0 // indirect
	github.com/magiconair/properties v1.8.7 // indirect
	github.com/manifoldco/promptui v0.9.0 // indirect
	github.com/marten-seemann/tcp v0.0.0-20210406111302-dfbc87cc63fd // indirect
	github.com/mattn/go-colorable v0.1.13 // indirect
	github.com/mattn/go-isatty v0.0.19 // indirect
	github.com/mattn/go-runewidth v0.0.9 // indirect
	github.com/matttproud/golang_protobuf_extensions v1.0.4 // indirect
	github.com/miekg/dns v1.1.54 // indirect
	github.com/mikioh/tcpinfo v0.0.0-20190314235526-30a79bb1804b // indirect
	github.com/mikioh/tcpopt v0.0.0-20190314235656-172688c1accc // indirect
	github.com/mimoo/StrobeGo v0.0.0-20210601165009-122bf33a46e0 // indirect
	github.com/minio/highwayhash v1.0.2 // indirect
	github.com/minio/sha256-simd v1.0.1 // indirect
	github.com/mitchellh/go-homedir v1.1.0 // indirect
	github.com/mitchellh/go-testing-interface v1.14.1 // indirect
	github.com/mitchellh/mapstructure v1.5.0 // indirect
	github.com/mr-tron/base58 v1.2.0 // indirect
	github.com/mtibben/percent v0.2.1 // indirect
	github.com/multiformats/go-base32 v0.1.0 // indirect
	github.com/multiformats/go-base36 v0.2.0 // indirect
	github.com/multiformats/go-multiaddr-dns v0.3.1 // indirect
	github.com/multiformats/go-multiaddr-fmt v0.1.0 // indirect
	github.com/multiformats/go-multibase v0.2.0 // indirect
	github.com/multiformats/go-multicodec v0.9.0 // indirect
	github.com/multiformats/go-multihash v0.2.3 // indirect
	github.com/multiformats/go-multistream v0.4.1 // indirect
	github.com/multiformats/go-varint v0.0.7 // indirect
	github.com/olekukonko/tablewriter v0.0.5 // indirect
	github.com/opencontainers/runtime-spec v1.0.3-0.20210326190908-1c3f411f0417 // indirect
	github.com/opentracing/opentracing-go v1.2.0 // indirect
	github.com/otiai10/primes v0.0.0-20180210170552-f6d2a1ba97c4 // indirect
	github.com/pbnjay/memory v0.0.0-20210728143218-7b4eea64cf58 // indirect
	github.com/pelletier/go-toml/v2 v2.0.7 // indirect
	github.com/petermattis/goid v0.0.0-20230317030725-371a4b8eda08 // indirect
	github.com/pmezard/go-difflib v1.0.0 // indirect
	github.com/polydawn/refmt v0.89.0 // indirect
	github.com/prometheus/client_model v0.4.0 // indirect
	github.com/prometheus/common v0.42.0 // indirect
	github.com/prometheus/procfs v0.9.0 // indirect
	github.com/raulk/go-watchdog v1.3.0 // indirect
	github.com/rcrowley/go-metrics v0.0.0-20201227073835-cf1acfcdf475 // indirect
	github.com/regen-network/cosmos-proto v0.3.1 // indirect
	github.com/rogpeppe/go-internal v1.9.0 // indirect
	github.com/rs/cors v1.8.3
	github.com/sasha-s/go-deadlock v0.3.1 // indirect
	github.com/shirou/gopsutil v3.21.4-0.20210419000835-c7a38de76ee5+incompatible // indirect
	github.com/spaolacci/murmur3 v1.1.0 // indirect
	github.com/spf13/afero v1.9.3 // indirect
	github.com/spf13/jwalterweatherman v1.1.0 // indirect
	github.com/spf13/viper v1.15.0
	github.com/status-im/keycard-go v0.2.0 // indirect
	github.com/stretchr/objx v0.5.0 // indirect
	github.com/subosito/gotenv v1.4.2 // indirect
	github.com/tendermint/btcd v0.1.1 // indirect
	github.com/tendermint/go-amino v0.16.0 // indirect
	github.com/tidwall/btree v1.5.0 // indirect
	github.com/tklauser/go-sysconf v0.3.10 // indirect
	github.com/tklauser/numcpus v0.4.0 // indirect
	github.com/tyler-smith/go-bip39 v1.1.0 // indirect
	github.com/ulikunitz/xz v0.5.10 // indirect
	github.com/whyrusleeping/go-keyspace v0.0.0-20160322163242-5b898ac5add1 // indirect
	github.com/zondax/hid v0.9.1 // indirect
	github.com/zondax/ledger-go v0.14.1 // indirect
	gitlab.com/thorchain/binance-sdk v1.2.3-0.20210117202539-d569b6b9ba5d // indirect
	go.opencensus.io v0.24.0 // indirect
	go.uber.org/atomic v1.11.0 // indirect
	go.uber.org/multierr v1.11.0 // indirect
	go.uber.org/zap v1.24.0 // indirect
<<<<<<< HEAD
	golang.org/x/crypto v0.17.0 // indirect
=======
	golang.org/x/crypto v0.14.0 // indirect
>>>>>>> 815fa124
	golang.org/x/exp v0.0.0-20230321023759-10a507213a29 // indirect
	golang.org/x/mod v0.10.0 // indirect
	golang.org/x/net v0.17.0
	golang.org/x/oauth2 v0.8.0 // indirect
	golang.org/x/sync v0.2.0
<<<<<<< HEAD
	golang.org/x/sys v0.15.0 // indirect
	golang.org/x/term v0.15.0 // indirect
	golang.org/x/text v0.14.0 // indirect
=======
	golang.org/x/sys v0.13.0 // indirect
	golang.org/x/term v0.13.0 // indirect
	golang.org/x/text v0.13.0 // indirect
>>>>>>> 815fa124
	golang.org/x/tools v0.9.1 // indirect
	golang.org/x/xerrors v0.0.0-20220907171357-04be3eba64a2 // indirect
	google.golang.org/api v0.114.0 // indirect
	google.golang.org/appengine v1.6.7 // indirect
	google.golang.org/protobuf v1.30.0
	gopkg.in/ini.v1 v1.67.0 // indirect
	gopkg.in/natefinch/npipe.v2 v2.0.0-20160621034901-c1b8fa8bdcce // indirect
	gopkg.in/yaml.v3 v3.0.1 // indirect
	lukechampine.com/blake3 v1.2.1 // indirect
	nhooyr.io/websocket v1.8.7 // indirect
	sigs.k8s.io/yaml v1.3.0 // indirect
)

replace (
	github.com/agl/ed25519 => github.com/binance-chain/edwards25519 v0.0.0-20200305024217-f36fc4b53d43
	github.com/binance-chain/tss-lib => gitlab.com/thorchain/tss/tss-lib v0.1.5
	github.com/btcsuite/btcd => github.com/btcsuite/btcd v0.22.3
	github.com/confio/ics23/go => github.com/cosmos/cosmos-sdk/ics23/go v0.8.0

	github.com/gogo/protobuf => github.com/regen-network/protobuf v1.3.3-alpha.regen.1
	// replace broken goleveldb
	github.com/syndtr/goleveldb => github.com/syndtr/goleveldb v1.0.1-0.20210819022825-2ae1ddf74ef7

	// use cometbft
	github.com/tendermint/tendermint => github.com/cometbft/cometbft v0.34.28
	github.com/tendermint/tm-db => github.com/BlockPILabs/cosmos-db v0.0.3

)

replace github.com/cometbft/cometbft-db => github.com/notional-labs/cometbft-db v0.0.0-20230321185329-6dc7c0ca6345<|MERGE_RESOLUTION|>--- conflicted
+++ resolved
@@ -300,25 +300,15 @@
 	go.uber.org/atomic v1.11.0 // indirect
 	go.uber.org/multierr v1.11.0 // indirect
 	go.uber.org/zap v1.24.0 // indirect
-<<<<<<< HEAD
 	golang.org/x/crypto v0.17.0 // indirect
-=======
-	golang.org/x/crypto v0.14.0 // indirect
->>>>>>> 815fa124
 	golang.org/x/exp v0.0.0-20230321023759-10a507213a29 // indirect
 	golang.org/x/mod v0.10.0 // indirect
 	golang.org/x/net v0.17.0
 	golang.org/x/oauth2 v0.8.0 // indirect
 	golang.org/x/sync v0.2.0
-<<<<<<< HEAD
 	golang.org/x/sys v0.15.0 // indirect
 	golang.org/x/term v0.15.0 // indirect
 	golang.org/x/text v0.14.0 // indirect
-=======
-	golang.org/x/sys v0.13.0 // indirect
-	golang.org/x/term v0.13.0 // indirect
-	golang.org/x/text v0.13.0 // indirect
->>>>>>> 815fa124
 	golang.org/x/tools v0.9.1 // indirect
 	golang.org/x/xerrors v0.0.0-20220907171357-04be3eba64a2 // indirect
 	google.golang.org/api v0.114.0 // indirect
