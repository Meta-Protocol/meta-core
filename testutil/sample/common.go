--- conflicted
+++ resolved
@@ -5,10 +5,7 @@
 	"math/big"
 
 	"github.com/cosmos/cosmos-sdk/crypto/keys/ed25519"
-<<<<<<< HEAD
 	ethtypes "github.com/ethereum/go-ethereum/core/types"
-=======
->>>>>>> 9028fe3e
 	"github.com/ethereum/go-ethereum/ethclient"
 	"github.com/ethereum/go-ethereum/rlp"
 	"github.com/tendermint/tendermint/crypto/secp256k1"
@@ -33,28 +30,34 @@
 	return &pubKeySet
 }
 
-<<<<<<< HEAD
-func Proof() (txIndex int64, block *ethtypes.Block, header ethtypes.Header, headerRLP []byte, proof *common.Proof, tx *ethtypes.Transaction, err error) {
-	txIndex = int64(9)
-=======
 func EthHeader() (headerRLP []byte, err error) {
->>>>>>> 9028fe3e
 	url := "https://rpc.ankr.com/eth_goerli"
 	client, err := ethclient.Dial(url)
 	if err != nil {
 		return
 	}
 	bn := int64(9889649)
-<<<<<<< HEAD
-	block, err = client.BlockByNumber(context.Background(), big.NewInt(bn))
-=======
 	block, err := client.BlockByNumber(context.Background(), big.NewInt(bn))
->>>>>>> 9028fe3e
 	if err != nil {
 		return
 	}
 	headerRLP, _ = rlp.EncodeToBytes(block.Header())
-<<<<<<< HEAD
+	return
+}
+
+func Proof() (txIndex int64, block *ethtypes.Block, header ethtypes.Header, headerRLP []byte, proof *common.Proof, tx *ethtypes.Transaction, err error) {
+	txIndex = int64(9)
+	url := "https://rpc.ankr.com/eth_goerli"
+	client, err := ethclient.Dial(url)
+	if err != nil {
+		return
+	}
+	bn := int64(9889649)
+	block, err = client.BlockByNumber(context.Background(), big.NewInt(bn))
+	if err != nil {
+		return
+	}
+	headerRLP, _ = rlp.EncodeToBytes(block.Header())
 	err = rlp.DecodeBytes(headerRLP, &header)
 	if err != nil {
 		return
@@ -69,7 +72,5 @@
 	}
 	proof = common.NewEthereumProof(p)
 	tx = block.Transactions()[txIndex]
-=======
->>>>>>> 9028fe3e
 	return
 }