package sample

import (
	"encoding/base64"
	"encoding/hex"
	"encoding/json"
	"fmt"
	"math/big"
	"math/rand"
	"strings"
	"testing"

	"cosmossdk.io/math"
<<<<<<< HEAD
	sdkmath "cosmossdk.io/math"
	ethcommon "github.com/ethereum/go-ethereum/common"
=======
	sdk "github.com/cosmos/cosmos-sdk/types"
	"github.com/ethereum/go-ethereum/common"
>>>>>>> 078dbef6
	ethtypes "github.com/ethereum/go-ethereum/core/types"
	"github.com/ethereum/go-ethereum/crypto"
	"github.com/stretchr/testify/require"
	"github.com/zeta-chain/protocol-contracts/pkg/zrc20.sol"

	"github.com/zeta-chain/node/pkg/chains"
	"github.com/zeta-chain/node/pkg/coin"
	"github.com/zeta-chain/node/x/crosschain/types"
)

func RateLimiterFlags() types.RateLimiterFlags {
	r := Rand()

	return types.RateLimiterFlags{
		Enabled: true,
		Window:  r.Int63(),
		Rate:    sdkmath.NewUint(r.Uint64()),
		Conversions: []types.Conversion{
			{
				Zrc20: EthAddress().Hex(),
				Rate:  sdkmath.LegacyNewDec(r.Int63()),
			},
			{
				Zrc20: EthAddress().Hex(),
				Rate:  sdkmath.LegacyNewDec(r.Int63()),
			},
			{
				Zrc20: EthAddress().Hex(),
				Rate:  sdkmath.LegacyNewDec(r.Int63()),
			},
			{
				Zrc20: EthAddress().Hex(),
				Rate:  sdkmath.LegacyNewDec(r.Int63()),
			},
			{
				Zrc20: EthAddress().Hex(),
				Rate:  sdkmath.LegacyNewDec(r.Int63()),
			},
		},
	}
}

func RateLimiterFlagsFromRand(r *rand.Rand) types.RateLimiterFlags {
	return types.RateLimiterFlags{
		Enabled: true,
		Window:  r.Int63(),
		Rate:    sdk.NewUint(r.Uint64()),
		Conversions: []types.Conversion{
			{
				Zrc20: EthAddressFromRand(r).Hex(),
				Rate:  sdk.NewDec(r.Int63()),
			},
			{
				Zrc20: EthAddressFromRand(r).Hex(),
				Rate:  sdk.NewDec(r.Int63()),
			},
			{
				Zrc20: EthAddressFromRand(r).Hex(),
				Rate:  sdk.NewDec(r.Int63()),
			},
			{
				Zrc20: EthAddressFromRand(r).Hex(),
				Rate:  sdk.NewDec(r.Int63()),
			},
			{
				Zrc20: EthAddressFromRand(r).Hex(),
				Rate:  sdk.NewDec(r.Int63()),
			},
		},
	}
}

// CustomAssetRate creates a custom asset rate with the given parameters
func CustomAssetRate(
	chainID int64,
	asset string,
	decimals uint32,
	coinType coin.CoinType,
	rate sdkmath.LegacyDec,
) types.AssetRate {
	return types.AssetRate{
		ChainId:  chainID,
		Asset:    strings.ToLower(asset),
		Decimals: decimals,
		CoinType: coinType,
		Rate:     rate,
	}
}

func OutboundTracker(t *testing.T, index string) types.OutboundTracker {
	r := newRandFromStringSeed(t, index)

	return types.OutboundTracker{
		Index:   index,
		ChainId: r.Int63(),
		Nonce:   r.Uint64(),
	}
}

func InboundTracker(t *testing.T, index string) types.InboundTracker {
	r := newRandFromStringSeed(t, index)

	return types.InboundTracker{
		ChainId:  r.Int63(),
		CoinType: coin.CoinType_Zeta,
		TxHash:   Hash().Hex(),
	}
}

func GasPrice(t *testing.T, index string) *types.GasPrice {
	r := newRandFromStringSeed(t, index)

	return &types.GasPrice{
		Creator:     AccAddress(),
		Index:       index,
		ChainId:     r.Int63(),
		Signers:     []string{AccAddress(), AccAddress()},
		BlockNums:   []uint64{r.Uint64(), r.Uint64()},
		Prices:      []uint64{r.Uint64(), r.Uint64()},
		MedianIndex: 0,
	}
}

func GasPriceWithChainID(t *testing.T, chainID int64) types.GasPrice {
	r := newRandFromStringSeed(t, fmt.Sprintf("%d", chainID))

	return types.GasPrice{
		Creator:     AccAddress(),
		ChainId:     chainID,
		Signers:     []string{AccAddress(), AccAddress()},
		BlockNums:   []uint64{r.Uint64(), r.Uint64()},
		Prices:      []uint64{r.Uint64(), r.Uint64()},
		MedianIndex: 0,
	}
}

func GasPriceFromRand(r *rand.Rand, chainID int64) *types.GasPrice {
	var price uint64
	for price == 0 {
		maxGasPrice := uint64(1000 * 1e9) // 1000 Gwei
		price = uint64(1e9) + r.Uint64()%maxGasPrice
	}
	// Select priority fee between 0 and price
	priorityFee := r.Uint64() % price
	return &types.GasPrice{
		Creator:      "",
		ChainId:      chainID,
		Signers:      []string{AccAddressFromRand(r)},
		BlockNums:    []uint64{r.Uint64()},
		Prices:       []uint64{price},
		MedianIndex:  0,
		PriorityFees: []uint64{priorityFee},
	}
}

func InboundParams(r *rand.Rand) *types.InboundParams {
	return &types.InboundParams{
		Sender:                 EthAddress().String(),
		SenderChainId:          r.Int63(),
		TxOrigin:               EthAddress().String(),
		CoinType:               coin.CoinType(r.Intn(100)),
		Asset:                  StringRandom(r, 32),
		Amount:                 math.NewUint(uint64(r.Int63())),
		ObservedHash:           StringRandom(r, 32),
		ObservedExternalHeight: r.Uint64(),
		BallotIndex:            StringRandom(r, 32),
		FinalizedZetaHeight:    r.Uint64(),
	}
}

func InboundParamsValidChainID(r *rand.Rand) *types.InboundParams {
	return &types.InboundParams{
		Sender:                 EthAddress().String(),
		SenderChainId:          chains.Goerli.ChainId,
		TxOrigin:               EthAddress().String(),
		Asset:                  StringRandom(r, 32),
		Amount:                 math.NewUint(uint64(r.Int63())),
		ObservedHash:           StringRandom(r, 32),
		ObservedExternalHeight: r.Uint64(),
		BallotIndex:            StringRandom(r, 32),
		FinalizedZetaHeight:    r.Uint64(),
	}
}

func OutboundParams(r *rand.Rand) *types.OutboundParams {
	return &types.OutboundParams{
		Receiver:        EthAddress().String(),
		ReceiverChainId: r.Int63(),
		CoinType:        coin.CoinType(r.Intn(100)),
		Amount:          math.NewUint(uint64(r.Int63())),
		TssNonce:        r.Uint64(),
		CallOptions: &types.CallOptions{
			GasLimit: r.Uint64(),
		},
		GasPrice:               math.NewUint(uint64(r.Int63())).String(),
		Hash:                   StringRandom(r, 32),
		BallotIndex:            StringRandom(r, 32),
		ObservedExternalHeight: r.Uint64(),
		GasUsed:                r.Uint64(),
		EffectiveGasPrice:      math.NewInt(r.Int63()),
	}
}

func OutboundParamsValidChainID(r *rand.Rand) *types.OutboundParams {
	return &types.OutboundParams{
		Receiver:        EthAddress().String(),
		ReceiverChainId: chains.Goerli.ChainId,
		Amount:          math.NewUint(uint64(r.Int63())),
		TssNonce:        r.Uint64(),
		CallOptions: &types.CallOptions{
			GasLimit: r.Uint64(),
		},
		GasPrice:               math.NewUint(uint64(r.Int63())).String(),
		Hash:                   StringRandom(r, 32),
		BallotIndex:            StringRandom(r, 32),
		ObservedExternalHeight: r.Uint64(),
		GasUsed:                r.Uint64(),
		EffectiveGasPrice:      math.NewInt(r.Int63()),
	}
}

func Status(t *testing.T, index string) *types.Status {
	r := newRandFromStringSeed(t, index)

	createdAt := r.Int63()

	return &types.Status{
		Status:              types.CctxStatus(r.Intn(100)),
		StatusMessage:       String(),
		ErrorMessage:        String(),
		CreatedTimestamp:    createdAt,
		LastUpdateTimestamp: createdAt,
	}
}

func GetCctxIndexFromString(index string) string {
	return crypto.Keccak256Hash([]byte(index)).String()
}

func CrossChainTx(t *testing.T, index string) *types.CrossChainTx {
	r := newRandFromStringSeed(t, index)

	return &types.CrossChainTx{
		Creator:                 AccAddress(),
		Index:                   GetCctxIndexFromString(index),
		ZetaFees:                math.NewUint(uint64(r.Int63())),
		RelayedMessage:          StringRandom(r, 32),
		CctxStatus:              Status(t, index),
		InboundParams:           InboundParams(r),
		OutboundParams:          []*types.OutboundParams{OutboundParams(r), OutboundParams(r)},
		ProtocolContractVersion: types.ProtocolContractVersion_V1,
		RevertOptions:           types.NewEmptyRevertOptions(),
	}
}

func CrossChainTxV2(t *testing.T, index string) *types.CrossChainTx {
	r := newRandFromStringSeed(t, index)

	return &types.CrossChainTx{
		Creator:                 AccAddress(),
		Index:                   GetCctxIndexFromString(index),
		ZetaFees:                math.NewUint(uint64(r.Int63())),
		RelayedMessage:          StringRandom(r, 32),
		CctxStatus:              Status(t, index),
		InboundParams:           InboundParams(r),
		OutboundParams:          []*types.OutboundParams{OutboundParams(r), OutboundParams(r)},
		ProtocolContractVersion: types.ProtocolContractVersion_V2,
		RevertOptions:           types.NewEmptyRevertOptions(),
	}
}

// CustomCctxsInBlockRange create 1 cctx per block in block range [lowBlock, highBlock] (inclusive)
func CustomCctxsInBlockRange(
	t *testing.T,
	lowBlock uint64,
	highBlock uint64,
	senderChainID int64,
	receiverChainID int64,
	coinType coin.CoinType,
	asset string,
	amount uint64,
	status types.CctxStatus,
) (cctxs []*types.CrossChainTx) {
	// create 1 cctx per block
	for i := lowBlock; i <= highBlock; i++ {
		nonce := i - 1
		cctx := CrossChainTx(t, fmt.Sprintf("%d-%d", receiverChainID, nonce))
		cctx.CctxStatus.Status = status
		cctx.InboundParams.SenderChainId = senderChainID
		cctx.InboundParams.CoinType = coinType
		cctx.InboundParams.Asset = asset
		cctx.InboundParams.ObservedExternalHeight = i
		cctx.GetCurrentOutboundParam().ReceiverChainId = receiverChainID
		cctx.GetCurrentOutboundParam().Amount = sdkmath.NewUint(amount)
		cctx.GetCurrentOutboundParam().TssNonce = nonce
		cctxs = append(cctxs, cctx)
	}
	return cctxs
}

func LastBlockHeight(t *testing.T, index string) *types.LastBlockHeight {
	r := newRandFromStringSeed(t, index)

	return &types.LastBlockHeight{
		Creator:            AccAddress(),
		Index:              index,
		Chain:              StringRandom(r, 32),
		LastInboundHeight:  r.Uint64(),
		LastOutboundHeight: r.Uint64(),
	}
}

func InboundHashToCctx(t *testing.T, inboundHash string) types.InboundHashToCctx {
	r := newRandFromStringSeed(t, inboundHash)

	return types.InboundHashToCctx{
		InboundHash: inboundHash,
		CctxIndex:   []string{StringRandom(r, 32), StringRandom(r, 32)},
	}
}

func ZetaAccounting(t *testing.T, index string) types.ZetaAccounting {
	r := newRandFromStringSeed(t, index)
	return types.ZetaAccounting{
		AbortedZetaAmount: math.NewUint(uint64(r.Int63())),
	}
}

// InboundVote creates a sample inbound vote message
func InboundVote(coinType coin.CoinType, from, to int64) types.MsgVoteInbound {
	return types.MsgVoteInbound{
		Creator:            Bech32AccAddress().String(),
		Sender:             EthAddress().String(),
		SenderChainId:      Chain(from).ChainId,
		Receiver:           EthAddress().String(),
		ReceiverChain:      Chain(to).ChainId,
		Amount:             UintInRange(10000000, 1000000000),
		Message:            base64.StdEncoding.EncodeToString(Bytes()),
		InboundBlockHeight: Uint64InRange(1, 10000),
		CallOptions: &types.CallOptions{
			GasLimit: 1000000000,
		},
		InboundHash: Hash().String(),
		CoinType:    coinType,
		TxOrigin:    EthAddress().String(),
		Asset:       "",
		EventIndex:  EventIndex(),
	}
}

// InboundVoteFromRand creates a simulated inbound vote message. This function uses the provided source of randomness to generate the vote
func InboundVoteFromRand(from, to int64, r *rand.Rand, asset string) types.MsgVoteInbound {
	coinType := CoinTypeFromRand(r)
	_, _, memo := MemoFromRand(r)

	return types.MsgVoteInbound{
		Creator:            "",
		Sender:             EthAddressFromRand(r).String(),
		SenderChainId:      from,
		Receiver:           EthAddressFromRand(r).String(),
		ReceiverChain:      to,
		Amount:             math.NewUint(r.Uint64()),
		Message:            memo,
		InboundBlockHeight: r.Uint64(),
		CallOptions: &types.CallOptions{
			GasLimit: 1000000000,
		},
		InboundHash:             common.BytesToHash(RandomBytes(r)).String(),
		CoinType:                coinType,
		TxOrigin:                EthAddressFromRand(r).String(),
		Asset:                   asset,
		EventIndex:              r.Uint64(),
		ProtocolContractVersion: ProtocolVersionFromRand(r),
	}
}

func ProtocolVersionFromRand(r *rand.Rand) types.ProtocolContractVersion {
	versions := []types.ProtocolContractVersion{types.ProtocolContractVersion_V1, types.ProtocolContractVersion_V2}
	return versions[r.Intn(len(versions))]
}

func CoinTypeFromRand(r *rand.Rand) coin.CoinType {
	coinTypes := []coin.CoinType{coin.CoinType_Gas, coin.CoinType_ERC20, coin.CoinType_Zeta}
	coinType := coinTypes[r.Intn(len(coinTypes))]
	return coinType
}

func MemoFromRand(r *rand.Rand) (common.Address, []byte, string) {
	randomMemo := common.BytesToAddress([]byte{0x12, 0x34, 0x56, 0x78, 0x9a, 0xbc, 0xde, 0xf0, 0x12, 0x34, 0x56, 0x78, 0x9a, 0xbc, 0xde, 0xf0, 0x12, 0x34, 0x56, 0x78}).
		Hex()
	randomData := []byte(StringRandom(r, 10))
	memoHex := hex.EncodeToString(append(common.FromHex(randomMemo), randomData...))
	return common.HexToAddress(randomMemo), randomData, memoHex
}

func CCTXfromRand(r *rand.Rand,
	creator string,
	index string,
	to int64,
	from int64,
	tssPubkey string,
	asset string,
) types.CrossChainTx {
	coinType := CoinTypeFromRand(r)

	amount := math.NewUint(uint64(r.Int63()))
	inbound := &types.InboundParams{
		Sender:                 EthAddressFromRand(r).String(),
		SenderChainId:          from,
		TxOrigin:               EthAddressFromRand(r).String(),
		CoinType:               coinType,
		Asset:                  asset,
		Amount:                 amount,
		ObservedHash:           StringRandom(r, 32),
		ObservedExternalHeight: r.Uint64(),
		BallotIndex:            StringRandom(r, 32),
		FinalizedZetaHeight:    r.Uint64(),
	}

	outbound := &types.OutboundParams{
		Receiver:        EthAddressFromRand(r).String(),
		ReceiverChainId: to,
		CoinType:        coinType,
		Amount:          math.NewUint(uint64(r.Int63())),
		TssNonce:        0,
		TssPubkey:       tssPubkey,
		CallOptions: &types.CallOptions{
			GasLimit: r.Uint64(),
		},
		GasPrice:               math.NewUint(uint64(r.Int63())).String(),
		Hash:                   StringRandom(r, 32),
		BallotIndex:            StringRandom(r, 32),
		ObservedExternalHeight: r.Uint64(),
		GasUsed:                100,
		EffectiveGasPrice:      math.NewInt(r.Int63()),
		EffectiveGasLimit:      100,
	}

	cctx := types.CrossChainTx{
		Creator:        creator,
		Index:          index,
		ZetaFees:       sdk.NewUint(1),
		RelayedMessage: base64.StdEncoding.EncodeToString(RandomBytes(r)),
		CctxStatus: &types.Status{
			IsAbortRefunded: false,
			Status:          types.CctxStatus_PendingOutbound,
		},
		InboundParams:           inbound,
		OutboundParams:          []*types.OutboundParams{outbound},
		ProtocolContractVersion: ProtocolVersionFromRand(r),
	}
	return cctx
}

func OutboundVoteSim(r *rand.Rand,
	cctx types.CrossChainTx,
) (types.CrossChainTx, types.MsgVoteOutbound) {
	msg := types.MsgVoteOutbound{
		CctxHash:                          cctx.Index,
		OutboundTssNonce:                  cctx.GetCurrentOutboundParam().TssNonce,
		OutboundChain:                     cctx.GetCurrentOutboundParam().ReceiverChainId,
		Status:                            chains.ReceiveStatus_success,
		Creator:                           cctx.Creator,
		ObservedOutboundHash:              common.BytesToHash(EthAddressFromRand(r).Bytes()).String(),
		ValueReceived:                     cctx.GetCurrentOutboundParam().Amount,
		ObservedOutboundBlockHeight:       cctx.GetCurrentOutboundParam().ObservedExternalHeight,
		ObservedOutboundEffectiveGasPrice: cctx.GetCurrentOutboundParam().EffectiveGasPrice,
		ObservedOutboundGasUsed:           cctx.GetCurrentOutboundParam().GasUsed,
		CoinType:                          cctx.InboundParams.CoinType,
	}

	return cctx, msg
}

func ZRC20Withdrawal(to []byte, value *big.Int) *zrc20.ZRC20Withdrawal {
	return &zrc20.ZRC20Withdrawal{
		From:            EthAddress(),
		To:              to,
		Value:           value,
		GasFee:          big.NewInt(Int64InRange(100000, 10000000)),
		ProtocolFlatFee: big.NewInt(Int64InRange(100000, 10000000)),
	}
}

// InvalidZRC20WithdrawToExternalReceipt is a receipt for a invalid ZRC20 withdrawal to an external address
// receiver is 1EYVvXLusCxtVuEwoYvWRyN5EZTXwPVvo3
func InvalidZRC20WithdrawToExternalReceipt(t *testing.T) (receipt ethtypes.Receipt) {
	block := "{\n  \"type\": \"0x2\",\n  \"root\": \"0x\",\n  \"status\": \"0x1\",\n  \"cumulativeGasUsed\": \"0x4e7a38\",\n  \"logsBloom\": \"0x00000000000000000000010000020000000000000000000000000000000000020000000100000000000000000000000080000000000000000000000400200000200000000002000000000008000000000000000000000000000000000000000000000000020000000000000000800800000040000000000000000010000000000000000000000000000000000000000000000000000004000000000000000000020000000000000000000000000000000000000000000000000000000000010000000002000000000000000000000000000000000000000000000000000020000010000000000000000001000000000000000000040200000000000000000000\",\n  \"logs\": [\n    {\n      \"address\": \"0x13a0c5930c028511dc02665e7285134b6d11a5f4\",\n      \"topics\": [\n        \"0xddf252ad1be2c89b69c2b068fc378daa952ba7f163c4a11628f55a4df523b3ef\",\n        \"0x000000000000000000000000313e74f7755afbae4f90e02ca49f8f09ff934a37\",\n        \"0x000000000000000000000000735b14bb79463307aacbed86daf3322b1e6226ab\"\n      ],\n      \"data\": \"0x0000000000000000000000000000000000000000000000000000000000003790\",\n      \"blockNumber\": \"0x1a2ad3\",\n      \"transactionHash\": \"0x81126c18c7ca7d1fb7ded6644a87802e91bf52154ee4af7a5b379354e24fb6e0\",\n      \"transactionIndex\": \"0x10\",\n      \"blockHash\": \"0x5cb338544f64a226f4bfccb7a8d977f861c13ad73f7dd4317b66b00dd95de51c\",\n      \"logIndex\": \"0x46\",\n      \"removed\": false\n    },\n    {\n      \"address\": \"0x13a0c5930c028511dc02665e7285134b6d11a5f4\",\n      \"topics\": [\n        \"0x8c5be1e5ebec7d5bd14f71427d1e84f3dd0314c0f7b2291e5b200ac8c7c3b925\",\n        \"0x000000000000000000000000313e74f7755afbae4f90e02ca49f8f09ff934a37\",\n        \"0x00000000000000000000000013a0c5930c028511dc02665e7285134b6d11a5f4\"\n      ],\n      \"data\": \"0x00000000000000000000000000000000000000000000000000000000006a1217\",\n      \"blockNumber\": \"0x1a2ad3\",\n      \"transactionHash\": \"0x81126c18c7ca7d1fb7ded6644a87802e91bf52154ee4af7a5b379354e24fb6e0\",\n      \"transactionIndex\": \"0x10\",\n      \"blockHash\": \"0x5cb338544f64a226f4bfccb7a8d977f861c13ad73f7dd4317b66b00dd95de51c\",\n      \"logIndex\": \"0x47\",\n      \"removed\": false\n    },\n    {\n      \"address\": \"0x13a0c5930c028511dc02665e7285134b6d11a5f4\",\n      \"topics\": [\n        \"0xddf252ad1be2c89b69c2b068fc378daa952ba7f163c4a11628f55a4df523b3ef\",\n        \"0x000000000000000000000000313e74f7755afbae4f90e02ca49f8f09ff934a37\",\n        \"0x0000000000000000000000000000000000000000000000000000000000000000\"\n      ],\n      \"data\": \"0x00000000000000000000000000000000000000000000000000000000006a0c70\",\n      \"blockNumber\": \"0x1a2ad3\",\n      \"transactionHash\": \"0x81126c18c7ca7d1fb7ded6644a87802e91bf52154ee4af7a5b379354e24fb6e0\",\n      \"transactionIndex\": \"0x10\",\n      \"blockHash\": \"0x5cb338544f64a226f4bfccb7a8d977f861c13ad73f7dd4317b66b00dd95de51c\",\n      \"logIndex\": \"0x48\",\n      \"removed\": false\n    },\n    {\n      \"address\": \"0x13a0c5930c028511dc02665e7285134b6d11a5f4\",\n      \"topics\": [\n        \"0x9ffbffc04a397460ee1dbe8c9503e098090567d6b7f4b3c02a8617d800b6d955\",\n        \"0x000000000000000000000000313e74f7755afbae4f90e02ca49f8f09ff934a37\"\n      ],\n      \"data\": \"0x000000000000000000000000000000000000000000000000000000000000008000000000000000000000000000000000000000000000000000000000006a0c700000000000000000000000000000000000000000000000000000000000003790000000000000000000000000000000000000000000000000000000000000000000000000000000000000000000000000000000000000000000000000000000223145595676584c7573437874567545776f59765752794e35455a5458775056766f33000000000000000000000000000000000000000000000000000000000000\",\n      \"blockNumber\": \"0x1a2ad3\",\n      \"transactionHash\": \"0x81126c18c7ca7d1fb7ded6644a87802e91bf52154ee4af7a5b379354e24fb6e0\",\n      \"transactionIndex\": \"0x10\",\n      \"blockHash\": \"0x5cb338544f64a226f4bfccb7a8d977f861c13ad73f7dd4317b66b00dd95de51c\",\n      \"logIndex\": \"0x49\",\n      \"removed\": false\n    }\n  ],\n  \"transactionHash\": \"0x81126c18c7ca7d1fb7ded6644a87802e91bf52154ee4af7a5b379354e24fb6e0\",\n  \"contractAddress\": \"0x0000000000000000000000000000000000000000\",\n  \"gasUsed\": \"0x12521\",\n  \"blockHash\": \"0x5cb338544f64a226f4bfccb7a8d977f861c13ad73f7dd4317b66b00dd95de51c\",\n  \"blockNumber\": \"0x1a2ad3\",\n  \"transactionIndex\": \"0x10\"\n}\n"
	err := json.Unmarshal([]byte(block), &receipt)
	require.NoError(t, err)
	return
}

// ValidZrc20WithdrawToETHReceipt is a receipt for a ZRC20 withdrawal to an external address
func ValidZrc20WithdrawToETHReceipt(t *testing.T) (receipt ethtypes.Receipt) {
	block := "{\n  \"type\": \"0x2\",\n  \"root\": \"0x\",\n  \"status\": \"0x1\",\n  \"cumulativeGasUsed\": \"0xdbedca\",\n  \"logsBloom\": \"0x00200000001000000000000088020001000001000000000000000000000000000000020100000000000000000000000080000000000000000000000400640000000000000000000008000008020000200000000000000002000000008000000000000000020000000200000000800801000000080000000000000010000000000000000000000000000000000000001000000001000004080001404000000000028002000000000000000040000000000000000000000000000000000000000000000002000000000000008000000000000000800800001000000002000021000010000100000000000010800400000000020000000100400880000000004000\",\n  \"logs\": [\n    {\n      \"address\": \"0x3f641963f3d9adf82d890fd8142313dcec807ba5\",\n      \"topics\": [\n        \"0x3d0ce9bfc3ed7d6862dbb28b2dea94561fe714a1b4d019aa8af39730d1ad7c3d\",\n        \"0x0000000000000000000000008e0f8e7e9e121403e72151d00f4937eacb2d9ef3\"\n      ],\n      \"data\": \"0x00000000000000000000000000000000000000000000000045400a8fd5330000\",\n      \"blockNumber\": \"0x17ef22\",\n      \"transactionHash\": \"0x87229bb05d67f42017a697b34ed52d95afc9f5e3285479e845fe088b4c77d8f0\",\n      \"transactionIndex\": \"0x1f\",\n      \"blockHash\": \"0xf49e7039c7f1a81cd46de150980d92fa869cc0d2e2f1fe46aedc6400396137ff\",\n      \"logIndex\": \"0x57\",\n      \"removed\": false\n    },\n    {\n      \"address\": \"0x5f0b1a82749cb4e2278ec87f8bf6b618dc71a8bf\",\n      \"topics\": [\n        \"0xe1fffcc4923d04b559f4d29a8bfc6cda04eb5b0d3c460751c2402c5c5cc9109c\",\n        \"0x0000000000000000000000008e0f8e7e9e121403e72151d00f4937eacb2d9ef3\"\n      ],\n      \"data\": \"0x00000000000000000000000000000000000000000000001ac7c4159f72b90000\",\n      \"blockNumber\": \"0x17ef22\",\n      \"transactionHash\": \"0x87229bb05d67f42017a697b34ed52d95afc9f5e3285479e845fe088b4c77d8f0\",\n      \"transactionIndex\": \"0x1f\",\n      \"blockHash\": \"0xf49e7039c7f1a81cd46de150980d92fa869cc0d2e2f1fe46aedc6400396137ff\",\n      \"logIndex\": \"0x58\",\n      \"removed\": false\n    },\n    {\n      \"address\": \"0x5f0b1a82749cb4e2278ec87f8bf6b618dc71a8bf\",\n      \"topics\": [\n        \"0x8c5be1e5ebec7d5bd14f71427d1e84f3dd0314c0f7b2291e5b200ac8c7c3b925\",\n        \"0x0000000000000000000000008e0f8e7e9e121403e72151d00f4937eacb2d9ef3\",\n        \"0x0000000000000000000000002ca7d64a7efe2d62a725e2b35cf7230d6677ffee\"\n      ],\n      \"data\": \"0x00000000000000000000000000000000000000000000001ac7c4159f72b90000\",\n      \"blockNumber\": \"0x17ef22\",\n      \"transactionHash\": \"0x87229bb05d67f42017a697b34ed52d95afc9f5e3285479e845fe088b4c77d8f0\",\n      \"transactionIndex\": \"0x1f\",\n      \"blockHash\": \"0xf49e7039c7f1a81cd46de150980d92fa869cc0d2e2f1fe46aedc6400396137ff\",\n      \"logIndex\": \"0x59\",\n      \"removed\": false\n    },\n    {\n      \"address\": \"0x5f0b1a82749cb4e2278ec87f8bf6b618dc71a8bf\",\n      \"topics\": [\n        \"0xddf252ad1be2c89b69c2b068fc378daa952ba7f163c4a11628f55a4df523b3ef\",\n        \"0x0000000000000000000000008e0f8e7e9e121403e72151d00f4937eacb2d9ef3\",\n        \"0x00000000000000000000000016ef1b018026e389fda93c1e993e987cf6e852e7\"\n      ],\n      \"data\": \"0x00000000000000000000000000000000000000000000001ac7c4159f72b90000\",\n      \"blockNumber\": \"0x17ef22\",\n      \"transactionHash\": \"0x87229bb05d67f42017a697b34ed52d95afc9f5e3285479e845fe088b4c77d8f0\",\n      \"transactionIndex\": \"0x1f\",\n      \"blockHash\": \"0xf49e7039c7f1a81cd46de150980d92fa869cc0d2e2f1fe46aedc6400396137ff\",\n      \"logIndex\": \"0x5a\",\n      \"removed\": false\n    },\n    {\n      \"address\": \"0xd97b1de3619ed2c6beb3860147e30ca8a7dc9891\",\n      \"topics\": [\n        \"0xddf252ad1be2c89b69c2b068fc378daa952ba7f163c4a11628f55a4df523b3ef\",\n        \"0x00000000000000000000000016ef1b018026e389fda93c1e993e987cf6e852e7\",\n        \"0x0000000000000000000000008e0f8e7e9e121403e72151d00f4937eacb2d9ef3\"\n      ],\n      \"data\": \"0x00000000000000000000000000000000000000000000000002e640d76638740f\",\n      \"blockNumber\": \"0x17ef22\",\n      \"transactionHash\": \"0x87229bb05d67f42017a697b34ed52d95afc9f5e3285479e845fe088b4c77d8f0\",\n      \"transactionIndex\": \"0x1f\",\n      \"blockHash\": \"0xf49e7039c7f1a81cd46de150980d92fa869cc0d2e2f1fe46aedc6400396137ff\",\n      \"logIndex\": \"0x5b\",\n      \"removed\": false\n    },\n    {\n      \"address\": \"0x16ef1b018026e389fda93c1e993e987cf6e852e7\",\n      \"topics\": [\n        \"0x1c411e9a96e071241c2f21f7726b17ae89e3cab4c78be50e062b03a9fffbbad1\"\n      ],\n      \"data\": \"0x000000000000000000000000000000000000000000000b3f1da425061770a11600000000000000000000000000000000000000000000000135be3952e251aa40\",\n      \"blockNumber\": \"0x17ef22\",\n      \"transactionHash\": \"0x87229bb05d67f42017a697b34ed52d95afc9f5e3285479e845fe088b4c77d8f0\",\n      \"transactionIndex\": \"0x1f\",\n      \"blockHash\": \"0xf49e7039c7f1a81cd46de150980d92fa869cc0d2e2f1fe46aedc6400396137ff\",\n      \"logIndex\": \"0x5c\",\n      \"removed\": false\n    },\n    {\n      \"address\": \"0x16ef1b018026e389fda93c1e993e987cf6e852e7\",\n      \"topics\": [\n        \"0xd78ad95fa46c994b6551d0da85fc275fe613ce37657fb8d5e3d130840159d822\",\n        \"0x0000000000000000000000002ca7d64a7efe2d62a725e2b35cf7230d6677ffee\",\n        \"0x0000000000000000000000008e0f8e7e9e121403e72151d00f4937eacb2d9ef3\"\n      ],\n      \"data\": \"0x00000000000000000000000000000000000000000000001ac7c4159f72b900000000000000000000000000000000000000000000000000000000000000000000000000000000000000000000000000000000000000000000000000000000000000000000000000000000000000000000000000000000000002e640d76638740f\",\n      \"blockNumber\": \"0x17ef22\",\n      \"transactionHash\": \"0x87229bb05d67f42017a697b34ed52d95afc9f5e3285479e845fe088b4c77d8f0\",\n      \"transactionIndex\": \"0x1f\",\n      \"blockHash\": \"0xf49e7039c7f1a81cd46de150980d92fa869cc0d2e2f1fe46aedc6400396137ff\",\n      \"logIndex\": \"0x5d\",\n      \"removed\": false\n    },\n    {\n      \"address\": \"0xd97b1de3619ed2c6beb3860147e30ca8a7dc9891\",\n      \"topics\": [\n        \"0x8c5be1e5ebec7d5bd14f71427d1e84f3dd0314c0f7b2291e5b200ac8c7c3b925\",\n        \"0x0000000000000000000000008e0f8e7e9e121403e72151d00f4937eacb2d9ef3\",\n        \"0x000000000000000000000000d97b1de3619ed2c6beb3860147e30ca8a7dc9891\"\n      ],\n      \"data\": \"0x00000000000000000000000000000000000000000000000000015059f36c8ec0\",\n      \"blockNumber\": \"0x17ef22\",\n      \"transactionHash\": \"0x87229bb05d67f42017a697b34ed52d95afc9f5e3285479e845fe088b4c77d8f0\",\n      \"transactionIndex\": \"0x1f\",\n      \"blockHash\": \"0xf49e7039c7f1a81cd46de150980d92fa869cc0d2e2f1fe46aedc6400396137ff\",\n      \"logIndex\": \"0x5e\",\n      \"removed\": false\n    },\n    {\n      \"address\": \"0xd97b1de3619ed2c6beb3860147e30ca8a7dc9891\",\n      \"topics\": [\n        \"0xddf252ad1be2c89b69c2b068fc378daa952ba7f163c4a11628f55a4df523b3ef\",\n        \"0x0000000000000000000000008e0f8e7e9e121403e72151d00f4937eacb2d9ef3\",\n        \"0x000000000000000000000000735b14bb79463307aacbed86daf3322b1e6226ab\"\n      ],\n      \"data\": \"0x00000000000000000000000000000000000000000000000000015059f36c8ec0\",\n      \"blockNumber\": \"0x17ef22\",\n      \"transactionHash\": \"0x87229bb05d67f42017a697b34ed52d95afc9f5e3285479e845fe088b4c77d8f0\",\n      \"transactionIndex\": \"0x1f\",\n      \"blockHash\": \"0xf49e7039c7f1a81cd46de150980d92fa869cc0d2e2f1fe46aedc6400396137ff\",\n      \"logIndex\": \"0x5f\",\n      \"removed\": false\n    },\n    {\n      \"address\": \"0xd97b1de3619ed2c6beb3860147e30ca8a7dc9891\",\n      \"topics\": [\n        \"0x8c5be1e5ebec7d5bd14f71427d1e84f3dd0314c0f7b2291e5b200ac8c7c3b925\",\n        \"0x0000000000000000000000008e0f8e7e9e121403e72151d00f4937eacb2d9ef3\",\n        \"0x000000000000000000000000d97b1de3619ed2c6beb3860147e30ca8a7dc9891\"\n      ],\n      \"data\": \"0x0000000000000000000000000000000000000000000000000000000000000000\",\n      \"blockNumber\": \"0x17ef22\",\n      \"transactionHash\": \"0x87229bb05d67f42017a697b34ed52d95afc9f5e3285479e845fe088b4c77d8f0\",\n      \"transactionIndex\": \"0x1f\",\n      \"blockHash\": \"0xf49e7039c7f1a81cd46de150980d92fa869cc0d2e2f1fe46aedc6400396137ff\",\n      \"logIndex\": \"0x60\",\n      \"removed\": false\n    },\n    {\n      \"address\": \"0xd97b1de3619ed2c6beb3860147e30ca8a7dc9891\",\n      \"topics\": [\n        \"0xddf252ad1be2c89b69c2b068fc378daa952ba7f163c4a11628f55a4df523b3ef\",\n        \"0x0000000000000000000000008e0f8e7e9e121403e72151d00f4937eacb2d9ef3\",\n        \"0x0000000000000000000000000000000000000000000000000000000000000000\"\n      ],\n      \"data\": \"0x00000000000000000000000000000000000000000000000002e4f07d72cbe54f\",\n      \"blockNumber\": \"0x17ef22\",\n      \"transactionHash\": \"0x87229bb05d67f42017a697b34ed52d95afc9f5e3285479e845fe088b4c77d8f0\",\n      \"transactionIndex\": \"0x1f\",\n      \"blockHash\": \"0xf49e7039c7f1a81cd46de150980d92fa869cc0d2e2f1fe46aedc6400396137ff\",\n      \"logIndex\": \"0x61\",\n      \"removed\": false\n    },\n    {\n      \"address\": \"0xd97b1de3619ed2c6beb3860147e30ca8a7dc9891\",\n      \"topics\": [\n        \"0x9ffbffc04a397460ee1dbe8c9503e098090567d6b7f4b3c02a8617d800b6d955\",\n        \"0x0000000000000000000000008e0f8e7e9e121403e72151d00f4937eacb2d9ef3\"\n      ],\n      \"data\": \"0x000000000000000000000000000000000000000000000000000000000000008000000000000000000000000000000000000000000000000002e4f07d72cbe54f00000000000000000000000000000000000000000000000000015059f36c8ec0000000000000000000000000000000000000000000000000000000000000000000000000000000000000000000000000000000000000000000000000000000200000000000000000000000005dabfdd153aaab4a970fd953dcfeee8bf6bb946e\",\n      \"blockNumber\": \"0x17ef22\",\n      \"transactionHash\": \"0x87229bb05d67f42017a697b34ed52d95afc9f5e3285479e845fe088b4c77d8f0\",\n      \"transactionIndex\": \"0x1f\",\n      \"blockHash\": \"0xf49e7039c7f1a81cd46de150980d92fa869cc0d2e2f1fe46aedc6400396137ff\",\n      \"logIndex\": \"0x62\",\n      \"removed\": false\n    },\n    {\n      \"address\": \"0x8e0f8e7e9e121403e72151d00f4937eacb2d9ef3\",\n      \"topics\": [\n        \"0x97eb75cc53ffa3f4560fc62e4912dda10ac56c3d12dbc48dc8c27d5ab225cf66\"\n      ],\n      \"data\": \"0x0000000000000000000000005f0b1a82749cb4e2278ec87f8bf6b618dc71a8bf000000000000000000000000d97b1de3619ed2c6beb3860147e30ca8a7dc989100000000000000000000000000000000000000000000001b0d04202f47ec000000000000000000000000000000000000000000000000001ac7c4159f72b900000000000000000000000000005dabfdd153aaab4a970fd953dcfeee8bf6bb946e00000000000000000000000000000000000000000000000045400a8fd5330000\",\n      \"blockNumber\": \"0x17ef22\",\n      \"transactionHash\": \"0x87229bb05d67f42017a697b34ed52d95afc9f5e3285479e845fe088b4c77d8f0\",\n      \"transactionIndex\": \"0x1f\",\n      \"blockHash\": \"0xf49e7039c7f1a81cd46de150980d92fa869cc0d2e2f1fe46aedc6400396137ff\",\n      \"logIndex\": \"0x63\",\n      \"removed\": false\n    }\n  ],\n  \"transactionHash\": \"0x87229bb05d67f42017a697b34ed52d95afc9f5e3285479e845fe088b4c77d8f0\",\n  \"contractAddress\": \"0x0000000000000000000000000000000000000000\",\n  \"gasUsed\": \"0x41c3c\",\n  \"blockHash\": \"0xf49e7039c7f1a81cd46de150980d92fa869cc0d2e2f1fe46aedc6400396137ff\",\n  \"blockNumber\": \"0x17ef22\",\n  \"transactionIndex\": \"0x1f\"\n}"
	err := json.Unmarshal([]byte(block), &receipt)
	require.NoError(t, err)
	return
}

// ValidZRC20WithdrawToBTCReceipt is a receipt for a ZRC20 withdrawal to a BTC address
// receiver is bc1qysd4sp9q8my59ul9wsf5rvs9p387hf8vfwatzu
func ValidZRC20WithdrawToBTCReceipt(t *testing.T) (receipt ethtypes.Receipt) {
	block := "{\"type\":\"0x2\",\"root\":\"0x\",\"status\":\"0x1\",\"cumulativeGasUsed\":\"0x1f25ed\",\"logsBloom\":\"0x00000000000000000000000000020000000000000000000000000000000000020000000100000000000000000040000080000000000000000000000400200000200000000002000000000008000000000000000000000000000000000000000000000000020000000000000000800800000000000000000000000010000000000000000000000000000000000000000000000000000004000000000000000000020000000001000000000000000000000000000000000000000000000000010000000002000000000000000010000000000000000000000000000000000020000010000000000000000000000000000000000000040200000000000000000000\",\"logs\":[{\"address\":\"0x13a0c5930c028511dc02665e7285134b6d11a5f4\",\"topics\":[\"0xddf252ad1be2c89b69c2b068fc378daa952ba7f163c4a11628f55a4df523b3ef\",\"0x00000000000000000000000033ead83db0d0c682b05ead61e8d8f481bb1b4933\",\"0x000000000000000000000000735b14bb79463307aacbed86daf3322b1e6226ab\"],\"data\":\"0x0000000000000000000000000000000000000000000000000000000000003d84\",\"blockNumber\":\"0x1a00f3\",\"transactionHash\":\"0x9aaefece38fd2bd87077038a63fffb7c84cc8dd1ed01de134a8504a1f9a410c3\",\"transactionIndex\":\"0x8\",\"blockHash\":\"0x9517356f0b3877990590421266f02a4ff349b7476010ee34dd5f0dfc85c2684f\",\"logIndex\":\"0x28\",\"removed\":false},{\"address\":\"0x13a0c5930c028511dc02665e7285134b6d11a5f4\",\"topics\":[\"0x8c5be1e5ebec7d5bd14f71427d1e84f3dd0314c0f7b2291e5b200ac8c7c3b925\",\"0x00000000000000000000000033ead83db0d0c682b05ead61e8d8f481bb1b4933\",\"0x00000000000000000000000013a0c5930c028511dc02665e7285134b6d11a5f4\"],\"data\":\"0x0000000000000000000000000000000000000000000000000000000000978c98\",\"blockNumber\":\"0x1a00f3\",\"transactionHash\":\"0x9aaefece38fd2bd87077038a63fffb7c84cc8dd1ed01de134a8504a1f9a410c3\",\"transactionIndex\":\"0x8\",\"blockHash\":\"0x9517356f0b3877990590421266f02a4ff349b7476010ee34dd5f0dfc85c2684f\",\"logIndex\":\"0x29\",\"removed\":false},{\"address\":\"0x13a0c5930c028511dc02665e7285134b6d11a5f4\",\"topics\":[\"0xddf252ad1be2c89b69c2b068fc378daa952ba7f163c4a11628f55a4df523b3ef\",\"0x00000000000000000000000033ead83db0d0c682b05ead61e8d8f481bb1b4933\",\"0x0000000000000000000000000000000000000000000000000000000000000000\"],\"data\":\"0x0000000000000000000000000000000000000000000000000000000000003039\",\"blockNumber\":\"0x1a00f3\",\"transactionHash\":\"0x9aaefece38fd2bd87077038a63fffb7c84cc8dd1ed01de134a8504a1f9a410c3\",\"transactionIndex\":\"0x8\",\"blockHash\":\"0x9517356f0b3877990590421266f02a4ff349b7476010ee34dd5f0dfc85c2684f\",\"logIndex\":\"0x2a\",\"removed\":false},{\"address\":\"0x13a0c5930c028511dc02665e7285134b6d11a5f4\",\"topics\":[\"0x9ffbffc04a397460ee1dbe8c9503e098090567d6b7f4b3c02a8617d800b6d955\",\"0x00000000000000000000000033ead83db0d0c682b05ead61e8d8f481bb1b4933\"],\"data\":\"0x000000000000000000000000000000000000000000000000000000000000008000000000000000000000000000000000000000000000000000000000000030390000000000000000000000000000000000000000000000000000000000003d840000000000000000000000000000000000000000000000000000000000000000000000000000000000000000000000000000000000000000000000000000002a626331717973643473703971386d793539756c3977736635727673397033383768663876667761747a7500000000000000000000000000000000000000000000\",\"blockNumber\":\"0x1a00f3\",\"transactionHash\":\"0x9aaefece38fd2bd87077038a63fffb7c84cc8dd1ed01de134a8504a1f9a410c3\",\"transactionIndex\":\"0x8\",\"blockHash\":\"0x9517356f0b3877990590421266f02a4ff349b7476010ee34dd5f0dfc85c2684f\",\"logIndex\":\"0x2b\",\"removed\":false}],\"transactionHash\":\"0x9aaefece38fd2bd87077038a63fffb7c84cc8dd1ed01de134a8504a1f9a410c3\",\"contractAddress\":\"0x0000000000000000000000000000000000000000\",\"gasUsed\":\"0x12575\",\"blockHash\":\"0x9517356f0b3877990590421266f02a4ff349b7476010ee34dd5f0dfc85c2684f\",\"blockNumber\":\"0x1a00f3\",\"transactionIndex\":\"0x8\"}\n"
	err := json.Unmarshal([]byte(block), &receipt)
	require.NoError(t, err)
	return
}

// ValidZetaSentDestinationExternalReceipt is a receipt for a Zeta sent to an external destination
func ValidZetaSentDestinationExternalReceipt(t *testing.T) (receipt ethtypes.Receipt) {
	block := "{\"root\":\"0x\",\"status\":\"0x1\",\"cumulativeGasUsed\":\"0xd75f4f\",\"logsBloom\":\"0x00000000000000000000000000000000800800000000000000000000100000000000002000000100000000000000000000000000000000000000000000240000000000000000000000000008000000000800000000440000000000008080000000000000000000000000000000000000000000000000040000000010000000000000000000000000000000000000000200000001000000000000000040000000020000000000000000000000008200000000000000000000000000000000000000000002000000000000008000000000000000000000000000080002000041000010000000000000000000000000000000000000000000400000000000000000\",\"logs\":[{\"address\":\"0x5f0b1a82749cb4e2278ec87f8bf6b618dc71a8bf\",\"topics\":[\"0xe1fffcc4923d04b559f4d29a8bfc6cda04eb5b0d3c460751c2402c5c5cc9109c\",\"0x000000000000000000000000f0a3f93ed1b126142e61423f9546bf1323ff82df\"],\"data\":\"0x000000000000000000000000000000000000000000000003cb71f51fc5580000\",\"blockNumber\":\"0x1bedc8\",\"transactionHash\":\"0x19d8a67a05998f1cb19fe731b96d817d5b186b62c9430c51679664959c952ef0\",\"transactionIndex\":\"0x5f\",\"blockHash\":\"0x198fdd1f4bc6b910db978602cb15bdb2bcc6fd960e9324e9b9675dc062133794\",\"logIndex\":\"0x13b\",\"removed\":false},{\"address\":\"0x5f0b1a82749cb4e2278ec87f8bf6b618dc71a8bf\",\"topics\":[\"0x8c5be1e5ebec7d5bd14f71427d1e84f3dd0314c0f7b2291e5b200ac8c7c3b925\",\"0x000000000000000000000000f0a3f93ed1b126142e61423f9546bf1323ff82df\",\"0x000000000000000000000000239e96c8f17c85c30100ac26f635ea15f23e9c67\"],\"data\":\"0x000000000000000000000000000000000000000000000003cb71f51fc5580000\",\"blockNumber\":\"0x1bedc8\",\"transactionHash\":\"0x19d8a67a05998f1cb19fe731b96d817d5b186b62c9430c51679664959c952ef0\",\"transactionIndex\":\"0x5f\",\"blockHash\":\"0x198fdd1f4bc6b910db978602cb15bdb2bcc6fd960e9324e9b9675dc062133794\",\"logIndex\":\"0x13c\",\"removed\":false},{\"address\":\"0x5f0b1a82749cb4e2278ec87f8bf6b618dc71a8bf\",\"topics\":[\"0xddf252ad1be2c89b69c2b068fc378daa952ba7f163c4a11628f55a4df523b3ef\",\"0x000000000000000000000000f0a3f93ed1b126142e61423f9546bf1323ff82df\",\"0x000000000000000000000000239e96c8f17c85c30100ac26f635ea15f23e9c67\"],\"data\":\"0x000000000000000000000000000000000000000000000003cb71f51fc5580000\",\"blockNumber\":\"0x1bedc8\",\"transactionHash\":\"0x19d8a67a05998f1cb19fe731b96d817d5b186b62c9430c51679664959c952ef0\",\"transactionIndex\":\"0x5f\",\"blockHash\":\"0x198fdd1f4bc6b910db978602cb15bdb2bcc6fd960e9324e9b9675dc062133794\",\"logIndex\":\"0x13d\",\"removed\":false},{\"address\":\"0x5f0b1a82749cb4e2278ec87f8bf6b618dc71a8bf\",\"topics\":[\"0x7fcf532c15f0a6db0bd6d0e038bea71d30d808c7d98cb3bf7268a95bf5081b65\",\"0x000000000000000000000000239e96c8f17c85c30100ac26f635ea15f23e9c67\"],\"data\":\"0x000000000000000000000000000000000000000000000003cb71f51fc5580000\",\"blockNumber\":\"0x1bedc8\",\"transactionHash\":\"0x19d8a67a05998f1cb19fe731b96d817d5b186b62c9430c51679664959c952ef0\",\"transactionIndex\":\"0x5f\",\"blockHash\":\"0x198fdd1f4bc6b910db978602cb15bdb2bcc6fd960e9324e9b9675dc062133794\",\"logIndex\":\"0x13e\",\"removed\":false},{\"address\":\"0x239e96c8f17c85c30100ac26f635ea15f23e9c67\",\"topics\":[\"0x7ec1c94701e09b1652f3e1d307e60c4b9ebf99aff8c2079fd1d8c585e031c4e4\",\"0x000000000000000000000000f0a3f93ed1b126142e61423f9546bf1323ff82df\",\"0x0000000000000000000000000000000000000000000000000000000000000001\"],\"data\":\"0x00000000000000000000000060983881bdf302dcfa96603a58274d15d596620900000000000000000000000000000000000000000000000000000000000000c0000000000000000000000000000000000000000000000003cb71f51fc558000000000000000000000000000000000000000000000000000000000000000186a000000000000000000000000000000000000000000000000000000000000001000000000000000000000000000000000000000000000000000000000000000120000000000000000000000000000000000000000000000000000000000000001460983881bdf302dcfa96603a58274d15d59662090000000000000000000000000000000000000000000000000000000000000000000000000000000000000000000000000000000000000000000000000000000000000000000000000000004000000000000000000000000000000000000000000000000000000000000000200000000000000000000000000000000000000000000000000000000000000000\",\"blockNumber\":\"0x1bedc8\",\"transactionHash\":\"0x19d8a67a05998f1cb19fe731b96d817d5b186b62c9430c51679664959c952ef0\",\"transactionIndex\":\"0x5f\",\"blockHash\":\"0x198fdd1f4bc6b910db978602cb15bdb2bcc6fd960e9324e9b9675dc062133794\",\"logIndex\":\"0x13f\",\"removed\":false}],\"transactionHash\":\"0x19d8a67a05998f1cb19fe731b96d817d5b186b62c9430c51679664959c952ef0\",\"contractAddress\":\"0x0000000000000000000000000000000000000000\",\"gasUsed\":\"0x2406d\",\"blockHash\":\"0x198fdd1f4bc6b910db978602cb15bdb2bcc6fd960e9324e9b9675dc062133794\",\"blockNumber\":\"0x1bedc8\",\"transactionIndex\":\"0x5f\"}\n"
	err := json.Unmarshal([]byte(block), &receipt)
	require.NoError(t, err)
	return
}<|MERGE_RESOLUTION|>--- conflicted
+++ resolved
@@ -11,13 +11,8 @@
 	"testing"
 
 	"cosmossdk.io/math"
-<<<<<<< HEAD
 	sdkmath "cosmossdk.io/math"
-	ethcommon "github.com/ethereum/go-ethereum/common"
-=======
-	sdk "github.com/cosmos/cosmos-sdk/types"
 	"github.com/ethereum/go-ethereum/common"
->>>>>>> 078dbef6
 	ethtypes "github.com/ethereum/go-ethereum/core/types"
 	"github.com/ethereum/go-ethereum/crypto"
 	"github.com/stretchr/testify/require"
@@ -64,27 +59,27 @@
 	return types.RateLimiterFlags{
 		Enabled: true,
 		Window:  r.Int63(),
-		Rate:    sdk.NewUint(r.Uint64()),
+		Rate:    sdkmath.NewUint(r.Uint64()),
 		Conversions: []types.Conversion{
 			{
 				Zrc20: EthAddressFromRand(r).Hex(),
-				Rate:  sdk.NewDec(r.Int63()),
+				Rate:  sdkmath.LegacyNewDec(r.Int63()),
 			},
 			{
 				Zrc20: EthAddressFromRand(r).Hex(),
-				Rate:  sdk.NewDec(r.Int63()),
+				Rate:  sdkmath.LegacyNewDec(r.Int63()),
 			},
 			{
 				Zrc20: EthAddressFromRand(r).Hex(),
-				Rate:  sdk.NewDec(r.Int63()),
+				Rate:  sdkmath.LegacyNewDec(r.Int63()),
 			},
 			{
 				Zrc20: EthAddressFromRand(r).Hex(),
-				Rate:  sdk.NewDec(r.Int63()),
+				Rate:  sdkmath.LegacyNewDec(r.Int63()),
 			},
 			{
 				Zrc20: EthAddressFromRand(r).Hex(),
-				Rate:  sdk.NewDec(r.Int63()),
+				Rate:  sdkmath.LegacyNewDec(r.Int63()),
 			},
 		},
 	}
@@ -459,7 +454,7 @@
 	cctx := types.CrossChainTx{
 		Creator:        creator,
 		Index:          index,
-		ZetaFees:       sdk.NewUint(1),
+		ZetaFees:       sdkmath.NewUint(1),
 		RelayedMessage: base64.StdEncoding.EncodeToString(RandomBytes(r)),
 		CctxStatus: &types.Status{
 			IsAbortRefunded: false,
