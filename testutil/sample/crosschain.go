package sample

import (
	"encoding/base64"
	"encoding/json"
	"fmt"
	"math/big"
	"math/rand"
	"strings"
	"testing"

	"cosmossdk.io/math"
	sdk "github.com/cosmos/cosmos-sdk/types"
	ethcommon "github.com/ethereum/go-ethereum/common"
	ethtypes "github.com/ethereum/go-ethereum/core/types"
	"github.com/ethereum/go-ethereum/crypto"
	"github.com/stretchr/testify/require"
	"github.com/zeta-chain/protocol-contracts/v2/pkg/zrc20.sol"

	"github.com/zeta-chain/node/pkg/chains"
	"github.com/zeta-chain/node/pkg/coin"
	"github.com/zeta-chain/node/x/crosschain/types"
)

func RateLimiterFlags() types.RateLimiterFlags {
	r := Rand()

	return types.RateLimiterFlags{
		Enabled: true,
		Window:  r.Int63(),
		Rate:    sdk.NewUint(r.Uint64()),
		Conversions: []types.Conversion{
			{
				Zrc20: EthAddress().Hex(),
				Rate:  sdk.NewDec(r.Int63()),
			},
			{
				Zrc20: EthAddress().Hex(),
				Rate:  sdk.NewDec(r.Int63()),
			},
			{
				Zrc20: EthAddress().Hex(),
				Rate:  sdk.NewDec(r.Int63()),
			},
			{
				Zrc20: EthAddress().Hex(),
				Rate:  sdk.NewDec(r.Int63()),
			},
			{
				Zrc20: EthAddress().Hex(),
				Rate:  sdk.NewDec(r.Int63()),
			},
		},
	}
}

func RateLimiterFlagsFromRand(r *rand.Rand) types.RateLimiterFlags {
	return types.RateLimiterFlags{
		Enabled: true,
		Window:  r.Int63(),
		Rate:    sdk.NewUint(r.Uint64()),
		Conversions: []types.Conversion{
			{
				Zrc20: EthAddressFromRand(r).Hex(),
				Rate:  sdk.NewDec(r.Int63()),
			},
			{
				Zrc20: EthAddressFromRand(r).Hex(),
				Rate:  sdk.NewDec(r.Int63()),
			},
			{
				Zrc20: EthAddressFromRand(r).Hex(),
				Rate:  sdk.NewDec(r.Int63()),
			},
			{
				Zrc20: EthAddressFromRand(r).Hex(),
				Rate:  sdk.NewDec(r.Int63()),
			},
			{
				Zrc20: EthAddressFromRand(r).Hex(),
				Rate:  sdk.NewDec(r.Int63()),
			},
		},
	}
}

// CustomAssetRate creates a custom asset rate with the given parameters
func CustomAssetRate(
	chainID int64,
	asset string,
	decimals uint32,
	coinType coin.CoinType,
	rate sdk.Dec,
) types.AssetRate {
	return types.AssetRate{
		ChainId:  chainID,
		Asset:    strings.ToLower(asset),
		Decimals: decimals,
		CoinType: coinType,
		Rate:     rate,
	}
}

func OutboundTracker(t *testing.T, index string) types.OutboundTracker {
	r := newRandFromStringSeed(t, index)

	return types.OutboundTracker{
		Index:   index,
		ChainId: r.Int63(),
		Nonce:   r.Uint64(),
	}
}

func InboundTracker(t *testing.T, index string) types.InboundTracker {
	r := newRandFromStringSeed(t, index)

	return types.InboundTracker{
		ChainId:  r.Int63(),
		CoinType: coin.CoinType_Zeta,
		TxHash:   Hash().Hex(),
	}
}

func GasPrice(t *testing.T, index string) *types.GasPrice {
	r := newRandFromStringSeed(t, index)

	return &types.GasPrice{
		Creator:     AccAddress(),
		Index:       index,
		ChainId:     r.Int63(),
		Signers:     []string{AccAddress(), AccAddress()},
		BlockNums:   []uint64{r.Uint64(), r.Uint64()},
		Prices:      []uint64{r.Uint64(), r.Uint64()},
		MedianIndex: 0,
	}
}

func GasPriceWithChainID(t *testing.T, chainID int64) types.GasPrice {
	r := newRandFromStringSeed(t, fmt.Sprintf("%d", chainID))

	return types.GasPrice{
		Creator:     AccAddress(),
		ChainId:     chainID,
		Signers:     []string{AccAddress(), AccAddress()},
		BlockNums:   []uint64{r.Uint64(), r.Uint64()},
		Prices:      []uint64{r.Uint64(), r.Uint64()},
		MedianIndex: 0,
	}
}

func GasPriceFromRand(r *rand.Rand, chainID int64) *types.GasPrice {
	price := r.Uint64()
	priorityFee := r.Uint64() % price
	return &types.GasPrice{
		Creator:      "",
		ChainId:      chainID,
		Signers:      []string{AccAddressFromRand(r)},
		BlockNums:    []uint64{r.Uint64()},
		Prices:       []uint64{price},
		MedianIndex:  0,
		PriorityFees: []uint64{priorityFee},
	}
}

func InboundParams(r *rand.Rand) *types.InboundParams {
	return &types.InboundParams{
		Sender:                 EthAddress().String(),
		SenderChainId:          r.Int63(),
		TxOrigin:               EthAddress().String(),
		CoinType:               coin.CoinType(r.Intn(100)),
		Asset:                  StringRandom(r, 32),
		Amount:                 math.NewUint(uint64(r.Int63())),
		ObservedHash:           StringRandom(r, 32),
		ObservedExternalHeight: r.Uint64(),
		BallotIndex:            StringRandom(r, 32),
		FinalizedZetaHeight:    r.Uint64(),
	}
}

func InboundParamsValidChainID(r *rand.Rand) *types.InboundParams {
	return &types.InboundParams{
		Sender:                 EthAddress().String(),
		SenderChainId:          chains.Goerli.ChainId,
		TxOrigin:               EthAddress().String(),
		Asset:                  StringRandom(r, 32),
		Amount:                 math.NewUint(uint64(r.Int63())),
		ObservedHash:           StringRandom(r, 32),
		ObservedExternalHeight: r.Uint64(),
		BallotIndex:            StringRandom(r, 32),
		FinalizedZetaHeight:    r.Uint64(),
	}
}

func OutboundParams(r *rand.Rand) *types.OutboundParams {
	return &types.OutboundParams{
		Receiver:        EthAddress().String(),
		ReceiverChainId: r.Int63(),
		CoinType:        coin.CoinType(r.Intn(100)),
		Amount:          math.NewUint(uint64(r.Int63())),
		TssNonce:        r.Uint64(),
		CallOptions: &types.CallOptions{
			GasLimit: r.Uint64(),
		},
		GasPrice:               math.NewUint(uint64(r.Int63())).String(),
		Hash:                   StringRandom(r, 32),
		BallotIndex:            StringRandom(r, 32),
		ObservedExternalHeight: r.Uint64(),
		GasUsed:                r.Uint64(),
		EffectiveGasPrice:      math.NewInt(r.Int63()),
	}
}

func OutboundParamsValidChainID(r *rand.Rand) *types.OutboundParams {
	return &types.OutboundParams{
		Receiver:        EthAddress().String(),
		ReceiverChainId: chains.Goerli.ChainId,
		Amount:          math.NewUint(uint64(r.Int63())),
		TssNonce:        r.Uint64(),
		CallOptions: &types.CallOptions{
			GasLimit: r.Uint64(),
		},
		GasPrice:               math.NewUint(uint64(r.Int63())).String(),
		Hash:                   StringRandom(r, 32),
		BallotIndex:            StringRandom(r, 32),
		ObservedExternalHeight: r.Uint64(),
		GasUsed:                r.Uint64(),
		EffectiveGasPrice:      math.NewInt(r.Int63()),
	}
}

func Status(t *testing.T, index string) *types.Status {
	r := newRandFromStringSeed(t, index)

	createdAt := r.Int63()

	return &types.Status{
		Status:              types.CctxStatus(r.Intn(100)),
		StatusMessage:       String(),
		ErrorMessage:        String(),
		CreatedTimestamp:    createdAt,
		LastUpdateTimestamp: createdAt,
	}
}

func GetCctxIndexFromString(index string) string {
	return crypto.Keccak256Hash([]byte(index)).String()
}

func CrossChainTx(t *testing.T, index string) *types.CrossChainTx {
	r := newRandFromStringSeed(t, index)

	return &types.CrossChainTx{
		Creator:                 AccAddress(),
		Index:                   GetCctxIndexFromString(index),
		ZetaFees:                math.NewUint(uint64(r.Int63())),
		RelayedMessage:          StringRandom(r, 32),
		CctxStatus:              Status(t, index),
		InboundParams:           InboundParams(r),
		OutboundParams:          []*types.OutboundParams{OutboundParams(r), OutboundParams(r)},
		ProtocolContractVersion: types.ProtocolContractVersion_V1,
		RevertOptions:           types.NewEmptyRevertOptions(),
	}
}

func CrossChainTxV2(t *testing.T, index string) *types.CrossChainTx {
	r := newRandFromStringSeed(t, index)

	return &types.CrossChainTx{
		Creator:                 AccAddress(),
		Index:                   GetCctxIndexFromString(index),
		ZetaFees:                math.NewUint(uint64(r.Int63())),
		RelayedMessage:          StringRandom(r, 32),
		CctxStatus:              Status(t, index),
		InboundParams:           InboundParams(r),
		OutboundParams:          []*types.OutboundParams{OutboundParams(r), OutboundParams(r)},
		ProtocolContractVersion: types.ProtocolContractVersion_V2,
		RevertOptions:           types.NewEmptyRevertOptions(),
	}
}

// CustomCctxsInBlockRange create 1 cctx per block in block range [lowBlock, highBlock] (inclusive)
func CustomCctxsInBlockRange(
	t *testing.T,
	lowBlock uint64,
	highBlock uint64,
	senderChainID int64,
	receiverChainID int64,
	coinType coin.CoinType,
	asset string,
	amount uint64,
	status types.CctxStatus,
) (cctxs []*types.CrossChainTx) {
	// create 1 cctx per block
	for i := lowBlock; i <= highBlock; i++ {
		nonce := i - 1
		cctx := CrossChainTx(t, fmt.Sprintf("%d-%d", receiverChainID, nonce))
		cctx.CctxStatus.Status = status
		cctx.InboundParams.SenderChainId = senderChainID
		cctx.InboundParams.CoinType = coinType
		cctx.InboundParams.Asset = asset
		cctx.InboundParams.ObservedExternalHeight = i
		cctx.GetCurrentOutboundParam().ReceiverChainId = receiverChainID
		cctx.GetCurrentOutboundParam().Amount = sdk.NewUint(amount)
		cctx.GetCurrentOutboundParam().TssNonce = nonce
		cctxs = append(cctxs, cctx)
	}
	return cctxs
}

func LastBlockHeight(t *testing.T, index string) *types.LastBlockHeight {
	r := newRandFromStringSeed(t, index)

	return &types.LastBlockHeight{
		Creator:            AccAddress(),
		Index:              index,
		Chain:              StringRandom(r, 32),
		LastInboundHeight:  r.Uint64(),
		LastOutboundHeight: r.Uint64(),
	}
}

func InboundHashToCctx(t *testing.T, inboundHash string) types.InboundHashToCctx {
	r := newRandFromStringSeed(t, inboundHash)

	return types.InboundHashToCctx{
		InboundHash: inboundHash,
		CctxIndex:   []string{StringRandom(r, 32), StringRandom(r, 32)},
	}
}

func ZetaAccounting(t *testing.T, index string) types.ZetaAccounting {
	r := newRandFromStringSeed(t, index)
	return types.ZetaAccounting{
		AbortedZetaAmount: math.NewUint(uint64(r.Int63())),
	}
}

// InboundVote creates a sample inbound vote message
func InboundVote(coinType coin.CoinType, from, to int64) types.MsgVoteInbound {
	return types.MsgVoteInbound{
		Creator:            Bech32AccAddress().String(),
		Sender:             EthAddress().String(),
		SenderChainId:      Chain(from).ChainId,
		Receiver:           EthAddress().String(),
		ReceiverChain:      Chain(to).ChainId,
		Amount:             UintInRange(10000000, 1000000000),
		Message:            base64.StdEncoding.EncodeToString(Bytes()),
		InboundBlockHeight: Uint64InRange(1, 10000),
		CallOptions: &types.CallOptions{
			GasLimit: 1000000000,
		},
		InboundHash: Hash().String(),
		CoinType:    coinType,
		TxOrigin:    EthAddress().String(),
		Asset:       "",
		EventIndex:  EventIndex(),
	}
}

<<<<<<< HEAD
func CoinTypeFromRand(r *rand.Rand) coin.CoinType {
	coinTypes := []coin.CoinType{coin.CoinType_Gas, coin.CoinType_ERC20, coin.CoinType_Zeta}
	coinType := coinTypes[r.Intn(len(coinTypes))]
	return coinType
}

// InboundVoteSim creates a simulated inbound vote message. This function uses the provided source of randomness to generate
func InboundVoteSim(from, to int64, r *rand.Rand, asset string) types.MsgVoteInbound {
	coinType := CoinTypeFromRand(r)
	return types.MsgVoteInbound{
		Creator:       "",
		Sender:        EthAddressFromRand(r).String(),
		SenderChainId: from,
		Receiver:      EthAddressFromRand(r).String(),
		ReceiverChain: to,
		Amount:        math.NewUint(r.Uint64()),
		Message:       "95222290DD7278Aa3Ddd389Cc1E1d165CC4BAfe5", // Refactor this
		// to use ProtocolContractVersion_V2 format
=======
// InboundVoteFromRand creates a simulated inbound vote message. This function uses the provided source of randomness to generate the vote
func InboundVoteFromRand(coinType coin.CoinType, from, to int64, r *rand.Rand) types.MsgVoteInbound {
	EthAddress()
	return types.MsgVoteInbound{
		Creator:            "",
		Sender:             EthAddressFromRand(r).String(),
		SenderChainId:      from,
		Receiver:           EthAddressFromRand(r).String(),
		ReceiverChain:      to,
		Amount:             math.NewUint(r.Uint64()),
		Message:            base64.StdEncoding.EncodeToString(RandomBytes(r)),
>>>>>>> be8783b1
		InboundBlockHeight: r.Uint64(),
		CallOptions: &types.CallOptions{
			GasLimit: 1000000000,
		},
		InboundHash: ethcommon.BytesToHash(RandomBytes(r)).String(),
		CoinType:    coinType,
		TxOrigin:    EthAddressFromRand(r).String(),
<<<<<<< HEAD
		Asset:       asset,
=======
		Asset:       StringRandom(r, 32),
>>>>>>> be8783b1
		EventIndex:  r.Uint64(),
	}
}

<<<<<<< HEAD
func CCTXfromRand(r *rand.Rand,
	creator string,
	index string,
	to int64,
	from int64,
	tssPubkey string,
	asset string,
) types.CrossChainTx {
	coinType := CoinTypeFromRand(r)

	amount := math.NewUint(uint64(r.Int63()))
	inbound := &types.InboundParams{
		Sender:                 EthAddressFromRand(r).String(),
		SenderChainId:          from,
		TxOrigin:               EthAddressFromRand(r).String(),
		CoinType:               coinType,
		Asset:                  asset,
		Amount:                 amount,
		ObservedHash:           StringRandom(r, 32),
		ObservedExternalHeight: r.Uint64(),
		BallotIndex:            StringRandom(r, 32),
		FinalizedZetaHeight:    r.Uint64(),
	}

	outbound := &types.OutboundParams{
		Receiver:        EthAddressFromRand(r).String(),
		ReceiverChainId: to,
		CoinType:        coinType,
		Amount:          math.NewUint(uint64(r.Int63())),
		TssNonce:        0,
		TssPubkey:       tssPubkey,
		CallOptions: &types.CallOptions{
			GasLimit: r.Uint64(),
		},
		GasPrice:               math.NewUint(uint64(r.Int63())).String(),
		Hash:                   StringRandom(r, 32),
		BallotIndex:            StringRandom(r, 32),
		ObservedExternalHeight: r.Uint64(),
		GasUsed:                100,
		EffectiveGasPrice:      math.NewInt(r.Int63()),
		EffectiveGasLimit:      100,
	}

	cctx := types.CrossChainTx{
		Creator:        creator,
		Index:          index,
		ZetaFees:       sdk.NewUint(1),
		RelayedMessage: base64.StdEncoding.EncodeToString(RandomBytes(r)),
		CctxStatus: &types.Status{
			IsAbortRefunded: false,
			Status:          types.CctxStatus_PendingOutbound,
		},
		InboundParams:  inbound,
		OutboundParams: []*types.OutboundParams{outbound},
	}
	return cctx
}

func OutboundVoteSim(r *rand.Rand,
	cctx types.CrossChainTx,
) (types.CrossChainTx, types.MsgVoteOutbound) {
	msg := types.MsgVoteOutbound{
		CctxHash:                          cctx.Index,
		OutboundTssNonce:                  cctx.GetCurrentOutboundParam().TssNonce,
		OutboundChain:                     cctx.GetCurrentOutboundParam().ReceiverChainId,
		Status:                            chains.ReceiveStatus_success,
		Creator:                           cctx.Creator,
		ObservedOutboundHash:              ethcommon.BytesToHash(EthAddressFromRand(r).Bytes()).String(),
		ValueReceived:                     cctx.GetCurrentOutboundParam().Amount,
		ObservedOutboundBlockHeight:       cctx.GetCurrentOutboundParam().ObservedExternalHeight,
		ObservedOutboundEffectiveGasPrice: cctx.GetCurrentOutboundParam().EffectiveGasPrice,
		ObservedOutboundGasUsed:           cctx.GetCurrentOutboundParam().GasUsed,
		CoinType:                          cctx.InboundParams.CoinType,
	}

	return cctx, msg
}

=======
>>>>>>> be8783b1
func ZRC20Withdrawal(to []byte, value *big.Int) *zrc20.ZRC20Withdrawal {
	return &zrc20.ZRC20Withdrawal{
		From:            EthAddress(),
		To:              to,
		Value:           value,
		GasFee:          big.NewInt(Int64InRange(100000, 10000000)),
		ProtocolFlatFee: big.NewInt(Int64InRange(100000, 10000000)),
	}
}

// InvalidZRC20WithdrawToExternalReceipt is a receipt for a invalid ZRC20 withdrawal to an external address
// receiver is 1EYVvXLusCxtVuEwoYvWRyN5EZTXwPVvo3
func InvalidZRC20WithdrawToExternalReceipt(t *testing.T) (receipt ethtypes.Receipt) {
	block := "{\n  \"type\": \"0x2\",\n  \"root\": \"0x\",\n  \"status\": \"0x1\",\n  \"cumulativeGasUsed\": \"0x4e7a38\",\n  \"logsBloom\": \"0x00000000000000000000010000020000000000000000000000000000000000020000000100000000000000000000000080000000000000000000000400200000200000000002000000000008000000000000000000000000000000000000000000000000020000000000000000800800000040000000000000000010000000000000000000000000000000000000000000000000000004000000000000000000020000000000000000000000000000000000000000000000000000000000010000000002000000000000000000000000000000000000000000000000000020000010000000000000000001000000000000000000040200000000000000000000\",\n  \"logs\": [\n    {\n      \"address\": \"0x13a0c5930c028511dc02665e7285134b6d11a5f4\",\n      \"topics\": [\n        \"0xddf252ad1be2c89b69c2b068fc378daa952ba7f163c4a11628f55a4df523b3ef\",\n        \"0x000000000000000000000000313e74f7755afbae4f90e02ca49f8f09ff934a37\",\n        \"0x000000000000000000000000735b14bb79463307aacbed86daf3322b1e6226ab\"\n      ],\n      \"data\": \"0x0000000000000000000000000000000000000000000000000000000000003790\",\n      \"blockNumber\": \"0x1a2ad3\",\n      \"transactionHash\": \"0x81126c18c7ca7d1fb7ded6644a87802e91bf52154ee4af7a5b379354e24fb6e0\",\n      \"transactionIndex\": \"0x10\",\n      \"blockHash\": \"0x5cb338544f64a226f4bfccb7a8d977f861c13ad73f7dd4317b66b00dd95de51c\",\n      \"logIndex\": \"0x46\",\n      \"removed\": false\n    },\n    {\n      \"address\": \"0x13a0c5930c028511dc02665e7285134b6d11a5f4\",\n      \"topics\": [\n        \"0x8c5be1e5ebec7d5bd14f71427d1e84f3dd0314c0f7b2291e5b200ac8c7c3b925\",\n        \"0x000000000000000000000000313e74f7755afbae4f90e02ca49f8f09ff934a37\",\n        \"0x00000000000000000000000013a0c5930c028511dc02665e7285134b6d11a5f4\"\n      ],\n      \"data\": \"0x00000000000000000000000000000000000000000000000000000000006a1217\",\n      \"blockNumber\": \"0x1a2ad3\",\n      \"transactionHash\": \"0x81126c18c7ca7d1fb7ded6644a87802e91bf52154ee4af7a5b379354e24fb6e0\",\n      \"transactionIndex\": \"0x10\",\n      \"blockHash\": \"0x5cb338544f64a226f4bfccb7a8d977f861c13ad73f7dd4317b66b00dd95de51c\",\n      \"logIndex\": \"0x47\",\n      \"removed\": false\n    },\n    {\n      \"address\": \"0x13a0c5930c028511dc02665e7285134b6d11a5f4\",\n      \"topics\": [\n        \"0xddf252ad1be2c89b69c2b068fc378daa952ba7f163c4a11628f55a4df523b3ef\",\n        \"0x000000000000000000000000313e74f7755afbae4f90e02ca49f8f09ff934a37\",\n        \"0x0000000000000000000000000000000000000000000000000000000000000000\"\n      ],\n      \"data\": \"0x00000000000000000000000000000000000000000000000000000000006a0c70\",\n      \"blockNumber\": \"0x1a2ad3\",\n      \"transactionHash\": \"0x81126c18c7ca7d1fb7ded6644a87802e91bf52154ee4af7a5b379354e24fb6e0\",\n      \"transactionIndex\": \"0x10\",\n      \"blockHash\": \"0x5cb338544f64a226f4bfccb7a8d977f861c13ad73f7dd4317b66b00dd95de51c\",\n      \"logIndex\": \"0x48\",\n      \"removed\": false\n    },\n    {\n      \"address\": \"0x13a0c5930c028511dc02665e7285134b6d11a5f4\",\n      \"topics\": [\n        \"0x9ffbffc04a397460ee1dbe8c9503e098090567d6b7f4b3c02a8617d800b6d955\",\n        \"0x000000000000000000000000313e74f7755afbae4f90e02ca49f8f09ff934a37\"\n      ],\n      \"data\": \"0x000000000000000000000000000000000000000000000000000000000000008000000000000000000000000000000000000000000000000000000000006a0c700000000000000000000000000000000000000000000000000000000000003790000000000000000000000000000000000000000000000000000000000000000000000000000000000000000000000000000000000000000000000000000000223145595676584c7573437874567545776f59765752794e35455a5458775056766f33000000000000000000000000000000000000000000000000000000000000\",\n      \"blockNumber\": \"0x1a2ad3\",\n      \"transactionHash\": \"0x81126c18c7ca7d1fb7ded6644a87802e91bf52154ee4af7a5b379354e24fb6e0\",\n      \"transactionIndex\": \"0x10\",\n      \"blockHash\": \"0x5cb338544f64a226f4bfccb7a8d977f861c13ad73f7dd4317b66b00dd95de51c\",\n      \"logIndex\": \"0x49\",\n      \"removed\": false\n    }\n  ],\n  \"transactionHash\": \"0x81126c18c7ca7d1fb7ded6644a87802e91bf52154ee4af7a5b379354e24fb6e0\",\n  \"contractAddress\": \"0x0000000000000000000000000000000000000000\",\n  \"gasUsed\": \"0x12521\",\n  \"blockHash\": \"0x5cb338544f64a226f4bfccb7a8d977f861c13ad73f7dd4317b66b00dd95de51c\",\n  \"blockNumber\": \"0x1a2ad3\",\n  \"transactionIndex\": \"0x10\"\n}\n"
	err := json.Unmarshal([]byte(block), &receipt)
	require.NoError(t, err)
	return
}

// ValidZrc20WithdrawToETHReceipt is a receipt for a ZRC20 withdrawal to an external address
func ValidZrc20WithdrawToETHReceipt(t *testing.T) (receipt ethtypes.Receipt) {
	block := "{\n  \"type\": \"0x2\",\n  \"root\": \"0x\",\n  \"status\": \"0x1\",\n  \"cumulativeGasUsed\": \"0xdbedca\",\n  \"logsBloom\": \"0x00200000001000000000000088020001000001000000000000000000000000000000020100000000000000000000000080000000000000000000000400640000000000000000000008000008020000200000000000000002000000008000000000000000020000000200000000800801000000080000000000000010000000000000000000000000000000000000001000000001000004080001404000000000028002000000000000000040000000000000000000000000000000000000000000000002000000000000008000000000000000800800001000000002000021000010000100000000000010800400000000020000000100400880000000004000\",\n  \"logs\": [\n    {\n      \"address\": \"0x3f641963f3d9adf82d890fd8142313dcec807ba5\",\n      \"topics\": [\n        \"0x3d0ce9bfc3ed7d6862dbb28b2dea94561fe714a1b4d019aa8af39730d1ad7c3d\",\n        \"0x0000000000000000000000008e0f8e7e9e121403e72151d00f4937eacb2d9ef3\"\n      ],\n      \"data\": \"0x00000000000000000000000000000000000000000000000045400a8fd5330000\",\n      \"blockNumber\": \"0x17ef22\",\n      \"transactionHash\": \"0x87229bb05d67f42017a697b34ed52d95afc9f5e3285479e845fe088b4c77d8f0\",\n      \"transactionIndex\": \"0x1f\",\n      \"blockHash\": \"0xf49e7039c7f1a81cd46de150980d92fa869cc0d2e2f1fe46aedc6400396137ff\",\n      \"logIndex\": \"0x57\",\n      \"removed\": false\n    },\n    {\n      \"address\": \"0x5f0b1a82749cb4e2278ec87f8bf6b618dc71a8bf\",\n      \"topics\": [\n        \"0xe1fffcc4923d04b559f4d29a8bfc6cda04eb5b0d3c460751c2402c5c5cc9109c\",\n        \"0x0000000000000000000000008e0f8e7e9e121403e72151d00f4937eacb2d9ef3\"\n      ],\n      \"data\": \"0x00000000000000000000000000000000000000000000001ac7c4159f72b90000\",\n      \"blockNumber\": \"0x17ef22\",\n      \"transactionHash\": \"0x87229bb05d67f42017a697b34ed52d95afc9f5e3285479e845fe088b4c77d8f0\",\n      \"transactionIndex\": \"0x1f\",\n      \"blockHash\": \"0xf49e7039c7f1a81cd46de150980d92fa869cc0d2e2f1fe46aedc6400396137ff\",\n      \"logIndex\": \"0x58\",\n      \"removed\": false\n    },\n    {\n      \"address\": \"0x5f0b1a82749cb4e2278ec87f8bf6b618dc71a8bf\",\n      \"topics\": [\n        \"0x8c5be1e5ebec7d5bd14f71427d1e84f3dd0314c0f7b2291e5b200ac8c7c3b925\",\n        \"0x0000000000000000000000008e0f8e7e9e121403e72151d00f4937eacb2d9ef3\",\n        \"0x0000000000000000000000002ca7d64a7efe2d62a725e2b35cf7230d6677ffee\"\n      ],\n      \"data\": \"0x00000000000000000000000000000000000000000000001ac7c4159f72b90000\",\n      \"blockNumber\": \"0x17ef22\",\n      \"transactionHash\": \"0x87229bb05d67f42017a697b34ed52d95afc9f5e3285479e845fe088b4c77d8f0\",\n      \"transactionIndex\": \"0x1f\",\n      \"blockHash\": \"0xf49e7039c7f1a81cd46de150980d92fa869cc0d2e2f1fe46aedc6400396137ff\",\n      \"logIndex\": \"0x59\",\n      \"removed\": false\n    },\n    {\n      \"address\": \"0x5f0b1a82749cb4e2278ec87f8bf6b618dc71a8bf\",\n      \"topics\": [\n        \"0xddf252ad1be2c89b69c2b068fc378daa952ba7f163c4a11628f55a4df523b3ef\",\n        \"0x0000000000000000000000008e0f8e7e9e121403e72151d00f4937eacb2d9ef3\",\n        \"0x00000000000000000000000016ef1b018026e389fda93c1e993e987cf6e852e7\"\n      ],\n      \"data\": \"0x00000000000000000000000000000000000000000000001ac7c4159f72b90000\",\n      \"blockNumber\": \"0x17ef22\",\n      \"transactionHash\": \"0x87229bb05d67f42017a697b34ed52d95afc9f5e3285479e845fe088b4c77d8f0\",\n      \"transactionIndex\": \"0x1f\",\n      \"blockHash\": \"0xf49e7039c7f1a81cd46de150980d92fa869cc0d2e2f1fe46aedc6400396137ff\",\n      \"logIndex\": \"0x5a\",\n      \"removed\": false\n    },\n    {\n      \"address\": \"0xd97b1de3619ed2c6beb3860147e30ca8a7dc9891\",\n      \"topics\": [\n        \"0xddf252ad1be2c89b69c2b068fc378daa952ba7f163c4a11628f55a4df523b3ef\",\n        \"0x00000000000000000000000016ef1b018026e389fda93c1e993e987cf6e852e7\",\n        \"0x0000000000000000000000008e0f8e7e9e121403e72151d00f4937eacb2d9ef3\"\n      ],\n      \"data\": \"0x00000000000000000000000000000000000000000000000002e640d76638740f\",\n      \"blockNumber\": \"0x17ef22\",\n      \"transactionHash\": \"0x87229bb05d67f42017a697b34ed52d95afc9f5e3285479e845fe088b4c77d8f0\",\n      \"transactionIndex\": \"0x1f\",\n      \"blockHash\": \"0xf49e7039c7f1a81cd46de150980d92fa869cc0d2e2f1fe46aedc6400396137ff\",\n      \"logIndex\": \"0x5b\",\n      \"removed\": false\n    },\n    {\n      \"address\": \"0x16ef1b018026e389fda93c1e993e987cf6e852e7\",\n      \"topics\": [\n        \"0x1c411e9a96e071241c2f21f7726b17ae89e3cab4c78be50e062b03a9fffbbad1\"\n      ],\n      \"data\": \"0x000000000000000000000000000000000000000000000b3f1da425061770a11600000000000000000000000000000000000000000000000135be3952e251aa40\",\n      \"blockNumber\": \"0x17ef22\",\n      \"transactionHash\": \"0x87229bb05d67f42017a697b34ed52d95afc9f5e3285479e845fe088b4c77d8f0\",\n      \"transactionIndex\": \"0x1f\",\n      \"blockHash\": \"0xf49e7039c7f1a81cd46de150980d92fa869cc0d2e2f1fe46aedc6400396137ff\",\n      \"logIndex\": \"0x5c\",\n      \"removed\": false\n    },\n    {\n      \"address\": \"0x16ef1b018026e389fda93c1e993e987cf6e852e7\",\n      \"topics\": [\n        \"0xd78ad95fa46c994b6551d0da85fc275fe613ce37657fb8d5e3d130840159d822\",\n        \"0x0000000000000000000000002ca7d64a7efe2d62a725e2b35cf7230d6677ffee\",\n        \"0x0000000000000000000000008e0f8e7e9e121403e72151d00f4937eacb2d9ef3\"\n      ],\n      \"data\": \"0x00000000000000000000000000000000000000000000001ac7c4159f72b900000000000000000000000000000000000000000000000000000000000000000000000000000000000000000000000000000000000000000000000000000000000000000000000000000000000000000000000000000000000002e640d76638740f\",\n      \"blockNumber\": \"0x17ef22\",\n      \"transactionHash\": \"0x87229bb05d67f42017a697b34ed52d95afc9f5e3285479e845fe088b4c77d8f0\",\n      \"transactionIndex\": \"0x1f\",\n      \"blockHash\": \"0xf49e7039c7f1a81cd46de150980d92fa869cc0d2e2f1fe46aedc6400396137ff\",\n      \"logIndex\": \"0x5d\",\n      \"removed\": false\n    },\n    {\n      \"address\": \"0xd97b1de3619ed2c6beb3860147e30ca8a7dc9891\",\n      \"topics\": [\n        \"0x8c5be1e5ebec7d5bd14f71427d1e84f3dd0314c0f7b2291e5b200ac8c7c3b925\",\n        \"0x0000000000000000000000008e0f8e7e9e121403e72151d00f4937eacb2d9ef3\",\n        \"0x000000000000000000000000d97b1de3619ed2c6beb3860147e30ca8a7dc9891\"\n      ],\n      \"data\": \"0x00000000000000000000000000000000000000000000000000015059f36c8ec0\",\n      \"blockNumber\": \"0x17ef22\",\n      \"transactionHash\": \"0x87229bb05d67f42017a697b34ed52d95afc9f5e3285479e845fe088b4c77d8f0\",\n      \"transactionIndex\": \"0x1f\",\n      \"blockHash\": \"0xf49e7039c7f1a81cd46de150980d92fa869cc0d2e2f1fe46aedc6400396137ff\",\n      \"logIndex\": \"0x5e\",\n      \"removed\": false\n    },\n    {\n      \"address\": \"0xd97b1de3619ed2c6beb3860147e30ca8a7dc9891\",\n      \"topics\": [\n        \"0xddf252ad1be2c89b69c2b068fc378daa952ba7f163c4a11628f55a4df523b3ef\",\n        \"0x0000000000000000000000008e0f8e7e9e121403e72151d00f4937eacb2d9ef3\",\n        \"0x000000000000000000000000735b14bb79463307aacbed86daf3322b1e6226ab\"\n      ],\n      \"data\": \"0x00000000000000000000000000000000000000000000000000015059f36c8ec0\",\n      \"blockNumber\": \"0x17ef22\",\n      \"transactionHash\": \"0x87229bb05d67f42017a697b34ed52d95afc9f5e3285479e845fe088b4c77d8f0\",\n      \"transactionIndex\": \"0x1f\",\n      \"blockHash\": \"0xf49e7039c7f1a81cd46de150980d92fa869cc0d2e2f1fe46aedc6400396137ff\",\n      \"logIndex\": \"0x5f\",\n      \"removed\": false\n    },\n    {\n      \"address\": \"0xd97b1de3619ed2c6beb3860147e30ca8a7dc9891\",\n      \"topics\": [\n        \"0x8c5be1e5ebec7d5bd14f71427d1e84f3dd0314c0f7b2291e5b200ac8c7c3b925\",\n        \"0x0000000000000000000000008e0f8e7e9e121403e72151d00f4937eacb2d9ef3\",\n        \"0x000000000000000000000000d97b1de3619ed2c6beb3860147e30ca8a7dc9891\"\n      ],\n      \"data\": \"0x0000000000000000000000000000000000000000000000000000000000000000\",\n      \"blockNumber\": \"0x17ef22\",\n      \"transactionHash\": \"0x87229bb05d67f42017a697b34ed52d95afc9f5e3285479e845fe088b4c77d8f0\",\n      \"transactionIndex\": \"0x1f\",\n      \"blockHash\": \"0xf49e7039c7f1a81cd46de150980d92fa869cc0d2e2f1fe46aedc6400396137ff\",\n      \"logIndex\": \"0x60\",\n      \"removed\": false\n    },\n    {\n      \"address\": \"0xd97b1de3619ed2c6beb3860147e30ca8a7dc9891\",\n      \"topics\": [\n        \"0xddf252ad1be2c89b69c2b068fc378daa952ba7f163c4a11628f55a4df523b3ef\",\n        \"0x0000000000000000000000008e0f8e7e9e121403e72151d00f4937eacb2d9ef3\",\n        \"0x0000000000000000000000000000000000000000000000000000000000000000\"\n      ],\n      \"data\": \"0x00000000000000000000000000000000000000000000000002e4f07d72cbe54f\",\n      \"blockNumber\": \"0x17ef22\",\n      \"transactionHash\": \"0x87229bb05d67f42017a697b34ed52d95afc9f5e3285479e845fe088b4c77d8f0\",\n      \"transactionIndex\": \"0x1f\",\n      \"blockHash\": \"0xf49e7039c7f1a81cd46de150980d92fa869cc0d2e2f1fe46aedc6400396137ff\",\n      \"logIndex\": \"0x61\",\n      \"removed\": false\n    },\n    {\n      \"address\": \"0xd97b1de3619ed2c6beb3860147e30ca8a7dc9891\",\n      \"topics\": [\n        \"0x9ffbffc04a397460ee1dbe8c9503e098090567d6b7f4b3c02a8617d800b6d955\",\n        \"0x0000000000000000000000008e0f8e7e9e121403e72151d00f4937eacb2d9ef3\"\n      ],\n      \"data\": \"0x000000000000000000000000000000000000000000000000000000000000008000000000000000000000000000000000000000000000000002e4f07d72cbe54f00000000000000000000000000000000000000000000000000015059f36c8ec0000000000000000000000000000000000000000000000000000000000000000000000000000000000000000000000000000000000000000000000000000000200000000000000000000000005dabfdd153aaab4a970fd953dcfeee8bf6bb946e\",\n      \"blockNumber\": \"0x17ef22\",\n      \"transactionHash\": \"0x87229bb05d67f42017a697b34ed52d95afc9f5e3285479e845fe088b4c77d8f0\",\n      \"transactionIndex\": \"0x1f\",\n      \"blockHash\": \"0xf49e7039c7f1a81cd46de150980d92fa869cc0d2e2f1fe46aedc6400396137ff\",\n      \"logIndex\": \"0x62\",\n      \"removed\": false\n    },\n    {\n      \"address\": \"0x8e0f8e7e9e121403e72151d00f4937eacb2d9ef3\",\n      \"topics\": [\n        \"0x97eb75cc53ffa3f4560fc62e4912dda10ac56c3d12dbc48dc8c27d5ab225cf66\"\n      ],\n      \"data\": \"0x0000000000000000000000005f0b1a82749cb4e2278ec87f8bf6b618dc71a8bf000000000000000000000000d97b1de3619ed2c6beb3860147e30ca8a7dc989100000000000000000000000000000000000000000000001b0d04202f47ec000000000000000000000000000000000000000000000000001ac7c4159f72b900000000000000000000000000005dabfdd153aaab4a970fd953dcfeee8bf6bb946e00000000000000000000000000000000000000000000000045400a8fd5330000\",\n      \"blockNumber\": \"0x17ef22\",\n      \"transactionHash\": \"0x87229bb05d67f42017a697b34ed52d95afc9f5e3285479e845fe088b4c77d8f0\",\n      \"transactionIndex\": \"0x1f\",\n      \"blockHash\": \"0xf49e7039c7f1a81cd46de150980d92fa869cc0d2e2f1fe46aedc6400396137ff\",\n      \"logIndex\": \"0x63\",\n      \"removed\": false\n    }\n  ],\n  \"transactionHash\": \"0x87229bb05d67f42017a697b34ed52d95afc9f5e3285479e845fe088b4c77d8f0\",\n  \"contractAddress\": \"0x0000000000000000000000000000000000000000\",\n  \"gasUsed\": \"0x41c3c\",\n  \"blockHash\": \"0xf49e7039c7f1a81cd46de150980d92fa869cc0d2e2f1fe46aedc6400396137ff\",\n  \"blockNumber\": \"0x17ef22\",\n  \"transactionIndex\": \"0x1f\"\n}"
	err := json.Unmarshal([]byte(block), &receipt)
	require.NoError(t, err)
	return
}

// ValidZRC20WithdrawToBTCReceipt is a receipt for a ZRC20 withdrawal to a BTC address
// receiver is bc1qysd4sp9q8my59ul9wsf5rvs9p387hf8vfwatzu
func ValidZRC20WithdrawToBTCReceipt(t *testing.T) (receipt ethtypes.Receipt) {
	block := "{\"type\":\"0x2\",\"root\":\"0x\",\"status\":\"0x1\",\"cumulativeGasUsed\":\"0x1f25ed\",\"logsBloom\":\"0x00000000000000000000000000020000000000000000000000000000000000020000000100000000000000000040000080000000000000000000000400200000200000000002000000000008000000000000000000000000000000000000000000000000020000000000000000800800000000000000000000000010000000000000000000000000000000000000000000000000000004000000000000000000020000000001000000000000000000000000000000000000000000000000010000000002000000000000000010000000000000000000000000000000000020000010000000000000000000000000000000000000040200000000000000000000\",\"logs\":[{\"address\":\"0x13a0c5930c028511dc02665e7285134b6d11a5f4\",\"topics\":[\"0xddf252ad1be2c89b69c2b068fc378daa952ba7f163c4a11628f55a4df523b3ef\",\"0x00000000000000000000000033ead83db0d0c682b05ead61e8d8f481bb1b4933\",\"0x000000000000000000000000735b14bb79463307aacbed86daf3322b1e6226ab\"],\"data\":\"0x0000000000000000000000000000000000000000000000000000000000003d84\",\"blockNumber\":\"0x1a00f3\",\"transactionHash\":\"0x9aaefece38fd2bd87077038a63fffb7c84cc8dd1ed01de134a8504a1f9a410c3\",\"transactionIndex\":\"0x8\",\"blockHash\":\"0x9517356f0b3877990590421266f02a4ff349b7476010ee34dd5f0dfc85c2684f\",\"logIndex\":\"0x28\",\"removed\":false},{\"address\":\"0x13a0c5930c028511dc02665e7285134b6d11a5f4\",\"topics\":[\"0x8c5be1e5ebec7d5bd14f71427d1e84f3dd0314c0f7b2291e5b200ac8c7c3b925\",\"0x00000000000000000000000033ead83db0d0c682b05ead61e8d8f481bb1b4933\",\"0x00000000000000000000000013a0c5930c028511dc02665e7285134b6d11a5f4\"],\"data\":\"0x0000000000000000000000000000000000000000000000000000000000978c98\",\"blockNumber\":\"0x1a00f3\",\"transactionHash\":\"0x9aaefece38fd2bd87077038a63fffb7c84cc8dd1ed01de134a8504a1f9a410c3\",\"transactionIndex\":\"0x8\",\"blockHash\":\"0x9517356f0b3877990590421266f02a4ff349b7476010ee34dd5f0dfc85c2684f\",\"logIndex\":\"0x29\",\"removed\":false},{\"address\":\"0x13a0c5930c028511dc02665e7285134b6d11a5f4\",\"topics\":[\"0xddf252ad1be2c89b69c2b068fc378daa952ba7f163c4a11628f55a4df523b3ef\",\"0x00000000000000000000000033ead83db0d0c682b05ead61e8d8f481bb1b4933\",\"0x0000000000000000000000000000000000000000000000000000000000000000\"],\"data\":\"0x0000000000000000000000000000000000000000000000000000000000003039\",\"blockNumber\":\"0x1a00f3\",\"transactionHash\":\"0x9aaefece38fd2bd87077038a63fffb7c84cc8dd1ed01de134a8504a1f9a410c3\",\"transactionIndex\":\"0x8\",\"blockHash\":\"0x9517356f0b3877990590421266f02a4ff349b7476010ee34dd5f0dfc85c2684f\",\"logIndex\":\"0x2a\",\"removed\":false},{\"address\":\"0x13a0c5930c028511dc02665e7285134b6d11a5f4\",\"topics\":[\"0x9ffbffc04a397460ee1dbe8c9503e098090567d6b7f4b3c02a8617d800b6d955\",\"0x00000000000000000000000033ead83db0d0c682b05ead61e8d8f481bb1b4933\"],\"data\":\"0x000000000000000000000000000000000000000000000000000000000000008000000000000000000000000000000000000000000000000000000000000030390000000000000000000000000000000000000000000000000000000000003d840000000000000000000000000000000000000000000000000000000000000000000000000000000000000000000000000000000000000000000000000000002a626331717973643473703971386d793539756c3977736635727673397033383768663876667761747a7500000000000000000000000000000000000000000000\",\"blockNumber\":\"0x1a00f3\",\"transactionHash\":\"0x9aaefece38fd2bd87077038a63fffb7c84cc8dd1ed01de134a8504a1f9a410c3\",\"transactionIndex\":\"0x8\",\"blockHash\":\"0x9517356f0b3877990590421266f02a4ff349b7476010ee34dd5f0dfc85c2684f\",\"logIndex\":\"0x2b\",\"removed\":false}],\"transactionHash\":\"0x9aaefece38fd2bd87077038a63fffb7c84cc8dd1ed01de134a8504a1f9a410c3\",\"contractAddress\":\"0x0000000000000000000000000000000000000000\",\"gasUsed\":\"0x12575\",\"blockHash\":\"0x9517356f0b3877990590421266f02a4ff349b7476010ee34dd5f0dfc85c2684f\",\"blockNumber\":\"0x1a00f3\",\"transactionIndex\":\"0x8\"}\n"
	err := json.Unmarshal([]byte(block), &receipt)
	require.NoError(t, err)
	return
}

// ValidZetaSentDestinationExternalReceipt is a receipt for a Zeta sent to an external destination
func ValidZetaSentDestinationExternalReceipt(t *testing.T) (receipt ethtypes.Receipt) {
	block := "{\"root\":\"0x\",\"status\":\"0x1\",\"cumulativeGasUsed\":\"0xd75f4f\",\"logsBloom\":\"0x00000000000000000000000000000000800800000000000000000000100000000000002000000100000000000000000000000000000000000000000000240000000000000000000000000008000000000800000000440000000000008080000000000000000000000000000000000000000000000000040000000010000000000000000000000000000000000000000200000001000000000000000040000000020000000000000000000000008200000000000000000000000000000000000000000002000000000000008000000000000000000000000000080002000041000010000000000000000000000000000000000000000000400000000000000000\",\"logs\":[{\"address\":\"0x5f0b1a82749cb4e2278ec87f8bf6b618dc71a8bf\",\"topics\":[\"0xe1fffcc4923d04b559f4d29a8bfc6cda04eb5b0d3c460751c2402c5c5cc9109c\",\"0x000000000000000000000000f0a3f93ed1b126142e61423f9546bf1323ff82df\"],\"data\":\"0x000000000000000000000000000000000000000000000003cb71f51fc5580000\",\"blockNumber\":\"0x1bedc8\",\"transactionHash\":\"0x19d8a67a05998f1cb19fe731b96d817d5b186b62c9430c51679664959c952ef0\",\"transactionIndex\":\"0x5f\",\"blockHash\":\"0x198fdd1f4bc6b910db978602cb15bdb2bcc6fd960e9324e9b9675dc062133794\",\"logIndex\":\"0x13b\",\"removed\":false},{\"address\":\"0x5f0b1a82749cb4e2278ec87f8bf6b618dc71a8bf\",\"topics\":[\"0x8c5be1e5ebec7d5bd14f71427d1e84f3dd0314c0f7b2291e5b200ac8c7c3b925\",\"0x000000000000000000000000f0a3f93ed1b126142e61423f9546bf1323ff82df\",\"0x000000000000000000000000239e96c8f17c85c30100ac26f635ea15f23e9c67\"],\"data\":\"0x000000000000000000000000000000000000000000000003cb71f51fc5580000\",\"blockNumber\":\"0x1bedc8\",\"transactionHash\":\"0x19d8a67a05998f1cb19fe731b96d817d5b186b62c9430c51679664959c952ef0\",\"transactionIndex\":\"0x5f\",\"blockHash\":\"0x198fdd1f4bc6b910db978602cb15bdb2bcc6fd960e9324e9b9675dc062133794\",\"logIndex\":\"0x13c\",\"removed\":false},{\"address\":\"0x5f0b1a82749cb4e2278ec87f8bf6b618dc71a8bf\",\"topics\":[\"0xddf252ad1be2c89b69c2b068fc378daa952ba7f163c4a11628f55a4df523b3ef\",\"0x000000000000000000000000f0a3f93ed1b126142e61423f9546bf1323ff82df\",\"0x000000000000000000000000239e96c8f17c85c30100ac26f635ea15f23e9c67\"],\"data\":\"0x000000000000000000000000000000000000000000000003cb71f51fc5580000\",\"blockNumber\":\"0x1bedc8\",\"transactionHash\":\"0x19d8a67a05998f1cb19fe731b96d817d5b186b62c9430c51679664959c952ef0\",\"transactionIndex\":\"0x5f\",\"blockHash\":\"0x198fdd1f4bc6b910db978602cb15bdb2bcc6fd960e9324e9b9675dc062133794\",\"logIndex\":\"0x13d\",\"removed\":false},{\"address\":\"0x5f0b1a82749cb4e2278ec87f8bf6b618dc71a8bf\",\"topics\":[\"0x7fcf532c15f0a6db0bd6d0e038bea71d30d808c7d98cb3bf7268a95bf5081b65\",\"0x000000000000000000000000239e96c8f17c85c30100ac26f635ea15f23e9c67\"],\"data\":\"0x000000000000000000000000000000000000000000000003cb71f51fc5580000\",\"blockNumber\":\"0x1bedc8\",\"transactionHash\":\"0x19d8a67a05998f1cb19fe731b96d817d5b186b62c9430c51679664959c952ef0\",\"transactionIndex\":\"0x5f\",\"blockHash\":\"0x198fdd1f4bc6b910db978602cb15bdb2bcc6fd960e9324e9b9675dc062133794\",\"logIndex\":\"0x13e\",\"removed\":false},{\"address\":\"0x239e96c8f17c85c30100ac26f635ea15f23e9c67\",\"topics\":[\"0x7ec1c94701e09b1652f3e1d307e60c4b9ebf99aff8c2079fd1d8c585e031c4e4\",\"0x000000000000000000000000f0a3f93ed1b126142e61423f9546bf1323ff82df\",\"0x0000000000000000000000000000000000000000000000000000000000000001\"],\"data\":\"0x00000000000000000000000060983881bdf302dcfa96603a58274d15d596620900000000000000000000000000000000000000000000000000000000000000c0000000000000000000000000000000000000000000000003cb71f51fc558000000000000000000000000000000000000000000000000000000000000000186a000000000000000000000000000000000000000000000000000000000000001000000000000000000000000000000000000000000000000000000000000000120000000000000000000000000000000000000000000000000000000000000001460983881bdf302dcfa96603a58274d15d59662090000000000000000000000000000000000000000000000000000000000000000000000000000000000000000000000000000000000000000000000000000000000000000000000000000004000000000000000000000000000000000000000000000000000000000000000200000000000000000000000000000000000000000000000000000000000000000\",\"blockNumber\":\"0x1bedc8\",\"transactionHash\":\"0x19d8a67a05998f1cb19fe731b96d817d5b186b62c9430c51679664959c952ef0\",\"transactionIndex\":\"0x5f\",\"blockHash\":\"0x198fdd1f4bc6b910db978602cb15bdb2bcc6fd960e9324e9b9675dc062133794\",\"logIndex\":\"0x13f\",\"removed\":false}],\"transactionHash\":\"0x19d8a67a05998f1cb19fe731b96d817d5b186b62c9430c51679664959c952ef0\",\"contractAddress\":\"0x0000000000000000000000000000000000000000\",\"gasUsed\":\"0x2406d\",\"blockHash\":\"0x198fdd1f4bc6b910db978602cb15bdb2bcc6fd960e9324e9b9675dc062133794\",\"blockNumber\":\"0x1bedc8\",\"transactionIndex\":\"0x5f\"}\n"
	err := json.Unmarshal([]byte(block), &receipt)
	require.NoError(t, err)
	return
}<|MERGE_RESOLUTION|>--- conflicted
+++ resolved
@@ -357,26 +357,7 @@
 	}
 }
 
-<<<<<<< HEAD
-func CoinTypeFromRand(r *rand.Rand) coin.CoinType {
-	coinTypes := []coin.CoinType{coin.CoinType_Gas, coin.CoinType_ERC20, coin.CoinType_Zeta}
-	coinType := coinTypes[r.Intn(len(coinTypes))]
-	return coinType
-}
-
-// InboundVoteSim creates a simulated inbound vote message. This function uses the provided source of randomness to generate
-func InboundVoteSim(from, to int64, r *rand.Rand, asset string) types.MsgVoteInbound {
-	coinType := CoinTypeFromRand(r)
-	return types.MsgVoteInbound{
-		Creator:       "",
-		Sender:        EthAddressFromRand(r).String(),
-		SenderChainId: from,
-		Receiver:      EthAddressFromRand(r).String(),
-		ReceiverChain: to,
-		Amount:        math.NewUint(r.Uint64()),
-		Message:       "95222290DD7278Aa3Ddd389Cc1E1d165CC4BAfe5", // Refactor this
-		// to use ProtocolContractVersion_V2 format
-=======
+// InboundVoteFromRand creates a simulated inbound vote message. This function uses the provided source of randomness to generate the vot
 // InboundVoteFromRand creates a simulated inbound vote message. This function uses the provided source of randomness to generate the vote
 func InboundVoteFromRand(coinType coin.CoinType, from, to int64, r *rand.Rand) types.MsgVoteInbound {
 	EthAddress()
@@ -388,7 +369,6 @@
 		ReceiverChain:      to,
 		Amount:             math.NewUint(r.Uint64()),
 		Message:            base64.StdEncoding.EncodeToString(RandomBytes(r)),
->>>>>>> be8783b1
 		InboundBlockHeight: r.Uint64(),
 		CallOptions: &types.CallOptions{
 			GasLimit: 1000000000,
@@ -396,16 +376,17 @@
 		InboundHash: ethcommon.BytesToHash(RandomBytes(r)).String(),
 		CoinType:    coinType,
 		TxOrigin:    EthAddressFromRand(r).String(),
-<<<<<<< HEAD
-		Asset:       asset,
-=======
 		Asset:       StringRandom(r, 32),
->>>>>>> be8783b1
 		EventIndex:  r.Uint64(),
 	}
 }
 
-<<<<<<< HEAD
+func CoinTypeFromRand(r *rand.Rand) coin.CoinType {
+	coinTypes := []coin.CoinType{coin.CoinType_Gas, coin.CoinType_ERC20, coin.CoinType_Zeta}
+	coinType := coinTypes[r.Intn(len(coinTypes))]
+	return coinType
+}
+
 func CCTXfromRand(r *rand.Rand,
 	creator string,
 	index string,
@@ -484,8 +465,6 @@
 	return cctx, msg
 }
 
-=======
->>>>>>> be8783b1
 func ZRC20Withdrawal(to []byte, value *big.Int) *zrc20.ZRC20Withdrawal {
 	return &zrc20.ZRC20Withdrawal{
 		From:            EthAddress(),
