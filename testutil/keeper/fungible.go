package keeper

import (
	"testing"

	"github.com/cosmos/cosmos-sdk/codec"
	codectypes "github.com/cosmos/cosmos-sdk/codec/types"
	"github.com/cosmos/cosmos-sdk/store"
	storetypes "github.com/cosmos/cosmos-sdk/store/types"
	sdk "github.com/cosmos/cosmos-sdk/types"
	typesparams "github.com/cosmos/cosmos-sdk/x/params/types"
	evmkeeper "github.com/evmos/ethermint/x/evm/keeper"
	"github.com/stretchr/testify/require"
	"github.com/tendermint/tendermint/libs/log"
	tmproto "github.com/tendermint/tendermint/proto/tendermint/types"
	tmdb "github.com/tendermint/tm-db"
	fungiblemocks "github.com/zeta-chain/zetacore/testutil/keeper/mocks/fungible"
	"github.com/zeta-chain/zetacore/x/fungible/keeper"
	"github.com/zeta-chain/zetacore/x/fungible/types"
<<<<<<< HEAD
=======
	zetaObserverModuleKeeper "github.com/zeta-chain/zetacore/x/observer/keeper"
>>>>>>> cf5867d5
)

func FungibleKeeper(t testing.TB) (*keeper.Keeper, sdk.Context) {
	storeKey := sdk.NewKVStoreKey(types.StoreKey)
	memStoreKey := storetypes.NewMemoryStoreKey(types.MemStoreKey)

	db := tmdb.NewMemDB()
	stateStore := store.NewCommitMultiStore(db)
	stateStore.MountStoreWithDB(storeKey, storetypes.StoreTypeIAVL, db)
	stateStore.MountStoreWithDB(memStoreKey, storetypes.StoreTypeMemory, nil)
	require.NoError(t, stateStore.LoadLatestVersion())

	registry := codectypes.NewInterfaceRegistry()
	cdc := codec.NewProtoCodec(registry)

	paramsSubspace := typesparams.NewSubspace(cdc,
		types.Amino,
		storeKey,
		memStoreKey,
		"FungibleParams",
	)

<<<<<<< HEAD
	// Initialize mocks from expected keeper interfaces
	bankKeeper := fungiblemocks.NewFungibleBankKeeper(t)
	authKeeper := fungiblemocks.NewFungibleAccountKeeper(t)
	observerKeeper := fungiblemocks.NewFungibleObserverKeeper(t)

	// TODO: Use mock once interface is implemented
	evmKeeper := evmkeeper.Keeper{}

	k := keeper.NewKeeper(
=======
	bankkeeper := bankkeeper2.BaseKeeper{}
	authkeeper := authkeeper2.AccountKeeper{}
	evmKeeper := &evmkeeper.Keeper{}
	zetaObserverKeeper := zetaObserverModuleKeeper.Keeper{}
	keeper := keeper.NewKeeper(
>>>>>>> cf5867d5
		codec.NewProtoCodec(registry),
		storeKey,
		memStoreKey,
		paramsSubspace,
		authKeeper,
		evmKeeper,
		bankKeeper,
		observerKeeper,
	)

	ctx := sdk.NewContext(stateStore, tmproto.Header{}, false, log.NewNopLogger())
	return k, ctx
}<|MERGE_RESOLUTION|>--- conflicted
+++ resolved
@@ -17,10 +17,6 @@
 	fungiblemocks "github.com/zeta-chain/zetacore/testutil/keeper/mocks/fungible"
 	"github.com/zeta-chain/zetacore/x/fungible/keeper"
 	"github.com/zeta-chain/zetacore/x/fungible/types"
-<<<<<<< HEAD
-=======
-	zetaObserverModuleKeeper "github.com/zeta-chain/zetacore/x/observer/keeper"
->>>>>>> cf5867d5
 )
 
 func FungibleKeeper(t testing.TB) (*keeper.Keeper, sdk.Context) {
@@ -43,7 +39,6 @@
 		"FungibleParams",
 	)
 
-<<<<<<< HEAD
 	// Initialize mocks from expected keeper interfaces
 	bankKeeper := fungiblemocks.NewFungibleBankKeeper(t)
 	authKeeper := fungiblemocks.NewFungibleAccountKeeper(t)
@@ -53,19 +48,12 @@
 	evmKeeper := evmkeeper.Keeper{}
 
 	k := keeper.NewKeeper(
-=======
-	bankkeeper := bankkeeper2.BaseKeeper{}
-	authkeeper := authkeeper2.AccountKeeper{}
-	evmKeeper := &evmkeeper.Keeper{}
-	zetaObserverKeeper := zetaObserverModuleKeeper.Keeper{}
-	keeper := keeper.NewKeeper(
->>>>>>> cf5867d5
 		codec.NewProtoCodec(registry),
 		storeKey,
 		memStoreKey,
 		paramsSubspace,
 		authKeeper,
-		evmKeeper,
+		&evmKeeper,
 		bankKeeper,
 		observerKeeper,
 	)
